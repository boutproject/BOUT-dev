--- conflicted
+++ resolved
@@ -754,28 +754,6 @@
         msh.isSelfOwned = False
         return msh
 
-<<<<<<< HEAD
-    def get(self, name):
-        """
-        Read a variable from the input source
-
-        Currently only supports reading a Field3D
-        """
-        checkInit()
-        cdef Field3D f3d = Field3D.fromMesh(self)
-        self.cobj.get(f3d.cobj[0], name.encode())
-        return f3d
-
-    def __dealloc__(self):
-        self._boutpp_dealloc()
-
-    def _boutpp_dealloc(self):
-        if self.cobj and self.isSelfOwned:
-            del self.cobj
-            self.cobj = NULL
-
-=======
->>>>>>> d67ab8c1
     cdef getFactory(self):
         """
         Get the FieldFactory of the mesh
@@ -876,15 +854,7 @@
 Equation solved is: d\\nabla^2_\\perp x + (1/c1)\\nabla_perp c2\\cdot\\nabla_\\perp x + ex\\nabla_x x + ez\\nabla_z x + a x = b
 """, uniquePtr=True) }}
 
-<<<<<<< HEAD
-    Equation solved is: d\\nabla^2_\\perp x + (1/c1)\\nabla_perp c2\\cdot\\nabla_\\perp x + ex\\nabla_x x + ez\\nabla_z x + a x = b
-    """
-    cdef unique_ptr[c.Laplacian] cobj
-    cdef c.bool isSelfOwned
     def __init__(self, section=None, loc="CELL_CENTRE", mesh=None):
-=======
-    def __init__(self, section=None):
->>>>>>> d67ab8c1
         """
         Initialiase a Laplacian solver
 
@@ -972,23 +942,6 @@
         deref(self.cobj).setCoef{{ coeff }}({{ coeff }}.cobj[0])
 {% endfor %}
 
-<<<<<<< HEAD
-    def __dealloc__(self):
-        self._boutpp_dealloc()
-
-    def _boutpp_dealloc(self):
-        if self.cobj and self.isSelfOwned:
-            self.cobj.release()
-
-cdef class FieldFactory:
-    cdef c.FieldFactory * cobj
-    def __init__(self):
-        checkInit()
-        cobj=< c.FieldFactory*>0
-    def __dealloc__(self):
-        self._boutpp_dealloc()
-=======
->>>>>>> d67ab8c1
 
 {{ class("FieldFactory", defaultSO=False) }}
 
