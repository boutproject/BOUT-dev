import os  # corelib
import glob  # corelib
import hashlib  # corelib
import base64  # corelib
import tempfile  # corelib
import subprocess  # corelib
import re  # corelib
import pathlib  # corelib

try:
    import packaging.tags  # packaging
except:
    packaging = None


useLocalVersion = True
pkgname = "boutpp"
version = None


def getversion():
    """
    Get the current BOUT++ version.

    Use a version similar to setuptools_scm but fancier. Similar to cmake's
    versioning.
    """
    global version
    if version is None:
        _bout_previous_version = "v5.0.0"
<<<<<<< HEAD
        _bout_next_version = "5.1.0"
=======
        _bout_next_version = "5.0.1"
>>>>>>> fd303eb9

        try:
            try:
                version = run2("git describe --exact-match --tags HEAD").strip()
            except subprocess.CalledProcessError:
                tmp = run2(
                    f"git describe --tags --match={_bout_previous_version}"
                ).strip()
                tmp = re.sub(
                    f"{_bout_previous_version}-", f"{_bout_next_version}.dev", tmp
                )
                if useLocalVersion:
                    tmp = re.sub("-", "+", tmp)
                else:
                    tmp = re.sub("-.*", "", tmp)
                version = tmp
            with open("_version.txt", "w") as f:
                f.write(version + "\n")
        except subprocess.CalledProcessError:
            with open("_version.txt") as f:
                version = f.read().strip()
    return version


def run(cmd):
    """
    Run a command without capturing output, so it gets printed.
    """
    print(f"running `{cmd}`")
    ret = os.system(cmd)
    if ret != 0:
        raise subprocess.CalledProcessError(ret, cmd)


def run2(cmd):
    """
    Run a command and return standard-out
    """
    return subprocess.run(
        cmd, capture_output=True, shell=True, check=True
    ).stdout.decode()


def hash(fn):
    """
    Calculate the hash of a file
    """
    sha256_hash = hashlib.sha256()
    with open(fn, "rb") as f:
        # Read and update hash string value in blocks of 4K
        for byte_block in iter(lambda: f.read(4096), b""):
            sha256_hash.update(byte_block)
    return f"sha256={base64.urlsafe_b64encode(sha256_hash.digest()).decode()[:-1]}"


def size(fn):
    """
    Return the size of a file in bytes
    """
    return os.path.getsize(fn)


def gettag():
    """
    Get the platform tag
    """
    thisos = list(packaging.tags.platform_tags())[-1]
    tag = "-".join(str(next(packaging.tags.sys_tags())).split("-")[:2] + [thisos])
    return tag


def build_wheel(wheel_directory, config_settings=None, metadata_directory=None):
    """
    Build the wheel.

    Calls cmake internaly.
    """
    if metadata_directory:
        parse(f"{metadata_directory}/METADATA")
    opts = ""
    if config_settings is not None:
        global useLocalVersion, pkgname
        for k, v in config_settings.items():
            if k == "sdist":
                continue
            if k == "useLocalVersion":
                useLocalVersion = False
                continue
            if k == "nightly":
                useLocalVersion = False
                pkgname = "boutpp-nightly"
                continue
            if v:
                opts += f" {k}={v}"
            else:
                opts += f" {k}=ON"
    tag = gettag()
    whlname = f"{pkgname.replace('-', '_')}-{getversion()}-{tag}.whl"
    trueprefix = f"{os.getcwd()}/_wheel_install/"
    prefix = f"{trueprefix}/boutpp/"
    run(
        "cmake -S . -B _wheel_build/ -DBOUT_ENABLE_PYTHON=ON"
        + f" -DCMAKE_INSTALL_PREFIX={prefix} -DCMAKE_INSTALL_LIBDIR={prefix}"
        + f" -DCMAKE_INSTALL_PYTHON_SITEARCH={trueprefix} -DCMAKE_INSTALL_RPATH=\$ORIGIN"
        + opts
    )
    run(f"cmake --build  _wheel_build/ -j {os.cpu_count()}")
    run("cmake --install _wheel_build/")
    distinfo = f"_wheel_install"
    prepare_metadata_for_build_wheel("_wheel_install", record=True)

    # Do not add --symlink as python's does not extract that as symlinks
    run(f"cd {trueprefix} ; zip  {wheel_directory}/{whlname} . -rq")
    return whlname


def build_sdist(sdist_directory, config_settings=None):
    """
    Create an archive of the code including some metadata files
    """
    print(config_settings, sdist_directory)
    enable_gz = True
    enable_xz = False
    if config_settings is not None:
        global useLocalVersion, pkgname
        for k, v in config_settings.items():
            if k == "sdist":
                if v == "onlygz":
                    enable_gz = True
                    enable_xz = False
                elif v == "onlyxz":
                    enable_xz = True
                    enable_gz = False
                elif v == "both":
                    enable_xz = True
                else:
                    raise ValueError(f"unknown option {v} for {k}")
            if k == "useLocalVersion":
                useLocalVersion = False
            if k == "nightly":
                useLocalVersion = False
                pkgname = "boutpp-nightly"
    prefix = f"{pkgname}-{getversion()}"
    fname = f"{prefix}.tar"
    run(f"git archive HEAD --prefix {prefix}/ -o {sdist_directory}/{fname}")
    _, tmp = tempfile.mkstemp(suffix=".tar")
    for ext in "fmt", "mpark.variant":
        run(
            f"git archive --remote=externalpackages/{ext} HEAD --prefix  {prefix}/externalpackages/{ext}/ --format=tar > {tmp}"
        )
        run(f"tar -Af {sdist_directory}/{fname} {tmp}")
        run(f"rm {tmp}")

    with open(tmp, "w") as f:
        f.write(
            f"""Metadata-Version: 2.1
Name: {pkgname}
Version: {getversion()}
License-File: COPYING
"""
        )
    run(
        f"tar --append -f {sdist_directory}/{fname} _version.txt --xform='s\\_version.txt\\{prefix}/_version.txt\\'"
    )
    run(
        f"tar --append -f {sdist_directory}/{fname} {tmp} --xform='s\\{tmp[1:]}\\{prefix}/PKG-INFO\\'"
    )

    if enable_gz:
        run(f"gzip --force --best --keep {sdist_directory}/{fname}")
        if not enable_xz:
            fname += ".gz"
    if enable_xz:
        run(f"rm {sdist_directory}/{fname}.xz -f")
        run(f"xz --best {sdist_directory}/{fname}")
        fname += ".xz"
    return fname


def get_requires_for_build_sdist(config_settings=None):
    return []


def get_requires_for_build_wheel(config_settings=None):
    return ["packaging", "cython", "jinja2", "numpy"]


def mkdir_p(path):
    return pathlib.Path(path).mkdir(parents=True, exist_ok=True)


def prepare_metadata_for_build_wheel(
    metadata_directory, config_settings=None, record=False
):
    """
    Create dist-info directory with files
    """
    if not record and os.path.isfile("PKG-INFO"):
        parse("PKG-INFO")

    thisdir = f"{pkgname.replace('-', '_')}-{getversion()}.dist-info"
    distinfo = f"{metadata_directory}/{thisdir}"
    mkdir_p(distinfo)
    with open(f"{distinfo}/METADATA", "w") as f:
        f.write(
            f"""Metadata-Version: 2.1
Name: {pkgname}
Version: {getversion()}
License-File: COPYING
"""
        )
    run(f"cp LICENSE {distinfo}/COPYING")
    run(f"cp LICENSE.GPL {distinfo}/COPYING.GPL")
    with open(f"{distinfo}/WHEEL", "w") as f:
        f.write(
            f"""Wheel-Version: 1.0
Generator: boutpp_custom_build_wheel ({getversion()})
Root-Is-Purelib: false
Tag: {gettag()}
"""
        )

    if record:
        with open(f"{distinfo}/RECORD", "w") as f:
            for fn in glob.iglob("_wheel_install/**", recursive=True):
                if not os.path.isfile(fn):
                    continue
                fn0 = fn.removeprefix("_wheel_install/")
                if fn0 != f"{distinfo}/RECORD":
                    f.write(f"{fn0},{hash(fn)},{size(fn)}\n")
                else:
                    f.write(f"{fn0},,\n")
    return thisdir


def parse(fn):
    with open(fn) as f:
        global pkgname, version
        for line in f:
            if line.startswith("Name:"):
                pkgname = line[5:].strip()
            if line.startswith("Version:"):
                version = line[8:].strip()


def nightly():
    return build_sdist(os.getcwd() + "/dist/", dict(nightly=True))


def sdist():
    return build_sdist(os.getcwd() + "/dist/")


def wheel():
    return build_wheel(os.getcwd() + "/dist/")


if __name__ == "__main__":
    import sys

    todos = dict(
        nightly=nightly, sdist=sdist, wheel=wheel, version=lambda: print(getversion())
    )
    for todo in sys.argv[1:]:
        todos[todo]()<|MERGE_RESOLUTION|>--- conflicted
+++ resolved
@@ -28,11 +28,7 @@
     global version
     if version is None:
         _bout_previous_version = "v5.0.0"
-<<<<<<< HEAD
         _bout_next_version = "5.1.0"
-=======
-        _bout_next_version = "5.0.1"
->>>>>>> fd303eb9
 
         try:
             try:
