#!/bin/sh
## Copied script from arpack-ng. Please submit fixes also to
## arpack-ng (if applicable)
## -e : Make sure all errors cause the script to fail
## -x be verbose; write what we are doing, as we do it
set -ex
## Should we init a container?
if [ ".$1" = .setup ] || [ ".$1" = .podman ]
then
  # fedora
  #   note: when you PR, docker-cp provides, in the container, the branch associated with the PR (not master where there's nothing new)
  #         1. docker create --name mobydick IMAGE CMD        <=> create a container (= instance of image) but container is NOT yet started
  #         2. docker cp -a ${TRAVIS_BUILD_DIR} mobydick:/tmp <=> copy git repository (CI worker, checkout-ed on PR branch) into the container
  #                                                               note: docker-cp works only if copy from/to containers (not images)
  #         3. docker start -a mobydick                       <=> start to run the container (initialized with docker-cp)
    if test $1 = podman ; then
	cmd=podman
	# For the use of testing
	git submodule update --init # --recursive
    else
	cmd="sudo docker"
    fi
    test . != ".$2" && mpi="$2" || mpi=openmpi
    test . != ".$3" && version="$3" || version=rawhide
    time $cmd pull registry.fedoraproject.org/fedora:$version
    time $cmd create --cap-add=SYS_PTRACE --security-opt seccomp=unconfined \
	 --shm-size 256M \
         --name mobydick registry.fedoraproject.org/fedora:$version \
	     /tmp/BOUT-dev/.ci_fedora.sh $mpi
    time $cmd cp ${TRAVIS_BUILD_DIR:-$(pwd)} mobydick:/tmp/BOUT-dev
    time $cmd start -a mobydick
    exit 0
fi

test . != ".$1" && mpi="$1" || mpi=openmpi

## If we are called as root, setup everything
if [ $UID -eq 0 ]
then
    cat /etc/os-release
    # Ignore weak depencies
    echo "install_weak_deps=False" >> /etc/dnf/dnf.conf
    echo "minrate=10M" >> /etc/dnf/dnf.conf
    export FORCE_COLUMNS=200
    time dnf -y install dnf5
<<<<<<< HEAD
    time dnf5 -y install dnf5-plugins cmake python3-zoidberg python3-natsort wget
=======
    time dnf5 -y install dnf5-plugins cmake python3-zoidberg python3-natsort python3-boututils
>>>>>>> ba87329c
    # Allow to override packages - see #2073
    time dnf5 copr enable -y davidsch/fixes4bout || :
    time dnf5 -y upgrade
    time dnf5 -y builddep bout++
    useradd test
    cp -a /tmp/BOUT-dev /home/test/
    chown -R test /home/test
    chmod u+rwX /home/test -R
    su - test -c "${0/\/tmp/\/home\/test} $mpi"
## If we are called as normal user, run test
else
    . /etc/profile.d/modules.sh
    module load mpi/${1}-x86_64
    export OMPI_MCA_rmaps_base_oversubscribe=yes
    export PRTE_MCA_rmaps_default_mapping_policy=:oversubscribe
    export TRAVIS=true
    # Try limiting openmp threads
    export FLEXIBLAS=NETLIB
    export MKL_NUM_THREADS=1
    export NUMEXPR_NUM_THREADS=1
    export OMP_NUM_THREADS=1
    cd
    cd BOUT-dev
    echo "starting configure"
    time cmake -S . -B build -DBOUT_USE_PETSC=ON \
	 -DBOUT_UPDATE_GIT_SUBMODULE=OFF \
	 -DBOUT_USE_SYSTEM_FMT=ON \
	 -DBOUT_USE_SYSTEM_MPARK_VARIANT=ON \
	 -DBOUT_USE_SUNDIALS=ON

    time make -C build build-check -j 2
    time make -C build check
fi<|MERGE_RESOLUTION|>--- conflicted
+++ resolved
@@ -43,11 +43,7 @@
     echo "minrate=10M" >> /etc/dnf/dnf.conf
     export FORCE_COLUMNS=200
     time dnf -y install dnf5
-<<<<<<< HEAD
-    time dnf5 -y install dnf5-plugins cmake python3-zoidberg python3-natsort wget
-=======
-    time dnf5 -y install dnf5-plugins cmake python3-zoidberg python3-natsort python3-boututils
->>>>>>> ba87329c
+    time dnf5 -y install dnf5-plugins cmake python3-zoidberg python3-natsort wget python3-boututils
     # Allow to override packages - see #2073
     time dnf5 copr enable -y davidsch/fixes4bout || :
     time dnf5 -y upgrade
