--- conflicted
+++ resolved
@@ -33,28 +33,6 @@
 
 test . != ".$1" && mpi="$1" || mpi=openmpi
 
-<<<<<<< HEAD
-## If we are called as root, setup everything
-if [ $UID -eq 0 ]
-then
-    cat /etc/os-release
-    # Ignore weak depencies
-    echo "install_weak_deps=False" >> /etc/dnf/dnf.conf
-    echo "minrate=10M" >> /etc/dnf/dnf.conf
-    export FORCE_COLUMNS=200
-    time dnf -y install dnf5
-    time dnf5 -y install dnf5-plugins cmake python3-zoidberg python3-natsort python3-boututils wget
-    # Allow to override packages - see #2073
-    time dnf5 copr enable -y davidsch/fixes4bout || :
-    time dnf5 -y upgrade
-    time dnf5 -y builddep bout++
-    useradd test
-    cp -a /tmp/BOUT-dev /home/test/
-    chown -R test /home/test
-    chmod u+rwX /home/test -R
-    su - test -c "${0/\/tmp/\/home\/test} $mpi"
-=======
->>>>>>> 6d9fff30
 ## If we are called as normal user, run test
     cp -a /tmp/BOUT-dev /home/test/
     . /etc/profile.d/modules.sh
