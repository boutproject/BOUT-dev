--- conflicted
+++ resolved
@@ -39,11 +39,7 @@
         is_cron:
           - ${{ github.event_name == 'cron' }}
         config:
-<<<<<<< HEAD
           - name: "CMake, PETSc unreleased, ADIOS2"
-=======
-          - name: "CMake, PETSc unreleased"
->>>>>>> 348da9df
             os: ubuntu-24.04
             cmake_options: "-DBUILD_SHARED_LIBS=ON
                             -DBOUT_ENABLE_METRIC_3D=ON
@@ -85,11 +81,7 @@
 
           - name: "Debug, shared"
             os: ubuntu-latest
-<<<<<<< HEAD
             cmake_options: "-DCHECK=4
-=======
-            cmake_options: "-DCHECK=3
->>>>>>> 348da9df
                             -DCMAKE_BUILD_TYPE=Debug
                             -DBOUT_ENABLE_SIGNAL=ON
                             -DBOUT_ENABLE_TRACK=ON
