--- conflicted
+++ resolved
@@ -199,8 +199,6 @@
       - name: Build BOUT++
         run: UNIT_ONLY=${{ matrix.config.unit_only }} ./.ci_with_cmake.sh ${{ matrix.config.cmake_options }}
 
-<<<<<<< HEAD
-=======
       - name: Capture coverage
         if: ${{ matrix.config.name == 'Coverage' }}
         # Explicitly run the coverage capture target, because
@@ -217,7 +215,6 @@
         if: ${{ matrix.config.name == 'Coverage' }}
         uses: codecov/codecov-action@v5
 
->>>>>>> 1cd0fa7c
   Fedora:
     # This is its own job as it doesn't use most of the steps of the
     # standard_tests
