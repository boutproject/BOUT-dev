--- conflicted
+++ resolved
@@ -15,9 +15,5 @@
 time conda update -q conda
 # Useful for debugging any issues with conda
 conda info -a
-<<<<<<< HEAD
-conda create -q -n test-environment python=3.5 numpy scipy netcdf4 ${EXTRA_CONDA_PACKAGES}
-=======
-time conda create -q -n test-environment nomkl "python>=3.5" numpy scipy netcdf4
->>>>>>> 83b85305
+time conda create -q -n test-environment nomkl "python>=3.5" numpy scipy netcdf4 ${EXTRA_CONDA_PACKAGES}
 source activate test-environment