--- conflicted
+++ resolved
@@ -289,11 +289,7 @@
       expected(this->indexB, this->iWD2) = this->yDownWeights[2].weight * val;
     }
     matrix.ydown()(this->indexB, this->indexA) = val;
-<<<<<<< HEAD
-    Mat *rawmat = matrix.getMatrixPointer(), *rawexp = expected.getMatrixPointer();
-=======
     Mat *rawmat = matrix.get(), *rawexp = expected.get();
->>>>>>> a202ef09
     MatAssemblyBegin(*rawmat, MAT_FINAL_ASSEMBLY);
     MatAssemblyEnd(*rawmat, MAT_FINAL_ASSEMBLY);
     MatAssemblyBegin(*rawexp, MAT_FINAL_ASSEMBLY);
@@ -360,11 +356,7 @@
     }
     matrix.ynext(-1)(this->indexB, this->indexA) = val;
     expected.ydown()(this->indexB, this->indexA) = val;
-<<<<<<< HEAD
-    Mat *rawmat = matrix.getMatrixPointer(), *rawexp = expected.getMatrixPointer();
-=======
     Mat *rawmat = matrix.get(), *rawexp = expected.get();
->>>>>>> a202ef09
     MatAssemblyBegin(*rawmat, MAT_FINAL_ASSEMBLY);
     MatAssemblyEnd(*rawmat, MAT_FINAL_ASSEMBLY);
     MatAssemblyBegin(*rawexp, MAT_FINAL_ASSEMBLY);
