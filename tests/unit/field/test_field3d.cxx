--- conflicted
+++ resolved
@@ -258,13 +258,9 @@
 
 TEST_F(Field3DTest, MultipleYupYdown) {
   FakeMesh newmesh{3, 5, 7};
-<<<<<<< HEAD
-  newmesh.ystart = 2;
-=======
   newmesh.setCoordinates(nullptr);
   newmesh.ystart = 2;
   newmesh.createDefaultRegions();
->>>>>>> 80416a7a
 
   Field3D field{&newmesh};
 
@@ -478,40 +474,6 @@
   EXPECT_TRUE(test_indices == result_indices);
 }
 
-
-TEST_F(Field3DTest, IterateOverRegionInd3D_RGN_NOZ) {
-  Field3D field = 1.0;
-
-  const BoutReal sentinel = -99.0;
-
-  // We use a set in case for some reason the iterator doesn't visit
-  // each point in the order we expect
-  std::set<std::vector<int>> test_indices{{0, 0, 0}, {0, 0, 1}, {0, 1, 0}, {1, 0, 0},
-                                          {0, 1, 1}, {1, 0, 1}, {1, 1, 0}, {1, 1, 1}};
-  const int num_sentinels = test_indices.size();
-
-  // Assign sentinel value to watch out for to our chosen points
-  for (const auto &index : test_indices) {
-    field(index[0], index[1], index[2]) = sentinel;
-  }
-
-  int found_sentinels = 0;
-  BoutReal sum = 0.0;
-  std::set<std::vector<int>> result_indices;
-
-  for (const auto &i : field.getMesh()->getRegion("RGN_NOZ")) {
-    sum += field[i];
-    if (field[i] == sentinel) {
-      result_indices.insert({i.x(), i.y(), i.z()});
-      ++found_sentinels;
-    }
-  }
-
-  EXPECT_EQ(found_sentinels, num_sentinels);
-  EXPECT_EQ(sum, ((nx * ny * nz) - num_sentinels) + (num_sentinels * sentinel));
-  EXPECT_TRUE(test_indices == result_indices);
-}
-
 TEST_F(Field3DTest, IterateOverRGN_NOBNDRY) {
   Field3D field = 1.0;
 
@@ -654,14 +616,6 @@
   EXPECT_TRUE(region_indices == result_indices);
 }
 
-<<<<<<< HEAD
-TEST_F(Field3DTest, IterateOverInvalid) {
-  Field3D field = 1.0;
-  REGION invalid = static_cast<REGION>(99999);
-
-  // This is not a valid region for Field3D
-  EXPECT_THROW(field.getRegion(invalid), BoutException);
-=======
 TEST_F(Field3DTest, IterateOverRGN_NOZ) {
   const int mzguard = 0;
   Field3D field;
@@ -715,7 +669,6 @@
   EXPECT_EQ(sum,
             ((nx * (ny) * (nz - mzguard)) - num_sentinels) + (num_sentinels * sentinel));
   EXPECT_TRUE(region_indices == result_indices);
->>>>>>> 80416a7a
 }
 
 TEST_F(Field3DTest, IterateOver2DRGN_ALL) {
