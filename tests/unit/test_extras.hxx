#ifndef TEST_EXTRAS_H__
#define TEST_EXTRAS_H__

#include "gtest/gtest.h"

#include <functional>
#include <iostream>
#include <mpi.h>
#include <vector>

#include "bout/mesh.hxx"
#include "bout/coordinates.hxx"
#include "field3d.hxx"
#include "unused.hxx"

static constexpr BoutReal BoutRealTolerance{1e-15};
// FFTs have a slightly looser tolerance than other functions
static constexpr BoutReal FFTTolerance{1.e-12};

/// Does \p str contain \p substring?
::testing::AssertionResult IsSubString(const std::string &str,
                                       const std::string &substring);

void fillField(Field3D& f, std::vector<std::vector<std::vector<BoutReal>>> values);
void fillField(Field2D& f, std::vector<std::vector<BoutReal>> values);

/// Enable a function if T is a subclass of Field
template <class T>
using EnableIfField = typename std::enable_if<std::is_base_of<Field, T>::value>::type;

/// Returns a field filled with the result of \p fill_function at each point
/// Arbitrary arguments can be passed to the field constructor
template <class T, class... Args, typename = EnableIfField<T>>
T makeField(const std::function<BoutReal(typename T::ind_type&)>& fill_function,
            Args&&... args) {
  T result{std::forward<Args>(args)...};
  result.allocate();

  for (auto i : result) {
    result[i] = fill_function(i);
  }

  return result;
}

/// Teach googletest how to print SpecificInds
template<IND_TYPE N>
inline std::ostream& operator<< (std::ostream &out, const SpecificInd<N> &index) {
  return out << index.ind;
}

/// Helpers to get the type of a Field as a string
auto inline getFieldType(MAYBE_UNUSED(const Field2D& field)) -> std::string {
  return "Field2D";
}
auto inline getFieldType(MAYBE_UNUSED(const Field3D& field)) -> std::string {
  return "Field3D";
}
auto inline getFieldType(MAYBE_UNUSED(const FieldPerp& field)) -> std::string {
  return "FieldPerp";
}

/// Helpers to get the (x, y, z) index values, along with the
/// single-index of a Field index
auto inline getIndexXYZ(const Ind2D& index) -> std::string {
  std::stringstream ss;
  ss << index.x() << ", " << index.y() << "; [" << index.ind << "]";
  return ss.str();
}
auto inline getIndexXYZ(const Ind3D& index) -> std::string {
  std::stringstream ss;
  ss << index.x() << ", " << index.y() << ", " << index.z() << "; [" << index.ind << "]";
  return ss.str();
}
auto inline getIndexXYZ(const IndPerp& index) -> std::string {
  std::stringstream ss;
  ss << index.x() << ", " << index.y() << ", " << index.z() << "; [" << index.ind << "]";
  return ss.str();
}

/// Is \p field equal to \p reference, with a tolerance of \p tolerance?
template <class T, class U, typename = EnableIfField<T>, typename = EnableIfField<U>>
auto IsFieldEqual(const T& field, const U& reference,
                  const std::string& region = "RGN_ALL",
                  BoutReal tolerance = BoutRealTolerance) -> ::testing::AssertionResult {
  for (auto i : field.getRegion(region)) {
    if (fabs(field[i] - reference[i]) > tolerance) {
      return ::testing::AssertionFailure()
             << getFieldType(field) << "(" << getIndexXYZ(i) << ") == " << field[i]
             << "; Expected: " << reference[i];
    }
  }
  return ::testing::AssertionSuccess();
}

/// Is \p field equal to \p reference, with a tolerance of \p tolerance?
/// Overload for BoutReals
template <class T, typename = EnableIfField<T>>
auto IsFieldEqual(const T& field, BoutReal reference,
                  const std::string& region = "RGN_ALL",
                  BoutReal tolerance = BoutRealTolerance) -> ::testing::AssertionResult {
  for (auto i : field.getRegion(region)) {
    if (fabs(field[i] - reference) > tolerance) {
      return ::testing::AssertionFailure()
             << getFieldType(field) << "(" << getIndexXYZ(i) << ") == " << field[i]
             << "; Expected: " << reference;
    }
  }
  return ::testing::AssertionSuccess();
}

/// Disable a ConditionalOutput during a scope; reenable it on
/// exit. You must give the variable a name!
///
///     {
///       WithQuietoutput quiet{output};
///       // output disabled during this scope
///     }
///     // output now enabled
class WithQuietOutput {
public:
  explicit WithQuietOutput(ConditionalOutput& output_in) : output(output_in) {
    output.disable();
  }

  ~WithQuietOutput() { output.enable(); }
  ConditionalOutput& output;
};

class Options;

/// FakeMesh has just enough information to create fields
///
/// Notes:
///
/// - This is a mesh for a single process, so the global and local
/// indices are the same.
///
/// - There is a single guard cell at each of the start/end x/y grids.
///
/// - Only the **grid** information is assumed to be used -- anything
///   else will likely **not** work!
class FakeMesh : public Mesh {
public:
  FakeMesh(int nx, int ny, int nz) {
    // Mesh only on one process, so global and local indices are the
    // same
    GlobalNx = nx;
    GlobalNy = ny;
    GlobalNz = nz;
    LocalNx = nx;
    LocalNy = ny;
    LocalNz = nz;
    OffsetX = 0;
    OffsetY = 0;
    OffsetZ = 0;

    // Small "inner" region
    xstart = 1;
    xend = nx - 2;
    ystart = 1;
    yend = ny - 2;

    StaggerGrids=true;
    // Unused variables
    periodicX = false;
    NXPE = 1;
    PE_XIND = 0;
    StaggerGrids = false;
    IncIntShear = false;
    maxregionblocksize = MAXREGIONBLOCKSIZE;

    setCoordinates(nullptr);
  }

  void setCoordinates(std::shared_ptr<Coordinates> coords, CELL_LOC location = CELL_CENTRE) {
    coords_map[location] = coords;
  }

  comm_handle send(FieldGroup &UNUSED(g)) { return nullptr; };
  int wait(comm_handle UNUSED(handle)) { return 0; }
  MPI_Request sendToProc(int UNUSED(xproc), int UNUSED(yproc), BoutReal *UNUSED(buffer),
                         int UNUSED(size), int UNUSED(tag)) {
    return MPI_Request();
  }
  comm_handle receiveFromProc(int UNUSED(xproc), int UNUSED(yproc),
                              BoutReal *UNUSED(buffer), int UNUSED(size),
                              int UNUSED(tag)) {
    return nullptr;
  }
  int getNXPE() { return 1; }
  int getNYPE() { return 1; }
  int getXProcIndex() { return 1; }
  int getYProcIndex() { return 1; }
  bool firstX() { return true; }
  bool lastX() { return true; }
  int sendXOut(BoutReal *UNUSED(buffer), int UNUSED(size), int UNUSED(tag)) { return 0; }
  int sendXIn(BoutReal *UNUSED(buffer), int UNUSED(size), int UNUSED(tag)) { return 0; }
  comm_handle irecvXOut(BoutReal *UNUSED(buffer), int UNUSED(size), int UNUSED(tag)) {
    return nullptr;
  }
  comm_handle irecvXIn(BoutReal *UNUSED(buffer), int UNUSED(size), int UNUSED(tag)) {
    return nullptr;
  }
  MPI_Comm getXcomm(int UNUSED(jy)) const { return MPI_COMM_NULL; }
  MPI_Comm getYcomm(int UNUSED(jx)) const { return MPI_COMM_NULL; }
  bool periodicY(int UNUSED(jx)) const { return true; }
  bool periodicY(int UNUSED(jx), BoutReal &UNUSED(ts)) const { return true; }
  std::pair<bool, BoutReal> hasBranchCutLower(int UNUSED(jx)) const {
    return std::make_pair(false, 0.);
  }
  std::pair<bool, BoutReal> hasBranchCutUpper(int UNUSED(jx)) const {
    return std::make_pair(false, 0.);
  }
  bool firstY() const { return true; }
  bool lastY() const { return true; }
  bool firstY(int UNUSED(xpos)) const { return true; }
  bool lastY(int UNUSED(xpos)) const { return true; }
  int UpXSplitIndex() { return 0; }
  int DownXSplitIndex() { return 0; }
  int sendYOutIndest(BoutReal *UNUSED(buffer), int UNUSED(size), int UNUSED(tag)) {
    return 0;
  }
  int sendYOutOutdest(BoutReal *UNUSED(buffer), int UNUSED(size), int UNUSED(tag)) {
    return 0;
  }
  int sendYInIndest(BoutReal *UNUSED(buffer), int UNUSED(size), int UNUSED(tag)) {
    return 0;
  }
  int sendYInOutdest(BoutReal *UNUSED(buffer), int UNUSED(size), int UNUSED(tag)) {
    return 0;
  }
  comm_handle irecvYOutIndest(BoutReal *UNUSED(buffer), int UNUSED(size),
                              int UNUSED(tag)) {
    return nullptr;
  }
  comm_handle irecvYOutOutdest(BoutReal *UNUSED(buffer), int UNUSED(size),
                               int UNUSED(tag)) {
    return nullptr;
  }
  comm_handle irecvYInIndest(BoutReal *UNUSED(buffer), int UNUSED(size),
                             int UNUSED(tag)) {
    return nullptr;
  }
  comm_handle irecvYInOutdest(BoutReal *UNUSED(buffer), int UNUSED(size),
                              int UNUSED(tag)) {
    return nullptr;
  }
  const RangeIterator iterateBndryLowerY() const { return RangeIterator(); }
  const RangeIterator iterateBndryUpperY() const { return RangeIterator(); }
  const RangeIterator iterateBndryLowerOuterY() const { return RangeIterator(); }
  const RangeIterator iterateBndryLowerInnerY() const { return RangeIterator(); }
  const RangeIterator iterateBndryUpperOuterY() const { return RangeIterator(); }
  const RangeIterator iterateBndryUpperInnerY() const { return RangeIterator(); }
  void addBoundary(BoundaryRegion* region) {boundaries.push_back(region);}
  std::vector<BoundaryRegion *> getBoundaries() { return boundaries; }
  std::vector<BoundaryRegionPar *> getBoundariesPar() { return std::vector<BoundaryRegionPar *>(); }
  BoutReal GlobalX(int jx) const { return jx; }
  BoutReal GlobalY(int jy) const { return jy; }
  BoutReal GlobalX(BoutReal jx) const { return jx; }
  BoutReal GlobalY(BoutReal jy) const { return jy; }
  int XGLOBAL(int UNUSED(xloc)) const { return 0; }
  int YGLOBAL(int UNUSED(yloc)) const { return 0; }

  void initDerivs(Options * opt){
    StaggerGrids=true;
    derivs_init(opt);
  }
private:
  std::vector<BoundaryRegion *> boundaries;
};

/// Test fixture to make sure the global mesh is our fake
/// one. Also initialize the global mesh_staggered for use in tests with
/// staggering. Multiple tests have exactly the same fixture, so use a type
/// alias to make a new test:
///
///     using MyTest = FakeMeshFixture;
class FakeMeshFixture : public ::testing::Test {
public:
  FakeMeshFixture() {
    WithQuietOutput quiet{output_info};

    delete bout::globals::mesh;
    bout::globals::mesh = new FakeMesh(nx, ny, nz);
<<<<<<< HEAD
    output_info.disable();
=======
    bout::globals::mesh->setParallelTransform(
        bout::utils::make_unique<ParallelTransformIdentity>(*bout::globals::mesh));
>>>>>>> f2e02a63
    bout::globals::mesh->createDefaultRegions();

    delete mesh_staggered;
    mesh_staggered = new FakeMesh(nx, ny, nz);
    mesh_staggered->StaggerGrids = true;
    static_cast<FakeMesh*>(mesh_staggered)->setCoordinates(nullptr, CELL_XLOW);
    static_cast<FakeMesh*>(mesh_staggered)->setCoordinates(nullptr, CELL_YLOW);
    static_cast<FakeMesh*>(mesh_staggered)->setCoordinates(nullptr, CELL_ZLOW);
    mesh_staggered->createDefaultRegions();
<<<<<<< HEAD
    output_info.enable();

    test_coords = std::make_shared<Coordinates>(
        bout::globals::mesh, Field2D{1.0}, Field2D{1.0}, BoutReal{1.0}, Field2D{1.0},
        Field2D{0.0}, Field2D{1.0}, Field2D{1.0}, Field2D{1.0}, Field2D{0.0},
        Field2D{0.0}, Field2D{0.0}, Field2D{1.0}, Field2D{1.0}, Field2D{1.0},
        Field2D{0.0}, Field2D{0.0}, Field2D{0.0}, Field2D{0.0}, Field2D{0.0},
        false);
    test_coords_staggered = std::make_shared<Coordinates>(
        mesh_staggered, Field2D{1.0}, Field2D{1.0}, BoutReal{1.0}, Field2D{1.0},
        Field2D{0.0}, Field2D{1.0}, Field2D{1.0}, Field2D{1.0}, Field2D{0.0},
        Field2D{0.0}, Field2D{0.0}, Field2D{1.0}, Field2D{1.0}, Field2D{1.0},
        Field2D{0.0}, Field2D{0.0}, Field2D{0.0}, Field2D{0.0}, Field2D{0.0},
        false);
=======
>>>>>>> f2e02a63
  }

  virtual ~FakeMeshFixture() {
    delete bout::globals::mesh;
    bout::globals::mesh = nullptr;
    delete mesh_staggered;
    mesh_staggered = nullptr;
  }

  static constexpr int nx = 3;
  static constexpr int ny = 5;
  static constexpr int nz = 7;

  Mesh* mesh_staggered = nullptr;

  std::shared_ptr<Coordinates> test_coords{nullptr};
  std::shared_ptr<Coordinates> test_coords_staggered{nullptr};
};

#endif //  TEST_EXTRAS_H__<|MERGE_RESOLUTION|>--- conflicted
+++ resolved
@@ -283,12 +283,6 @@
 
     delete bout::globals::mesh;
     bout::globals::mesh = new FakeMesh(nx, ny, nz);
-<<<<<<< HEAD
-    output_info.disable();
-=======
-    bout::globals::mesh->setParallelTransform(
-        bout::utils::make_unique<ParallelTransformIdentity>(*bout::globals::mesh));
->>>>>>> f2e02a63
     bout::globals::mesh->createDefaultRegions();
 
     delete mesh_staggered;
@@ -298,8 +292,6 @@
     static_cast<FakeMesh*>(mesh_staggered)->setCoordinates(nullptr, CELL_YLOW);
     static_cast<FakeMesh*>(mesh_staggered)->setCoordinates(nullptr, CELL_ZLOW);
     mesh_staggered->createDefaultRegions();
-<<<<<<< HEAD
-    output_info.enable();
 
     test_coords = std::make_shared<Coordinates>(
         bout::globals::mesh, Field2D{1.0}, Field2D{1.0}, BoutReal{1.0}, Field2D{1.0},
@@ -313,8 +305,6 @@
         Field2D{0.0}, Field2D{0.0}, Field2D{1.0}, Field2D{1.0}, Field2D{1.0},
         Field2D{0.0}, Field2D{0.0}, Field2D{0.0}, Field2D{0.0}, Field2D{0.0},
         false);
-=======
->>>>>>> f2e02a63
   }
 
   virtual ~FakeMeshFixture() {
