#ifndef TEST_EXTRAS_H__
#define TEST_EXTRAS_H__

#include "gtest/gtest.h"

#include <numeric>
#include <functional>
#include <iostream>
#include <vector>

#include "boutcomm.hxx"
#include "field3d.hxx"
#include "unused.hxx"
#include "bout/coordinates.hxx"
#include "bout/mesh.hxx"
#include "bout/mpi_wrapper.hxx"
#include "bout/operatorstencil.hxx"

static constexpr BoutReal BoutRealTolerance{1e-15};
// FFTs have a slightly looser tolerance than other functions
static constexpr BoutReal FFTTolerance{1.e-12};

/// Does \p str contain \p substring?
::testing::AssertionResult IsSubString(const std::string &str,
                                       const std::string &substring);

void fillField(Field3D& f, std::vector<std::vector<std::vector<BoutReal>>> values);
void fillField(Field2D& f, std::vector<std::vector<BoutReal>> values);

using bout::utils::EnableIfField;

/// Returns a field filled with the result of \p fill_function at each point
/// Arbitrary arguments can be passed to the field constructor
template <class T, class... Args, typename = EnableIfField<T>>
T makeField(const std::function<BoutReal(typename T::ind_type&)>& fill_function,
            Args&&... args) {
  T result{std::forward<Args>(args)...};
  result.allocate();

  for (auto i : result) {
    result[i] = fill_function(i);
  }

  return result;
}

/// Teach googletest how to print SpecificInds
template<IND_TYPE N>
inline std::ostream& operator<< (std::ostream &out, const SpecificInd<N> &index) {
  return out << index.ind;
}

/// Helpers to get the type of a Field as a string
auto inline getFieldType(MAYBE_UNUSED(const Field2D& field)) -> std::string {
  return "Field2D";
}
auto inline getFieldType(MAYBE_UNUSED(const Field3D& field)) -> std::string {
  return "Field3D";
}
auto inline getFieldType(MAYBE_UNUSED(const FieldPerp& field)) -> std::string {
  return "FieldPerp";
}

/// Helpers to get the (x, y, z) index values, along with the
/// single-index of a Field index
auto inline getIndexXYZ(const Ind2D& index) -> std::string {
  std::stringstream ss;
  ss << index.x() << ", " << index.y() << "; [" << index.ind << "]";
  return ss.str();
}
auto inline getIndexXYZ(const Ind3D& index) -> std::string {
  std::stringstream ss;
  ss << index.x() << ", " << index.y() << ", " << index.z() << "; [" << index.ind << "]";
  return ss.str();
}
auto inline getIndexXYZ(const IndPerp& index) -> std::string {
  std::stringstream ss;
  ss << index.x() << ", " << index.y() << ", " << index.z() << "; [" << index.ind << "]";
  return ss.str();
}

/// Is \p field equal to \p reference, with a tolerance of \p tolerance?
template <class T, class U, typename = EnableIfField<T, U>>
auto IsFieldEqual(const T& field, const U& reference,
                  const std::string& region = "RGN_ALL",
                  BoutReal tolerance = BoutRealTolerance) -> ::testing::AssertionResult {
  for (auto i : field.getRegion(region)) {
    if (fabs(field[i] - reference[i]) > tolerance) {
      return ::testing::AssertionFailure()
             << getFieldType(field) << "(" << getIndexXYZ(i) << ") == " << field[i]
             << "; Expected: " << reference[i];
    }
  }
  return ::testing::AssertionSuccess();
}

/// Is \p field equal to \p reference, with a tolerance of \p tolerance?
/// Overload for BoutReals
template <class T, typename = EnableIfField<T>>
auto IsFieldEqual(const T& field, BoutReal reference,
                  const std::string& region = "RGN_ALL",
                  BoutReal tolerance = BoutRealTolerance) -> ::testing::AssertionResult {
  for (auto i : field.getRegion(region)) {
    if (fabs(field[i] - reference) > tolerance) {
      return ::testing::AssertionFailure()
             << getFieldType(field) << "(" << getIndexXYZ(i) << ") == " << field[i]
             << "; Expected: " << reference;
    }
  }
  return ::testing::AssertionSuccess();
}

class Options;

/// FakeMesh has just enough information to create fields
///
/// Notes:
///
/// - This is a mesh for a single process, so the global and local
/// indices are the same.
///
/// - There is a single guard cell at each of the start/end x/y grids.
///
/// - Only the **grid** information is assumed to be used -- anything
///   else will likely **not** work!
class FakeMesh : public Mesh {
public:
  FakeMesh(int nx, int ny, int nz) {
    // Mesh only on one process, so global and local indices are the
    // same
    GlobalNx = nx;
    GlobalNy = ny;
    GlobalNz = nz;
    LocalNx = nx;
    LocalNy = ny;
    LocalNz = nz;
    OffsetX = 0;
    OffsetY = 0;
    OffsetZ = 0;

    // Small "inner" region
    xstart = 1;
    xend = nx - 2;
    ystart = 1;
    yend = ny - 2;
    zstart = 0;
    zend = nz - 1;

    StaggerGrids=false;
    
    // Unused variables
    periodicX = false;
    NXPE = 1;
    PE_XIND = 0;
    IncIntShear = false;
    maxregionblocksize = MAXREGIONBLOCKSIZE;

    // Need some options for parallelTransform
    options = Options::getRoot();
    mpi = bout::globals::mpi;
  }

  void setCoordinates(std::shared_ptr<Coordinates> coords, CELL_LOC location = CELL_CENTRE) {
    coords_map[location] = coords;
  }

  void setGridDataSource(GridDataSource* source_in) {
    source = source_in;
  }

  // Use this if the FakeMesh needs x- and y-boundaries
  void createBoundaries() {
    addBoundary(new BoundaryRegionXIn("core", ystart, yend, this));
    addBoundary(new BoundaryRegionXOut("sol", ystart, yend, this));
    addBoundary(new BoundaryRegionYUp("upper_target", xstart, xend, this));
    addBoundary(new BoundaryRegionYDown("lower_target", xstart, xend, this));
  }

  comm_handle send(FieldGroup& UNUSED(g)) override { return nullptr; }
  comm_handle sendX(FieldGroup& UNUSED(g), comm_handle UNUSED(handle) = nullptr,
                    bool UNUSED(disable_corners) = false) override {
    return nullptr;
  }
  comm_handle sendY(FieldGroup& UNUSED(g), comm_handle UNUSED(handle) = nullptr) override
  {
    return nullptr;
  }
  int wait(comm_handle UNUSED(handle)) override { return 0; }
  int getNXPE() override { return 1; }
  int getNYPE() override { return 1; }
  int getXProcIndex() override { return 1; }
  int getYProcIndex() override { return 1; }
  bool firstX() const override { return true; }
  bool lastX() const override { return true; }
  int sendXOut(BoutReal* UNUSED(buffer), int UNUSED(size), int UNUSED(tag)) override {
    return 0;
  }
  int sendXIn(BoutReal* UNUSED(buffer), int UNUSED(size), int UNUSED(tag)) override {
    return 0;
  }
  comm_handle irecvXOut(BoutReal* UNUSED(buffer), int UNUSED(size),
                        int UNUSED(tag)) override {
    return nullptr;
  }
  comm_handle irecvXIn(BoutReal* UNUSED(buffer), int UNUSED(size),
                       int UNUSED(tag)) override {
    return nullptr;
  }
  MPI_Comm getXcomm(int UNUSED(jy)) const override { return BoutComm::get(); }
  MPI_Comm getYcomm(int UNUSED(jx)) const override { return BoutComm::get(); }
  bool periodicY(int UNUSED(jx)) const override { return true; }
  bool periodicY(int UNUSED(jx), BoutReal& UNUSED(ts)) const override { return true; }
  int numberOfYBoundaries() const override { return 1; }
  std::pair<bool, BoutReal> hasBranchCutLower(int UNUSED(jx)) const override {
    return std::make_pair(false, 0.);
  }
  std::pair<bool, BoutReal> hasBranchCutUpper(int UNUSED(jx)) const override {
    return std::make_pair(false, 0.);
  }
  bool firstY() const override { return true; }
  bool lastY() const override { return true; }
  bool firstY(int UNUSED(xpos)) const override { return true; }
  bool lastY(int UNUSED(xpos)) const override { return true; }
  int UpXSplitIndex() override { return 0; }
  int DownXSplitIndex() override { return 0; }
<<<<<<< HEAD
  const RangeIterator iterateBndryLowerY() const override {
=======
  int sendYOutIndest(BoutReal* UNUSED(buffer), int UNUSED(size),
                     int UNUSED(tag)) override {
    return 0;
  }
  int sendYOutOutdest(BoutReal* UNUSED(buffer), int UNUSED(size),
                      int UNUSED(tag)) override {
    return 0;
  }
  int sendYInIndest(BoutReal* UNUSED(buffer), int UNUSED(size),
                    int UNUSED(tag)) override {
    return 0;
  }
  int sendYInOutdest(BoutReal* UNUSED(buffer), int UNUSED(size),
                     int UNUSED(tag)) override {
    return 0;
  }
  comm_handle irecvYOutIndest(BoutReal* UNUSED(buffer), int UNUSED(size),
                              int UNUSED(tag)) override {
    return nullptr;
  }
  comm_handle irecvYOutOutdest(BoutReal* UNUSED(buffer), int UNUSED(size),
                               int UNUSED(tag)) override {
    return nullptr;
  }
  comm_handle irecvYInIndest(BoutReal* UNUSED(buffer), int UNUSED(size),
                             int UNUSED(tag)) override {
    return nullptr;
  }
  comm_handle irecvYInOutdest(BoutReal* UNUSED(buffer), int UNUSED(size),
                              int UNUSED(tag)) override {
    return nullptr;
  }
  RangeIterator iterateBndryLowerY() const override {
>>>>>>> 7932c372
    return RangeIterator(xstart, xend);
  }
  RangeIterator iterateBndryUpperY() const override {
    return RangeIterator(xstart, xend);
  }
  RangeIterator iterateBndryLowerOuterY() const override { return RangeIterator(); }
  RangeIterator iterateBndryLowerInnerY() const override { return RangeIterator(); }
  RangeIterator iterateBndryUpperOuterY() const override { return RangeIterator(); }
  RangeIterator iterateBndryUpperInnerY() const override { return RangeIterator(); }
  void addBoundary(BoundaryRegion* region) override { boundaries.push_back(region); }
  std::vector<BoundaryRegion*> getBoundaries() override { return boundaries; }
  std::vector<BoundaryRegionPar*> getBoundariesPar() override {
    return std::vector<BoundaryRegionPar*>();
  }
  BoutReal GlobalX(int jx) const override { return jx; }
  BoutReal GlobalY(int jy) const override { return jy; }
  BoutReal GlobalX(BoutReal jx) const override { return jx; }
  BoutReal GlobalY(BoutReal jy) const override { return jy; }
  int getGlobalXIndex(int) const override { return 0; }
  int getGlobalXIndexNoBoundaries(int) const override { return 0; }
  int getGlobalYIndex(int y) const override { return y; }
  int getGlobalYIndexNoBoundaries(int y) const override { return y; }
  int getGlobalZIndex(int) const override { return 0; }
  int getGlobalZIndexNoBoundaries(int) const override { return 0; }
  int getLocalXIndex(int) const override { return 0; }
  int getLocalXIndexNoBoundaries(int) const override { return 0; }
  int getLocalYIndex(int y) const override { return y; }
  int getLocalYIndexNoBoundaries(int y) const override { return y; }
  int getLocalZIndex(int) const override { return 0; }
  int getLocalZIndexNoBoundaries(int) const override { return 0; }

  void initDerivs(Options * opt){
    StaggerGrids=true;
    derivs_init(opt);
  }

  void createBoundaryRegions() {
    addRegion2D("RGN_LOWER_Y",
                Region<Ind2D>(0, LocalNx - 1, 0, ystart - 1, 0, 0, LocalNy, 1));
    addRegion3D("RGN_LOWER_Y", Region<Ind3D>(0, LocalNx - 1, 0, ystart - 1, 0,
                                             LocalNz - 1, LocalNy, LocalNz));
    addRegion2D("RGN_LOWER_Y_THIN", getRegion2D("RGN_LOWER_Y"));
    addRegion3D("RGN_LOWER_Y_THIN", getRegion3D("RGN_LOWER_Y"));

    addRegion2D("RGN_UPPER_Y",
                Region<Ind2D>(0, LocalNx - 1, yend + 1, LocalNy - 1, 0, 0, LocalNy, 1));
    addRegion3D("RGN_UPPER_Y", Region<Ind3D>(0, LocalNx - 1, yend + 1, LocalNy - 1, 0,
                                             LocalNz - 1, LocalNy, LocalNz));
    addRegion2D("RGN_UPPER_Y_THIN", getRegion2D("RGN_UPPER_Y"));
    addRegion3D("RGN_UPPER_Y_THIN", getRegion3D("RGN_UPPER_Y"));

    addRegion2D("RGN_INNER_X",
                Region<Ind2D>(0, xstart - 1, ystart, yend, 0, 0, LocalNy, 1));
    addRegion3D("RGN_INNER_X", Region<Ind3D>(0, xstart - 1, ystart, yend, 0, LocalNz - 1,
                                             LocalNy, LocalNz));
    addRegionPerp("RGN_INNER_X",
                  Region<IndPerp>(0, xstart - 1, 0, 0, 0, LocalNz - 1, 1, LocalNz));
    addRegionPerp("RGN_INNER_X_THIN",
                  Region<IndPerp>(0, xstart - 1, 0, 0, 0, LocalNz - 1, 1, LocalNz));
    addRegion2D("RGN_INNER_X_THIN", getRegion2D("RGN_INNER_X"));
    addRegion3D("RGN_INNER_X_THIN", getRegion3D("RGN_INNER_X"));

    addRegion2D("RGN_OUTER_X",
                Region<Ind2D>(xend + 1, LocalNx - 1, ystart, yend, 0, 0, LocalNy, 1));
    addRegion3D("RGN_OUTER_X", Region<Ind3D>(xend + 1, LocalNx - 1, ystart, yend, 0,
                                             LocalNz - 1, LocalNy, LocalNz));
    addRegionPerp("RGN_OUTER_X", Region<IndPerp>(xend + 1, LocalNx - 1, 0, 0, 0,
                                                 LocalNz - 1, 1, LocalNz));
    addRegionPerp("RGN_OUTER_X_THIN", Region<IndPerp>(xend + 1, LocalNx - 1, 0, 0, 0,
                                                      LocalNz - 1, 1, LocalNz));
    addRegion2D("RGN_OUTER_X_THIN", getRegion2D("RGN_OUTER_X"));
    addRegion3D("RGN_OUTER_X_THIN", getRegion3D("RGN_OUTER_X"));

    const auto boundary_names = {"RGN_LOWER_Y", "RGN_UPPER_Y", "RGN_INNER_X",
                                 "RGN_OUTER_X"};

    // Sum up and get unique points in the boundaries defined above
    addRegion2D("RGN_BNDRY",
                std::accumulate(begin(boundary_names), end(boundary_names),
                                Region<Ind2D>{},
                                [this](Region<Ind2D>& a, const std::string& b) {
                                  return a + getRegion2D(b);
                                })
                    .unique());

    addRegion3D("RGN_BNDRY",
                std::accumulate(begin(boundary_names), end(boundary_names),
                                Region<Ind3D>{},
                                [this](Region<Ind3D>& a, const std::string& b) {
                                  return a + getRegion3D(b);
                                })
                    .unique());
    addRegionPerp("RGN_BNDRY",
                  getRegionPerp("RGN_INNER_X") + getRegionPerp("RGN_OUTER_X"));
  }

  // Make this public so we can test it
  using Mesh::msg_len;

private:
  std::vector<BoundaryRegion *> boundaries;
};

/// FakeGridDataSource provides a non-null GridDataSource* source to use with FakeMesh, to
/// allow testing of methods that use 'source' - in particular allowing
/// source->hasXBoundaryGuards and source->hasXBoundaryGuards to be called.
/// By passing in a set of values, the mesh->get routines can be used.
class FakeGridDataSource : public GridDataSource {
public:
  FakeGridDataSource() {}
  /// Constructor setting values which can be fetched from this source
  FakeGridDataSource(Options& values) : values(values) {}

  /// Take an rvalue (e.g. initializer list), convert to lvalue and delegate constructor
  FakeGridDataSource(Options&& values) : FakeGridDataSource(values) {}

  bool hasVar(const std::string& UNUSED(name)) override { return false; }

  bool get(MAYBE_UNUSED(Mesh* m), std::string& sval, const std::string& name,
           const std::string& def = "") override {
    if (values[name].isSet()) {
      sval = values[name].as<std::string>();
      return true;
    }
    sval = def;
    return false;
  }
  bool get(MAYBE_UNUSED(Mesh* m), int& ival, const std::string& name,
           int def = 0) override {
    if (values[name].isSet()) {
      ival = values[name].as<int>();
      return true;
    }
    ival = def;
    return false;
  }
  bool get(MAYBE_UNUSED(Mesh* m), BoutReal& rval, const std::string& name,
           BoutReal def = 0.0) override {
    if (values[name].isSet()) {
      rval = values[name].as<BoutReal>();
      return true;
    }
    rval = def;
    return false;
  }
  bool get(Mesh* mesh, Field2D& fval, const std::string& name, BoutReal def = 0.0,
           CELL_LOC UNUSED(location) = CELL_DEFAULT) override {
    if (values[name].isSet()) {
      fval = values[name].as(Field2D(0.0, mesh));
      return true;
    }
    fval = def;
    return false;
  }
  bool get(Mesh* mesh, Field3D& fval, const std::string& name, BoutReal def = 0.0,
           CELL_LOC UNUSED(location) = CELL_DEFAULT) override {
    if (values[name].isSet()) {
      fval = values[name].as(Field3D(0.0, mesh));
      return true;
    }
    fval = def;
    return false;
  }
  bool get(Mesh* mesh, FieldPerp& fval, const std::string& name, BoutReal def = 0.0,
           CELL_LOC UNUSED(location) = CELL_DEFAULT) override {
    if (values[name].isSet()) {
      fval = values[name].as(FieldPerp(0.0, mesh));
      return true;
    }
    fval = def;
    return false;
  }

  bool get(MAYBE_UNUSED(Mesh* m), MAYBE_UNUSED(std::vector<int>& var),
           MAYBE_UNUSED(const std::string& name), MAYBE_UNUSED(int len),
           MAYBE_UNUSED(int def) = 0, Direction = GridDataSource::X) override {
    throw BoutException("Not Implemented");
    return false;
  }
  bool get(MAYBE_UNUSED(Mesh* m), MAYBE_UNUSED(std::vector<BoutReal>& var),
           MAYBE_UNUSED(const std::string& name), MAYBE_UNUSED(int len),
           MAYBE_UNUSED(int def) = 0,
           Direction UNUSED(dir) = GridDataSource::X) override {
    throw BoutException("Not Implemented");
    return false;
  }

  bool hasXBoundaryGuards(Mesh* UNUSED(m)) override { return true; }

  bool hasYBoundaryGuards() override { return true; }
private:
  Options values; ///< Store values to be returned by get()
};

/// Test fixture to make sure the global mesh is our fake
/// one. Also initialize the global mesh_staggered for use in tests with
/// staggering. Multiple tests have exactly the same fixture, so use a type
/// alias to make a new test:
///
///     using MyTest = FakeMeshFixture;
class FakeMeshFixture : public ::testing::Test {
public:
  FakeMeshFixture() {
    WithQuietOutput quiet_info{output_info};
    WithQuietOutput quiet_warn{output_warn};

    delete bout::globals::mesh;
    bout::globals::mpi = new MpiWrapper();
    bout::globals::mesh = new FakeMesh(nx, ny, nz);
    bout::globals::mesh->createDefaultRegions();
    static_cast<FakeMesh*>(bout::globals::mesh)->setCoordinates(nullptr);
    test_coords = std::make_shared<Coordinates>(
        bout::globals::mesh, Field2D{1.0}, Field2D{1.0}, Field2D{1.0}, Field2D{1.0},
        Field2D{1.0}, Field2D{1.0}, Field2D{1.0}, Field2D{1.0}, Field2D{0.0},
        Field2D{0.0}, Field2D{0.0}, Field2D{1.0}, Field2D{1.0}, Field2D{1.0},
        Field2D{0.0}, Field2D{0.0}, Field2D{0.0}, Field2D{0.0}, Field2D{0.0});

    // Set some auxilliary variables
    // Usually set in geometry()
    // Note: For testing these are set to non-zero values
    test_coords->G1 = test_coords->G2 = test_coords->G3 = 0.1;

    // Set nonuniform corrections
    test_coords->non_uniform = true;
    test_coords->d1_dx = test_coords->d1_dy = 0.2;
    test_coords->d1_dz = 0.0;
#if BOUT_USE_METRIC_3D
    test_coords->Bxy.splitParallelSlices();
    test_coords->Bxy.yup() = test_coords->Bxy.ydown() = test_coords->Bxy;
#endif

    // No call to Coordinates::geometry() needed here
    static_cast<FakeMesh*>(bout::globals::mesh)->setCoordinates(test_coords);
    static_cast<FakeMesh*>(bout::globals::mesh)->setGridDataSource(
        new FakeGridDataSource());
    // May need a ParallelTransform to create fields, because create3D calls
    // fromFieldAligned
    test_coords->setParallelTransform(
        bout::utils::make_unique<ParallelTransformIdentity>(*bout::globals::mesh));
    dynamic_cast<FakeMesh*>(bout::globals::mesh)->createBoundaryRegions();

    delete mesh_staggered;
    mesh_staggered = new FakeMesh(nx, ny, nz);
    mesh_staggered->StaggerGrids = true;
    dynamic_cast<FakeMesh*>(mesh_staggered)->setCoordinates(nullptr);
    dynamic_cast<FakeMesh*>(mesh_staggered)->setCoordinates(nullptr, CELL_XLOW);
    dynamic_cast<FakeMesh*>(mesh_staggered)->setCoordinates(nullptr, CELL_YLOW);
    dynamic_cast<FakeMesh*>(mesh_staggered)->setCoordinates(nullptr, CELL_ZLOW);
    mesh_staggered->createDefaultRegions();

    test_coords_staggered = std::make_shared<Coordinates>(
        mesh_staggered, Field2D{1.0, mesh_staggered}, Field2D{1.0, mesh_staggered},
        Field2D{1.0, mesh_staggered}, Field2D{1.0, mesh_staggered},
        Field2D{1.0, mesh_staggered}, Field2D{1.0, mesh_staggered},
        Field2D{1.0, mesh_staggered}, Field2D{1.0, mesh_staggered},
        Field2D{0.0, mesh_staggered}, Field2D{0.0, mesh_staggered},
        Field2D{0.0, mesh_staggered}, Field2D{1.0, mesh_staggered},
        Field2D{1.0, mesh_staggered}, Field2D{1.0, mesh_staggered},
        Field2D{0.0, mesh_staggered}, Field2D{0.0, mesh_staggered},
        Field2D{0.0, mesh_staggered}, Field2D{0.0, mesh_staggered},
        Field2D{0.0, mesh_staggered});

    // Set some auxilliary variables
    test_coords_staggered->G1 = test_coords_staggered->G2 = test_coords_staggered->G3 =
        0.1;

    // Set nonuniform corrections
    test_coords_staggered->non_uniform = true;
    test_coords_staggered->d1_dx = test_coords_staggered->d1_dy = 0.2;
    test_coords_staggered->d1_dz = 0.0;
#if BOUT_USE_METRIC_3D
    test_coords_staggered->Bxy.splitParallelSlices();
    test_coords_staggered->Bxy.yup() = test_coords_staggered->Bxy.ydown() =
        test_coords_staggered->Bxy;
#endif

    // No call to Coordinates::geometry() needed here
    test_coords_staggered->setParallelTransform(
        bout::utils::make_unique<ParallelTransformIdentity>(*mesh_staggered));

    // Set all coordinates to the same Coordinates object for now
    dynamic_cast<FakeMesh*>(mesh_staggered)->setCoordinates(test_coords_staggered);
    dynamic_cast<FakeMesh*>(mesh_staggered)
        ->setCoordinates(test_coords_staggered, CELL_XLOW);
    dynamic_cast<FakeMesh*>(mesh_staggered)
        ->setCoordinates(test_coords_staggered, CELL_YLOW);
    dynamic_cast<FakeMesh*>(mesh_staggered)
        ->setCoordinates(test_coords_staggered, CELL_ZLOW);
  }

  ~FakeMeshFixture() override {
    delete bout::globals::mesh;
    bout::globals::mesh = nullptr;
    delete mesh_staggered;
    mesh_staggered = nullptr;
    delete bout::globals::mpi;
    bout::globals::mpi = nullptr;

    Options::cleanup();
  }

  static constexpr int nx = 3;
  static constexpr int ny = 5;
  static constexpr int nz = 7;

  Mesh* mesh_staggered = nullptr;

  std::shared_ptr<Coordinates> test_coords{nullptr};
  std::shared_ptr<Coordinates> test_coords_staggered{nullptr};
};

#endif //  TEST_EXTRAS_H__<|MERGE_RESOLUTION|>--- conflicted
+++ resolved
@@ -223,43 +223,7 @@
   bool lastY(int UNUSED(xpos)) const override { return true; }
   int UpXSplitIndex() override { return 0; }
   int DownXSplitIndex() override { return 0; }
-<<<<<<< HEAD
-  const RangeIterator iterateBndryLowerY() const override {
-=======
-  int sendYOutIndest(BoutReal* UNUSED(buffer), int UNUSED(size),
-                     int UNUSED(tag)) override {
-    return 0;
-  }
-  int sendYOutOutdest(BoutReal* UNUSED(buffer), int UNUSED(size),
-                      int UNUSED(tag)) override {
-    return 0;
-  }
-  int sendYInIndest(BoutReal* UNUSED(buffer), int UNUSED(size),
-                    int UNUSED(tag)) override {
-    return 0;
-  }
-  int sendYInOutdest(BoutReal* UNUSED(buffer), int UNUSED(size),
-                     int UNUSED(tag)) override {
-    return 0;
-  }
-  comm_handle irecvYOutIndest(BoutReal* UNUSED(buffer), int UNUSED(size),
-                              int UNUSED(tag)) override {
-    return nullptr;
-  }
-  comm_handle irecvYOutOutdest(BoutReal* UNUSED(buffer), int UNUSED(size),
-                               int UNUSED(tag)) override {
-    return nullptr;
-  }
-  comm_handle irecvYInIndest(BoutReal* UNUSED(buffer), int UNUSED(size),
-                             int UNUSED(tag)) override {
-    return nullptr;
-  }
-  comm_handle irecvYInOutdest(BoutReal* UNUSED(buffer), int UNUSED(size),
-                              int UNUSED(tag)) override {
-    return nullptr;
-  }
   RangeIterator iterateBndryLowerY() const override {
->>>>>>> 7932c372
     return RangeIterator(xstart, xend);
   }
   RangeIterator iterateBndryUpperY() const override {
