--- conflicted
+++ resolved
@@ -16,15 +16,6 @@
 
 class GridFromOptionsTest : public ::testing::Test {
 public:
-<<<<<<< HEAD
-  GridFromOptionsTest() : FakeMeshFixture(), options(), griddata(&options) {
-    // We need Coordinates so a parallel transform is available as
-    // FieldFactory::create3D wants to un-field-align the result
-    static_cast<FakeMesh*>(mesh)->setCoordinates(test_coords);
-
-    mesh->getCoordinates()->setParallelTransform(
-        bout::utils::make_unique<ParallelTransformIdentity>(*mesh));
-=======
   GridFromOptionsTest() : options(), griddata(nullptr) {
 
     mesh_from_options.StaggerGrids = true;
@@ -35,14 +26,8 @@
 
     mesh_from_options.createDefaultRegions();
 
-    // We need a parallel transform as FieldFactory::create3D wants to
-    // un-field-align the result
-    mesh_from_options.setParallelTransform(
-        bout::utils::make_unique<ParallelTransformIdentity>(mesh_from_options));
-
     griddata = new GridFromOptions(&options);
     mesh_from_options.setGridDataSource(griddata);
->>>>>>> 94c43279
 
     output_info.disable();
     output_progress.disable();
@@ -61,6 +46,11 @@
 
     mesh_from_options.getCoordinates();
 
+    // We need a parallel transform as FieldFactory::create3D wants to
+    // un-field-align the result
+    mesh_from_options.getCoordinates()->setParallelTransform(
+        bout::utils::make_unique<ParallelTransformIdentity>(mesh_from_options));
+
     expected_2d = makeField<Field2D>(
         [](Field2D::ind_type& index) {
           return index.x() + (TWOPI * index.y()) + (TWOPI * index.z() / nz) + 3;
@@ -86,6 +76,7 @@
   static const int ny{11};
   static const int nz{5};
 
+  std::shared_ptr<Coordinates> test_coords;
   Options options;
   GridFromOptions* griddata;
   std::string expected_string{"x + y + z + 3"};
