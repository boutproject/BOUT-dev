#include "gtest/gtest.h"

#include "bout/mesh.hxx"
#include "boutexception.hxx"
#include "interpolation.hxx"
#include "output.hxx"
#include "test_extras.hxx"

////// delete these
#include "bout/constants.hxx"
#include "bout/mesh.hxx"
#include "boutexception.hxx"
#include "field3d.hxx"
#include "unused.hxx"
#include "utils.hxx"
#include <cmath>
#include <set>
#include <vector>
///////

/// Global mesh
namespace bout{
namespace globals{
extern Mesh *mesh;
} // namespace globals
} // namespace bout

// The unit tests use the global mesh
using namespace bout::globals;

/// Test fixture to make sure the global mesh is our fake one
class Field3DInterpToTest : public ::testing::Test {
protected:
  Field3DInterpToTest() : input(mesh) {
    input = 0.;
    input(2, 2, 2) = 2.;
    input(1, 2, 2) = 1.8;
    input(0, 2, 2) = 1.7;
    input(3, 2, 2) = 1.3;
    input(4, 2, 2) = 1.5;
    input(2, 1, 2) = 3.8;
    input(2, 0, 2) = 3.7;
    input(2, 3, 2) = 3.3;
    input(2, 4, 2) = 3.5;
    input(2, 2, 1) = 5.8;
    input(2, 2, 0) = 5.7;
    input(2, 2, 3) = 5.3;
    input(2, 2, 4) = 5.5;
  }

  static void SetUpTestCase() {
    WithQuietOutput quiet{output_info};
    delete mesh;
    mesh = new FakeMesh(nx, ny, nz);
    mesh->StaggerGrids = true;
    mesh->xstart = 2;
    mesh->ystart = 2;
    mesh->xend = nx - 3;
    mesh->yend = ny - 3;
<<<<<<< HEAD

=======
    static_cast<FakeMesh*>(mesh)->setCoordinates(nullptr);
    static_cast<FakeMesh*>(mesh)->setCoordinates(nullptr, CELL_XLOW);
    static_cast<FakeMesh*>(mesh)->setCoordinates(nullptr, CELL_YLOW);
    static_cast<FakeMesh*>(mesh)->setCoordinates(nullptr, CELL_ZLOW);
    mesh->setParallelTransform(bout::utils::make_unique<ParallelTransformIdentity>(*mesh));
>>>>>>> 94c43279
    mesh->createDefaultRegions();

    // We need Coordinates so a parallel transform is available as
    // FieldFactory::create3D wants to un-field-align the result
    for (const auto& location
        : std::list<CELL_LOC>{CELL_CENTRE, CELL_XLOW, CELL_YLOW, CELL_ZLOW}) {

      static_cast<FakeMesh*>(mesh)->setCoordinates(std::make_shared<Coordinates>(
          mesh, Field2D{1.0}, Field2D{1.0}, BoutReal{1.0}, Field2D{1.0}, Field2D{0.0},
          Field2D{1.0}, Field2D{1.0}, Field2D{1.0}, Field2D{0.0}, Field2D{0.0},
          Field2D{0.0}, Field2D{1.0}, Field2D{1.0}, Field2D{1.0}, Field2D{0.0},
          Field2D{0.0}, Field2D{0.0}, Field2D{0.0}, Field2D{0.0}, false),
          location);
      mesh->getCoordinates(location)->setParallelTransform(
          bout::utils::make_unique<ParallelTransformIdentity>(*mesh));
    }
  }

  static void TearDownTestCase() {
    delete mesh;
    mesh = nullptr;
  }

  Field3D input;

public:
  static const int nx;
  static const int ny;
  static const int nz;
};

const int Field3DInterpToTest::nx = 5;
const int Field3DInterpToTest::ny = 5;
const int Field3DInterpToTest::nz = 7;

TEST_F(Field3DInterpToTest, CellCentreToXlow) {

  Field3D output = Field3D(mesh);

  // CELL_CENTRE -> CELL_XLOW
  input.setLocation(CELL_CENTRE);
  output = interp_to(input, CELL_XLOW);
  EXPECT_TRUE(output.getLocation() == CELL_XLOW);
  EXPECT_NEAR(output(2, 2, 2), 1.95, 1.e-15);
}

TEST_F(Field3DInterpToTest, CellCentreToXlowNoBndry) {

  Field3D output = Field3D(mesh);

  // CELL_CENTRE -> CELL_XLOW
  input.setLocation(CELL_CENTRE);
  output = interp_to(input, CELL_XLOW, RGN_NOBNDRY);
  EXPECT_TRUE(output.getLocation() == CELL_XLOW);
  EXPECT_NEAR(output(2, 2, 2), 1.95, 1.e-15);
}

TEST_F(Field3DInterpToTest, CellXlowToCentre) {

  Field3D output = Field3D(mesh);

  // CELL_XLOW -> CELL_CENTRE
  input.setLocation(CELL_XLOW);
  output = interp_to(input, CELL_CENTRE);
  EXPECT_TRUE(output.getLocation() == CELL_CENTRE);
  EXPECT_NEAR(output(2, 2, 2), 1.65, 1.e-15);
}

TEST_F(Field3DInterpToTest, CellXlowToCentreNoBndry) {

  Field3D output = Field3D(mesh);

  // CELL_XLOW -> CELL_CENTRE
  input.setLocation(CELL_XLOW);
  output = interp_to(input, CELL_CENTRE, RGN_NOBNDRY);
  EXPECT_TRUE(output.getLocation() == CELL_CENTRE);
  EXPECT_NEAR(output(2, 2, 2), 1.65, 1.e-15);
}

TEST_F(Field3DInterpToTest, CellCentreToYlow) {

  Field3D output = Field3D(mesh);

  // CELL_CENTRE -> CELL_YLOW
  input.setLocation(CELL_CENTRE);
  output = interp_to(input, CELL_YLOW);
  EXPECT_TRUE(output.getLocation() == CELL_YLOW);
  EXPECT_NEAR(output(2, 2, 2), 2.825, 1.e-15);
}

TEST_F(Field3DInterpToTest, CellCentreToYlowNoBndry) {

  Field3D output = Field3D(mesh);

  // CELL_CENTRE -> CELL_YLOW
  input.setLocation(CELL_CENTRE);
  output = interp_to(input, CELL_YLOW, RGN_NOBNDRY);
  EXPECT_TRUE(output.getLocation() == CELL_YLOW);
  EXPECT_NEAR(output(2, 2, 2), 2.825, 1.e-15);
}

TEST_F(Field3DInterpToTest, CellYlowToCentre) {

  Field3D output = Field3D(mesh);

  // CELL_YLOW -> CELL_CENTRE
  input.setLocation(CELL_YLOW);
  output = interp_to(input, CELL_CENTRE);
  EXPECT_TRUE(output.getLocation() == CELL_CENTRE);
  EXPECT_NEAR(output(2, 2, 2), 2.525, 1.e-15);
}

TEST_F(Field3DInterpToTest, CellYlowToCentreNoBndry) {

  Field3D output = Field3D(mesh);

  // CELL_YLOW -> CELL_CENTRE
  input.setLocation(CELL_YLOW);
  output = interp_to(input, CELL_CENTRE, RGN_NOBNDRY);
  EXPECT_TRUE(output.getLocation() == CELL_CENTRE);
  EXPECT_NEAR(output(2, 2, 2), 2.525, 1.e-15);
}

TEST_F(Field3DInterpToTest, CellCentreToZlow) {

  Field3D output = Field3D(mesh);

  // CELL_CENTRE -> CELL_ZLOW
  input.setLocation(CELL_CENTRE);
  output = interp_to(input, CELL_ZLOW);
  EXPECT_TRUE(output.getLocation() == CELL_ZLOW);
  EXPECT_NEAR(output(2, 2, 2), 3.7, 1.e-15);
}

TEST_F(Field3DInterpToTest, CellCentreToZlowNoBndry) {

  Field3D output = Field3D(mesh);

  // CELL_CENTRE -> CELL_ZLOW
  input.setLocation(CELL_CENTRE);
  output = interp_to(input, CELL_ZLOW, RGN_NOBNDRY);
  EXPECT_TRUE(output.getLocation() == CELL_ZLOW);
  EXPECT_NEAR(output(2, 2, 2), 3.7, 1.e-15);
}

TEST_F(Field3DInterpToTest, CellZlowToCentre) {

  Field3D output = Field3D(mesh);

  // CELL_XLOW -> CELL_CENTRE
  input.setLocation(CELL_ZLOW);
  output = interp_to(input, CELL_CENTRE);
  EXPECT_TRUE(output.getLocation() == CELL_CENTRE);
  EXPECT_NEAR(output(2, 2, 2), 3.4, 1.e-15);
}

TEST_F(Field3DInterpToTest, CellZlowToCentreNoBndry) {

  Field3D output = Field3D(mesh);

  // CELL_XLOW -> CELL_CENTRE
  input.setLocation(CELL_ZLOW);
  output = interp_to(input, CELL_CENTRE, RGN_NOBNDRY);
  EXPECT_TRUE(output.getLocation() == CELL_CENTRE);
  EXPECT_NEAR(output(2, 2, 2), 3.4, 1.e-15);
}<|MERGE_RESOLUTION|>--- conflicted
+++ resolved
@@ -57,15 +57,7 @@
     mesh->ystart = 2;
     mesh->xend = nx - 3;
     mesh->yend = ny - 3;
-<<<<<<< HEAD
-
-=======
-    static_cast<FakeMesh*>(mesh)->setCoordinates(nullptr);
-    static_cast<FakeMesh*>(mesh)->setCoordinates(nullptr, CELL_XLOW);
-    static_cast<FakeMesh*>(mesh)->setCoordinates(nullptr, CELL_YLOW);
-    static_cast<FakeMesh*>(mesh)->setCoordinates(nullptr, CELL_ZLOW);
-    mesh->setParallelTransform(bout::utils::make_unique<ParallelTransformIdentity>(*mesh));
->>>>>>> 94c43279
+
     mesh->createDefaultRegions();
 
     // We need Coordinates so a parallel transform is available as
@@ -73,11 +65,13 @@
     for (const auto& location
         : std::list<CELL_LOC>{CELL_CENTRE, CELL_XLOW, CELL_YLOW, CELL_ZLOW}) {
 
+      static_cast<FakeMesh*>(mesh)->setCoordinates(nullptr, location);
       static_cast<FakeMesh*>(mesh)->setCoordinates(std::make_shared<Coordinates>(
-          mesh, Field2D{1.0}, Field2D{1.0}, BoutReal{1.0}, Field2D{1.0}, Field2D{0.0},
-          Field2D{1.0}, Field2D{1.0}, Field2D{1.0}, Field2D{0.0}, Field2D{0.0},
-          Field2D{0.0}, Field2D{1.0}, Field2D{1.0}, Field2D{1.0}, Field2D{0.0},
-          Field2D{0.0}, Field2D{0.0}, Field2D{0.0}, Field2D{0.0}, false),
+          mesh, Field2D{1.0, mesh}, Field2D{1.0, mesh}, BoutReal{1.0}, Field2D{1.0, mesh},
+          Field2D{0.0, mesh}, Field2D{1.0, mesh}, Field2D{1.0, mesh}, Field2D{1.0, mesh},
+          Field2D{0.0, mesh}, Field2D{0.0, mesh}, Field2D{0.0, mesh}, Field2D{1.0, mesh},
+          Field2D{1.0, mesh}, Field2D{1.0, mesh}, Field2D{0.0, mesh}, Field2D{0.0, mesh},
+          Field2D{0.0, mesh}, Field2D{0.0, mesh}, Field2D{0.0, mesh}, false),
           location);
       mesh->getCoordinates(location)->setParallelTransform(
           bout::utils::make_unique<ParallelTransformIdentity>(*mesh));
