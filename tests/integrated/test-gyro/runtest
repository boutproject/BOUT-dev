--- conflicted
+++ resolved
@@ -36,42 +36,12 @@
 print("Running Gyro-average inversion test")
 success = True
 
-<<<<<<< HEAD
-for nproc in [1,2,4]:
-  nxpe = 1
-  if nproc > 2:
-    nxpe = 2
-  
-  cmd = "./test_gyro NXPE=" + str(nxpe)
-  
-  shell("rm data/BOUT.dmp.*.nc")
-
-  print("   %d processors (nxpe = %d)...." % (nproc, nxpe))
-  s, out = launch_safe(cmd, nproc=nproc, pipe=True)
-  with open("run.log."+str(nproc), "w") as f:
-    f.write(out)
-
-   # Collect output data
-  for v in vars:
-    stdout.write("      Checking variable "+v+" ... ")
-    result = collect(v, path="data", info=False, xguards=False)
-    # Compare benchmark and output
-    if np.shape(bmk[v]) != np.shape(result):
-      print("Fail, wrong shape")
-      success = False
-    diff =  np.max(np.abs(bmk[v] - result))
-    if diff > tol:
-      print("Fail, maximum difference = "+str(diff))
-      success = False
-    else:
-      print("Pass")
-=======
 for nproc in [1, 2, 4]:
     nxpe = 1
     if nproc > 2:
         nxpe = 2
 
-    cmd = "./test_gyro nxpe=" + str(nxpe)
+    cmd = "./test_gyro NXPE=" + str(nxpe)
 
     shell("rm data/BOUT.dmp.*.nc")
 
@@ -94,7 +64,6 @@
             success = False
         else:
             print("Pass")
->>>>>>> 70668b93
 
 if success:
     print(" => All Gyro-average tests passed")
