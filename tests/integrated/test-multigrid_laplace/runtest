#!/usr/bin/env python3

#
# Run the test, check the error
#

<<<<<<< HEAD
# Too slow on travis w. fedora
#Requires not (travis and fedora)
=======
# Cores: 3
>>>>>>> 7adea54e

from __future__ import print_function
try:
    from builtins import str
except:
    pass

tol = 2e-7 # Absolute tolerance
numTests = 4 # We test 4 different boundary conditions (with slightly different inputs for each)

from boututils.run_wrapper import build_and_log, shell, launch_safe
from boutdata.collect import collect
from sys import exit


build_and_log("multigrid Laplacian inversion test")

print("Running multigrid Laplacian inversion test")
success = True

for nproc in [1,3]:

    # Make sure we don't use too many cores:
    # Reduce number of OpenMP threads when using multiple MPI processes
    mthread = 2
    if nproc>1:
        mthread = 1
  
    # set nxpe on the command line as we only use solution from one point in y, so splitting in y-direction is redundant (and also doesn't help test the multigrid solver)
    cmd = "./test_multigrid_laplace nxpe="+str(nproc)
    
    shell("rm data/BOUT.dmp.*.nc")

    print("   %d processors..." %nproc)
    s, out = launch_safe(cmd, nproc=nproc, mthread=mthread, pipe=True)
    with open("run.log."+str(nproc), "w") as f:
        f.write(out)

    # Collect errors
    errors = [collect("max_error"+str(i), path="data") for i in range(1,numTests+1)]

    for i,e in enumerate(errors):
        print("Checking test "+str(i))
        if e < 0.:
            print("Fail, solver did not converge")
            success = False
        if e > tol:
            print("Fail, maximum absolute error = "+str(e))
            success = False
        else:
            print("Pass")

if success:
    print(" => All multigrid Laplacian inversion tests passed")
    exit(0)
else:
    print(" => Some failed tests")
    exit(1)<|MERGE_RESOLUTION|>--- conflicted
+++ resolved
@@ -4,12 +4,10 @@
 # Run the test, check the error
 #
 
-<<<<<<< HEAD
-# Too slow on travis w. fedora
-#Requires not (travis and fedora)
-=======
+# Too slow on travis w. fedora:
+# Requires not (travis and fedora)
+
 # Cores: 3
->>>>>>> 7adea54e
 
 from __future__ import print_function
 try:
