--- conflicted
+++ resolved
@@ -1,9 +1,6 @@
 #!/bin/bash
 
-<<<<<<< HEAD
-=======
 #Requires: slow_tests
->>>>>>> b8035718
 #Requires: not make
 
 BOUT_TOP=../../..
