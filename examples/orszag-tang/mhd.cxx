--- conflicted
+++ resolved
@@ -47,13 +47,8 @@
     bout_solve(B, "B");
 
     Coordinates *coord = mesh->getCoordinates();
-<<<<<<< HEAD
-    output.write("dx[0,0] = %e, dy[0,0] = %e, dz = %e\n", coord->dx(0, 0, 0),
-                 coord->dy(0, 0, 0), coord->dz);
-=======
-    output.write("dx[0,0] = {:e}, dy[0,0] = {:e}, dz = {:e}\n", coord->dx(0, 0),
-                 coord->dy(0, 0), coord->dz);
->>>>>>> aa09b98a
+    output.write("dx[0,0] = {:e}, dy[0,0] = {:e}, dz = {:e}\n", coord->dx(0, 0, 0),
+                 coord->dy(0, 0, 0), coord->dz(0,0,0));
 
     SAVE_REPEAT(divB);
 
