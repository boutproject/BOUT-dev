--- conflicted
+++ resolved
@@ -3,13 +3,8 @@
 ##################################################
 # settings used by the core code
 
-<<<<<<< HEAD
 nout = 100     # number of time-steps
 timestep = 0.001  # time between outputs
-=======
-NOUT = 100     # number of time-steps
-TIMESTEP = 0.001  # time between outputs
->>>>>>> acf09d03
 
 twistshift = true  # use twist-shift condition?
 
@@ -21,13 +16,6 @@
 MYG = 2
 
 grid = "d3d_119919.nc"
-<<<<<<< HEAD
-=======
-
-#twistshift_pf = true # Grid has twist-shift in PF region
-
-dump_format = "nc"   # Set extension for dump files (nc = NetCDF)
->>>>>>> acf09d03
 
 [mesh]
 staggergrids = false # Use staggered grids (EXPERIMENTAL)
@@ -59,11 +47,8 @@
 upwind = W3
 flux = U1
 
-<<<<<<< HEAD
-=======
 ##################################################
 # Laplacian inversion settings
->>>>>>> acf09d03
 [laplace]
 all_terms = false
 nonuniform = false
@@ -160,17 +145,8 @@
 bndry_sol = dirichlet
 
 
-<<<<<<< HEAD
-
-#bndry_xin = zerolaplace
-#bndry_xout = zerolaplace
-#bndry_xin = constlaplace
-#bndry_xout = zerolaplace
-
-=======
 
 
->>>>>>> acf09d03
 [phi]
 # X boundaries set by flags
 bndry_xin = none
