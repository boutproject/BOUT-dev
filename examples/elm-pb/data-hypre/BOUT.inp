<<<<<<< HEAD
# settings file for BOUT++
# High-Beta reduced MHD case

##################################################
# Global settings used by the core code

nout = 40          # number of time-steps
timestep = 1       # time between outputs
=======
wall_limit = 1.55  # wall time limit (in hours)
>>>>>>> ed20d19f

zperiod = 15        # Fraction of a torus to simulate
MZ = 16             # Number of points in Z

<<<<<<< HEAD
grid = "cbm18_dens8.grid_nx68ny64.nc"  # Grid file
=======
dump_format = "nc"      # Dump file format. "nc" = NetCDF, "pdb" = PDB
restart_format = "nc"   # Restart file format
>>>>>>> ed20d19f

[mesh]

staggergrids = false    # Use staggered grids

file = "cbm18_dens8.grid_nx68ny64.nc"  # Grid file

[mesh:paralleltransform]
type = shiftedinterp

##################################################
# derivative methods

[mesh:ddx]
first = C4  # order of first x derivatives
second = C4 # order of second x derivatives
upwind = W3 # order of upwinding method W3 = Weno3

[mesh:ddy]
first = C2
second = C2
upwind = C2
flux = C2

[mesh:ddz]
first = C4  # Z derivatives can be done using FFT
second = C4
upwind = W3

<<<<<<< HEAD
=======
[output]
shiftoutput = true  # Put the output into field-aligned coordinates

##################################################
# Laplacian inversion routines

[laplace]
type = hypre3d

flags = 0   # Flags for Laplacian inversion

rtol = 1e-09
atol = 1e-14

>>>>>>> ed20d19f
##################################################
# FFTs

[fft]

fft_measurement_flag = measure  # If using FFTW, perform tests to determine fastest method

##################################################
# Solver settings

[solver]

# mudq, mldq, mukeep, mlkeep preconditioner options
atol = 1.0e-8 # absolute tolerance
rtol = 1.0e-5  # relative tolerance

use_precon = false    # Use preconditioner: User-supplied or BBD

mxstep = 5000   # Number of internal steps between outputs
<<<<<<< HEAD
=======
adams_moulton = false # Use Adams-Moulton method (default is BDF)
func_iter = false     # Functional iteration (default is Newton)
output_step = 1       # time between outputs
# settings file for BOUT++
# High-Beta reduced MHD case

##################################################
# Global settings used by the core code

nout = 40          # number of time-steps
>>>>>>> ed20d19f

##################################################
# settings for high-beta reduced MHD

[highbeta]

density = 1e+19       # number density of deuterium [m^-3]
# used to produce output normalisations

evolve_jpar = false     # If true, evolve J raher than Psi

evolve_pressure = true # If false, switch off all pressure evolution

phi_constraint = false # Solve phi as a constraint (DAE system, needs IDA)

## Effects to include/exclude

include_jpar0 = true     # determines whether to include jpar0 terms
include_curvature = true # include curvature drive term?

compress = false       # set compressible (evolve Vpar)
nonlinear = false     # include non-linear terms?

diamag = true         # Include diamagnetic effects?
diamag_grad_t = false  # Include Grad_par(Te) term in Psi equation
diamag_phi0 = true    # Balance ExB against Vd for stationary equilibrium

##################################################
# BRACKET_METHOD flags:
# 0:BRACKET_STD; derivative methods will be determined
#   by the choices C or W in this input file
# 1:BRACKET_SIMPLE; 2:BRACKET_ARAKAWA; 3:BRACKET_CTU.

bm_exb_flag = 0
bm_mag_flag = 0
##################################################################
<<<<<<< HEAD
withflow = false    # With flow or not
D_0 = 130000        # differential potential
=======
withflow = false     # With flow or not
D_0 = 1.3e5         # differential potential
>>>>>>> ed20d19f
D_s = 20            # shear parameter
K_H_term = false    # Contain K-H term
sign = -1           # flow direction
x0 = 0.855          # peak location
D_min = 3000        # constant
##################################################################

eHall = false         # Include electron pressure effects in Ohm's law?
AA = 2.0              # ion mass in units of proton mass

noshear = false        # zero all shear

relax_j_vac = false    # Relax to zero-current in the vacuum
relax_j_tconst = 0.01  # Time constant for vacuum relaxation

## Toroidal filtering
filter_z = true   # remove all except one mode
filter_z_mode = 1  # Specify which harmonic to keep (1 = fundamental)
low_pass_z = 16    # Keep up to and including this harmonic (-1 = keep all)
zonal_flow = false    # keep this zonal harmonic?
zonal_field = false     # keep this zonal harmonic?
zonal_bkgd = true    # keep this zonal harmonic?

## Jpar smoothing
smooth_j_x = true   # Filter Jpar in the X direction

## Magnetic perturbations
include_rmp = false # Read RMP data from grid file

simple_rmp = false  # Enable/disable a simple model of RMP
rmp_n = 3           # Toroidal mode number
rmp_m = 6           # Poloidal mode number
rmp_factor = 1.e-4  # Amplitude of Apar [Tm]
rmp_ramp = 1.e-4    # Timescale [s] of ramp
rmp_polwid = -1.0   # Width of Gaussian factor (< 0 = No Gaussian)
rmp_polpeak = 0.5   # Y location of maximum (fraction)

## Vacuum region control

vacuum_pressure = 0.02 # the pressure below which it is considered vacuum
# fraction of peak pressure
vacuum_trans = 0.01   # transition width (fraction of P)

## Resistivity and Hyper-resistivity

vac_lund = 1.e8     # Lundquist number in vacuum  (negative -> infinity)
core_lund = 1.e8    # Lundquist number in core (negative -> infinity)
hyperresist = 1.e-4 # Hyper-resistivity coefficient (like 1 / Lundquist number)

## Inner boundary damping

damp_width = -1       # Width of damping region (grid cells)
damp_t_const = 0.01  # Damping time constant

## Parallel pressure diffusion

diffusion_par = -1.0    # Parallel pressure diffusion (< 0 = none)
diffusion_p4 = -1e-05   # parallel hyper-viscous diffusion for pressure (< 0 = none)
diffusion_u4 = -1e-05   # parallel hyper-viscous diffusion for vorticity (< 0 = none)
diffusion_a4 = -1e-05   # parallel hyper-viscous diffusion for vector potential (< 0 = none)

## heat source in pressure in watts

heating_P = -1     #   heat power in watts (< 0 = none)
hp_width = 0.1     #   heat width, in percentage of nx (< 0 = none)
hp_length = 0.3    #   heat length in percentage of nx (< 0 = none)

## sink rate in pressure

sink_P = -1   #   sink rate in pressure (< 0 = none)
sp_width = 0.04     #   sink width, in percentage of nx (< 0 = none)
sp_length = 0.15    #   sink length in percentage of nx (< 0 = none)


## left edge sink rate in vorticity
sink_Ul = -10.0        #   left edge sink rate in vorticity (< 0 = none)
su_widthl = 0.06     #   left edge sink width, in percentage of nx (< 0 = none)
su_lengthl = 0.1     #   left edge sink length in percentage of nx (< 0 = none)

## right edge sink rate in vorticity
sink_Ur = -10.0        #   right edge sink rate in vorticity (< 0 = none)
su_widthr = 0.06     #   right edge sink width, in percentage of nx (< 0 = none)
su_lengthr = 0.1     #   right edge sink length in percentage of nx (< 0 = none)

## Viscosity and Hyper-viscosity

viscos_par = -0.1   # Parallel viscosity (< 0 = none)
viscos_perp = -1.0  # Perpendicular viscosity (< 0 = none)
hyperviscos = -1.0  # Radial hyper viscosity

## Compressional terms (only when compress = true)
phi_curv = true    # Include curvature*Grad(phi) in P equation
# gamma = 1.6666

[phiSolver]
type = hypre3d
inner_boundary_flags = 0 # Dirichlet
outer_boundary_flags = 0 # Dirichlet

[aparSolver]
inner_boundary_flags = 1 + 4 # INVERT_DC_GRAD + INVERT_AC_LAP
outer_boundary_flags = 1 + 4 # INVERT_DC_GRAD + INVERT_AC_LAP

##################################################
# settings for individual variables
# The section "All" defines default settings for all variables
# These can be overridden for individual variables in
# a section of that name.

[all]
scale = 0.0 # default size of initial perturbations

# boundary conditions
# -------------------
# dirichlet    - Zero value
# neumann      - Zero gradient
# zerolaplace  - Laplacian = 0, decaying solution
# constlaplace - Laplacian = const, decaying solution
#
# relax( )   - Make boundary condition relaxing

bndry_all = dirichlet_o2 # Default to zero-value

[U]   # vorticity
scale = 1e-05
function = ballooning(gauss(x-0.5,0.1)*gauss(y-pi,0.6*pi)*sin(z),3)

[P]  # pressure
bndry_core = neumann
#scale = 1.0e-5

[Psi]  # Vector potential

# zero laplacian
bndry_xin = zerolaplace
bndry_xout = zerolaplace

[Psi_loc] # for staggering

bndry_xin = zerolaplace
bndry_xout = zerolaplace

bndry_yup = free_o3
bndry_ydown = free_o3

[J]    # parallel current

# Zero gradient in the core
bndry_core = neumann

[phi]

bndry_xin = none
bndry_xout = none
#bndry_target = neumann
<|MERGE_RESOLUTION|>--- conflicted
+++ resolved
@@ -1,28 +1,7 @@
-<<<<<<< HEAD
-# settings file for BOUT++
-# High-Beta reduced MHD case
-
-##################################################
-# Global settings used by the core code
-
-nout = 40          # number of time-steps
-timestep = 1       # time between outputs
-=======
-wall_limit = 1.55  # wall time limit (in hours)
->>>>>>> ed20d19f
-
 zperiod = 15        # Fraction of a torus to simulate
 MZ = 16             # Number of points in Z
 
-<<<<<<< HEAD
-grid = "cbm18_dens8.grid_nx68ny64.nc"  # Grid file
-=======
-dump_format = "nc"      # Dump file format. "nc" = NetCDF, "pdb" = PDB
-restart_format = "nc"   # Restart file format
->>>>>>> ed20d19f
-
 [mesh]
-
 staggergrids = false    # Use staggered grids
 
 file = "cbm18_dens8.grid_nx68ny64.nc"  # Grid file
@@ -49,23 +28,6 @@
 second = C4
 upwind = W3
 
-<<<<<<< HEAD
-=======
-[output]
-shiftoutput = true  # Put the output into field-aligned coordinates
-
-##################################################
-# Laplacian inversion routines
-
-[laplace]
-type = hypre3d
-
-flags = 0   # Flags for Laplacian inversion
-
-rtol = 1e-09
-atol = 1e-14
-
->>>>>>> ed20d19f
 ##################################################
 # FFTs
 
@@ -85,19 +47,6 @@
 use_precon = false    # Use preconditioner: User-supplied or BBD
 
 mxstep = 5000   # Number of internal steps between outputs
-<<<<<<< HEAD
-=======
-adams_moulton = false # Use Adams-Moulton method (default is BDF)
-func_iter = false     # Functional iteration (default is Newton)
-output_step = 1       # time between outputs
-# settings file for BOUT++
-# High-Beta reduced MHD case
-
-##################################################
-# Global settings used by the core code
-
-nout = 40          # number of time-steps
->>>>>>> ed20d19f
 
 ##################################################
 # settings for high-beta reduced MHD
@@ -134,13 +83,8 @@
 bm_exb_flag = 0
 bm_mag_flag = 0
 ##################################################################
-<<<<<<< HEAD
 withflow = false    # With flow or not
-D_0 = 130000        # differential potential
-=======
-withflow = false     # With flow or not
 D_0 = 1.3e5         # differential potential
->>>>>>> ed20d19f
 D_s = 20            # shear parameter
 K_H_term = false    # Contain K-H term
 sign = -1           # flow direction
