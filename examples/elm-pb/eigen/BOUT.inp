# settings file for BOUT++
# High-Beta reduced MHD case

##################################################
# Global settings used by the core code

nout = 1          # number of time-steps
timestep = 0.1       # time between outputs
archive = 20        # Archive restart files after this number of outputs

ShiftXderivs = true # use shifted radial derivatives?
twistshift = true   # use twist-shift condition?
ShiftOrder = 0      # interpolation order (1 = nearest neighbour, 0=FFT)
TwistOrder = 0      # order of twist-shift interpolation

MZ = 17             # number of points in z direction (2^n + 1)
zperiod = 15        # Fraction of a torus to simulate

grid = "cbm18_dens8.grid_nx68ny64.nc"  # Grid file

dump_format = "nc"      # Dump file format. "nc" = NetCDF, "pdb" = PDB
restart_format = "nc"   # Restart file format

StaggerGrids = false    # Use staggered grids (EXPERIMENTAL)

##################################################
# Communications
# Fastest setting depends on machine and MPI
# implementation. Do not affect result.

[comms]

async = false           # Use asyncronous sends?
pre_post = false        # Post receives as early as possible
group_nonblock = false  # Use non-blocking group operations?

##################################################
<<<<<<< HEAD
# Laplacian inversion routines

# max_mode = 16  # Maximum N to solve for

##################################################
=======
>>>>>>> acf09d03
# FFTs

[fft]

fft_measurement_flag = measure  # If using FFTW, perform tests to determine fastest method

##################################################
# derivative methods

[mesh:ddx]

first = C4  # order of first x derivatives (options are 2 or 4)
second = C4 # order of second x derivatives (2 or 4)
upwind = W3 # order of upwinding method (1, 4, 0 = TVD (DO NOT USE), 3 = WENO)

[mesh:ddy]

first = C4
second = C4
upwind = W3

[mesh:ddz]

first = C4  # Z derivatives can be done using FFT
second = C4
upwind = W3

##################################################
# Solver settings

[solver]
type = slepc

neig = 4
mpd = 200

useInitial = true

maxit = 10000
tol = 0.0001

selfSolve = false

[solver:advance]
type = karniadakis
timestep = 0.01


##################################################
# settings for high-beta reduced MHD

[highbeta]

density = 1e+19       # number density of deuterium [m^-3]
# used to produce output normalisations

evolve_jpar = false     # If true, evolve J raher than Psi
# EXPERIMENTAL

evolve_pressure = true # If false, switch off all pressure evolution

phi_constraint = false # Solve phi as a constraint (DAE system, needs IDA)

## Effects to include/exclude

include_jpar0 = true     # determines whether to include jpar0 terms
include_curvature = true # include curvature drive term?

compress = false       # set compressible (evolve Vpar)
nonlinear = false     # include non-linear terms?

diamag = false         # Include diamagnetic effects?
diamag_grad_t = false  # Include Grad_par(Te) term in Psi equation
diamag_phi0 = true    # Balance ExB against Vd for stationary equilibrium

##################################################
# BRACKET_METHOD flags:
# 0:BRACKET_STD; derivative methods will be determined
#   by the choices C or W in this input file
# 1:BRACKET_SIMPLE; 2:BRACKET_ARAKAWA; 3:BRACKET_CTU.

bm_exb_flag = 0
bm_mag_flag = 0
##################################################################
withflow = false     # With flow or not
D_0 = 130000        # differential potential
D_s = 20            # shear parameter
K_H_term = false    # Contain K-H term
sign = -1           # flow direction
x0 = 0.855          # peak location
D_min = 3000        #constant
##################################################################

eHall = false         # Include electron pressue effects in Ohm's law?
AA = 2.0          # ion mass in units of proton mass

noshear = false        # zero all shear

relax_j_vac = false    # Relax to zero-current in the vacuum
relax_j_tconst = 0.01  # Time constant for vacuum relaxation

## Toroidal filtering
filter_z = true   # remove all except one mode
filter_z_mode = 1  # Specify which harmonic to keep (1 = fundamental)
low_pass_z = 16    # Keep up to and including this harmonic (-1 = keep all)
zonal_flow = 0    # remove this zonal harmonic  (-1 = keep zonal harmonic)
zonal_field = 0     # remove this zonal harmonic  (-1 = keep zonal harmonic)
zonal_bkgd = -1    # remove this zonal harmonic  (-1 = keep zonal harmonic)

## Jpar smoothing
smooth_j_x = true   # Filter Jpar in the X direction
lowpass_j_z = 16   # Remove high-k modes. Specifies maximum harmonic to keep

## mask in x boundaries
mask_j_x = true

## Magnetic perturbations
include_rmp = false # Read RMP data from grid file

simple_rmp = false  # Enable/disable a simple model of RMP
rmp_n = 3           # Toroidal mode number
rmp_m = 6           # Poloidal mode number
rmp_factor = 0.0001  # Amplitude of Apar [Tm]
rmp_ramp = 0.0001    # Timescale [s] of ramp
rmp_polwid = -1.0   # Width of Gaussian factor (< 0 = No Gaussian)
rmp_polpeak = 0.5   # Y location of maximum (fraction)

## Vacuum region control

vacuum_pressure = 0.02 # the pressure below which it is considered vacuum
# fraction of peak pressure
vacuum_trans = 0.01   # transition width (fraction of P)

## Resistivity and Hyper-resistivity

vac_lund = 100000000.0    # Lundquist number in vacuum  (negative -> infinity)
core_lund = 100000000.0  # Lundquist number in core (negative -> infinity)
hyperresist = 0.0001 # Hyper-resistivity coefficient (like 1 / Lundquist number)

## Inner boundary damping

damp_width = -1       # Width of damping region (grid cells)
damp_t_const = 0.01  # Damping time constant

## Parallel pressure diffusion

diffusion_par = -1.0   # Parallel pressure diffusion (< 0 = none)
diffusion_p4 = -1e-05   # parallel hyper-viscous diffusion for pressure (< 0 = none)
diffusion_u4 = 1e-05    # parallel hyper-viscous diffusion for vorticity (< 0 = none)
diffusion_a4 = -1e-05   # parallel hyper-viscous diffusion for vector potential (< 0 = none)

## heat source in pressure in watts

heating_P = -1   #   heat power in watts (< 0 = none)
hp_width = 0.1     #   heat width, in percentage of nx (< 0 = none)
hp_length = 0.3    #   heat length in percentage of nx (< 0 = none)

## sink rate in pressure

sink_P = -1   #   sink rate in pressure (< 0 = none)
sp_width = 0.04     #   sink width, in percentage of nx (< 0 = none)
sp_length = 0.15    #   sink length in percentage of nx (< 0 = none)


## left edge sink rate in vorticity
sink_Ul = -10.0        #   left edge sink rate in vorticity (< 0 = none)
su_widthl = 0.06     #   left edge sink width, in percentage of nx (< 0 = none)
su_lengthl = 0.1     #   left edge sink length in percentage of nx (< 0 = none)

## right edge sink rate in vorticity
sink_Ur = -10.0        #   right edge sink rate in vorticity (< 0 = none)
su_widthr = 0.06     #   right edge sink width, in percentage of nx (< 0 = none)
su_lengthr = 0.1     #   right edge sink length in percentage of nx (< 0 = none)

## Viscosity and Hyper-viscosity

viscos_par = -0.1   # Parallel viscosity (< 0 = none)
viscos_perp = -1.0  # Perpendicular
hyperviscos = -1.0  # Radial hyper viscosity

## Compressional terms (only when compress = true)
phi_curv = true    # Include curvature*Grad(phi) in P equation
# gamma = 1.6666

## field inversion flags: Add the following
#  1 - Zero-gradient DC component on inner boundary
#  2 - Zero-gradient AC component on inner boundary
#  4 -      "        DC     "      " outer    "
#  8 -      "        AC     "      " outer    "
# 16 - Zero all DC components of the result
# 32 - Don't use previous solution to start iterations
#      (iterative methods only)
# 64 - Set the width of the boundary layer to 1
# 128 - use 4th order differencing
# 256 - Laplacian = 0 inner boundary (combine 2nd & 4th-order)
# 512 - Laplacian = 0 outer boundary ( sometimes works )

#phi_flags = 74  # inversion flags for phi (2+8+64+128)
phi_flags = 769  # 256 + 512

#apar_flags = 74 # 2+8
apar_flags = 769

##################################################
# settings for individual variables
# The section "All" defines default settings for all variables
# These can be overridden for individual variables in
# a section of that name.

[all]
scale = 0.0 # default size of initial perturbations
function = gauss(x - 0.5, 0.1) * gauss(y - pi, 0.3*pi) * sin(z)

# boundary conditions
# -------------------
# dirichlet    - Zero value
# neumann      - Zero gradient
# zerolaplace  - Laplacian = 0, decaying solution
# constlaplace - Laplacian = const, decaying solution
#
# relax( )   - Make boundary condition relaxing

bndry_all = dirichlet # Default to zero-value

[U]   # vorticity

scale = 1e-05

[P]  # pressure
bndry_core = neumann
#scale = 1.0e-5

[Psi]  # Vector potential

# zero laplacian
bndry_xin = zerolaplace
bndry_xout = zerolaplace

[J]    # parallel current

# Zero gradient in the core
bndry_core = neumann

[Vpar]

bndry_core = neumann

[phi]

bndry_core = neumann<|MERGE_RESOLUTION|>--- conflicted
+++ resolved
@@ -35,14 +35,6 @@
 group_nonblock = false  # Use non-blocking group operations?
 
 ##################################################
-<<<<<<< HEAD
-# Laplacian inversion routines
-
-# max_mode = 16  # Maximum N to solve for
-
-##################################################
-=======
->>>>>>> acf09d03
 # FFTs
 
 [fft]
