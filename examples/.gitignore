*.dmp.*
*.log.*
*.restart.*
<<<<<<< HEAD

*.pdf

=======
BOUT.settings
>>>>>>> f2f999a9
gas_compress
2fluid
mhd
ue_bmark
lapd_drift
test_io
jorek_compare
wave
cyto
test
test_[^.]*<|MERGE_RESOLUTION|>--- conflicted
+++ resolved
@@ -1,13 +1,10 @@
 *.dmp.*
 *.log.*
 *.restart.*
-<<<<<<< HEAD
 
 *.pdf
 
-=======
 BOUT.settings
->>>>>>> f2f999a9
 gas_compress
 2fluid
 mhd
