--- conflicted
+++ resolved
@@ -669,17 +669,10 @@
             && (outer_boundary_flags & INVERT_SET || outer_boundary_flags & INVERT_RHS)) {
           // Zero gradient at outer boundary
           for (int ix = 0; ix < outbndry; ix++) {
-<<<<<<< HEAD
-            avec[ncx - ix] = dcomplex(-1., 0.) / sqrt(coords->g_11()(ncx - ix, jy))
-                             / coords->dx()(ncx - ix, jy);
-            bvec[ncx - ix] = dcomplex(1., 0.) / sqrt(coords->g_11()(ncx - ix, jy))
-                             / coords->dx()(ncx - ix, jy);
-=======
-            avec[ncx - ix] = dcomplex(-1., 0.) / sqrt(coords->g_11(xe - ix, jy))
-                             / coords->dx(xe - ix, jy);
-            bvec[ncx - ix] = dcomplex(1., 0.) / sqrt(coords->g_11(xe - ix, jy))
-                             / coords->dx(xe - ix, jy);
->>>>>>> ed69fd67
+            avec[ncx - ix] = dcomplex(-1., 0.) / sqrt(coords->g_11()(xe - ix, jy))
+                             / coords->dx()(xe - ix, jy);
+            bvec[ncx - ix] = dcomplex(1., 0.) / sqrt(coords->g_11()(xe - ix, jy))
+                             / coords->dx()(xe - ix, jy);
             cvec[ncx - ix] = dcomplex(0., 0.);
           }
         } else if (outer_boundary_flags & INVERT_DC_GRAD) {
@@ -691,24 +684,14 @@
           }
         } else if (outer_boundary_flags & INVERT_DC_GRADPAR) {
           for (int ix = 0; ix < inbndry; ix++) {
-<<<<<<< HEAD
-            avec[ncx - ix] = 1.0 / sqrt(coords->g_22()(ncx - ix + 1, jy));
-            bvec[ncx - ix] = -1.0 / sqrt(coords->g_22()(ncx - ix, jy));
-=======
-            avec[ncx - ix] = 1.0 / sqrt(coords->g_22(xe - ix - 1, jy));
-            bvec[ncx - ix] = -1.0 / sqrt(coords->g_22(xe - ix, jy));
->>>>>>> ed69fd67
+            avec[ncx - ix] = 1.0 / sqrt(coords->g_22()(xe - ix - 1, jy));
+            bvec[ncx - ix] = -1.0 / sqrt(coords->g_22()(xe - ix, jy));
             cvec[ncx - ix] = 0.0;
           }
         } else if (outer_boundary_flags & INVERT_DC_GRADPARINV) {
           for (int ix = 0; ix < inbndry; ix++) {
-<<<<<<< HEAD
-            avec[ncx - ix] = sqrt(coords->g_22()(ncx - ix - 1, jy));
-            bvec[ncx - ix] = -sqrt(coords->g_22()(ncx - ix, jy));
-=======
-            avec[ncx - ix] = sqrt(coords->g_22(xe - ix - 1, jy));
-            bvec[ncx - ix] = -sqrt(coords->g_22(xe - ix, jy));
->>>>>>> ed69fd67
+            avec[ncx - ix] = sqrt(coords->g_22()(xe - ix - 1, jy));
+            bvec[ncx - ix] = -sqrt(coords->g_22()(xe - ix, jy));
             cvec[ncx - ix] = 0.0;
           }
         } else if (outer_boundary_flags & INVERT_DC_LAP) {
@@ -725,11 +708,7 @@
             cvec[ncx - ix] = 0.;
             bvec[ncx - ix] = 1.;
             avec[ncx - ix] =
-<<<<<<< HEAD
-                -exp(-k * coords->dx()(ncx - ix, jy) / sqrt(coords->g11()(ncx - ix, jy)));
-=======
-                -exp(-k * coords->dx(xe - ix, jy) / sqrt(coords->g11(xe - ix, jy)));
->>>>>>> ed69fd67
+                -exp(-k * coords->dx()(xe - ix, jy) / sqrt(coords->g11()(xe - ix, jy)));
           }
         } else {
           // Order 2 dirichlet BC (boundary half between points)
@@ -748,17 +727,10 @@
             && (outer_boundary_flags & INVERT_SET || outer_boundary_flags & INVERT_RHS)) {
           // Zero gradient at outer boundary
           for (int ix = 0; ix < outbndry; ix++) {
-<<<<<<< HEAD
-            avec[ncx - ix] = dcomplex(-1., 0.) / sqrt(coords->g_11()(ncx - ix, jy))
-                             / coords->dx()(ncx - ix, jy);
-            bvec[ncx - ix] = dcomplex(1., 0.) / sqrt(coords->g_11()(ncx - ix, jy))
-                             / coords->dx()(ncx - ix, jy);
-=======
-            avec[ncx - ix] = dcomplex(-1., 0.) / sqrt(coords->g_11(xe - ix, jy))
-                             / coords->dx(xe - ix, jy);
-            bvec[ncx - ix] = dcomplex(1., 0.) / sqrt(coords->g_11(xe - ix, jy))
-                             / coords->dx(xe - ix, jy);
->>>>>>> ed69fd67
+            avec[ncx - ix] = dcomplex(-1., 0.) / sqrt(coords->g_11()(xe - ix, jy))
+                             / coords->dx()(xe - ix, jy);
+            bvec[ncx - ix] = dcomplex(1., 0.) / sqrt(coords->g_11()(xe - ix, jy))
+                             / coords->dx()(xe - ix, jy);
             cvec[ncx - ix] = dcomplex(0., 0.);
           }
         } else if (outer_boundary_flags & INVERT_AC_GRAD) {
