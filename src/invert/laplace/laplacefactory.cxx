--- conflicted
+++ resolved
@@ -73,15 +73,11 @@
     }else if(strcasecmp(type.c_str(), LAPLACE_MULTIGRID) == 0) {
       return new LaplaceMultigrid(options, loc, mesh_in);
     }else if(strcasecmp(type.c_str(), LAPLACE_NAULIN) == 0) {
-<<<<<<< HEAD
-      return new LaplaceNaulin(options);
+      return new LaplaceNaulin(options, loc, mesh_in);
     }else if(strcasecmp(type.c_str(), LAPLACE_PETSCAMG) == 0) {
       return new LaplacePetscAmg(options);
     }else if(strcasecmp(type.c_str(), LAPLACE_PETSC3DAMG) == 0) {
       return new LaplacePetsc3DAmg(options);
-=======
-      return new LaplaceNaulin(options, loc, mesh_in);
->>>>>>> b8a75469
     }else {
       throw BoutException("Unknown serial Laplacian solver type '%s'", type.c_str());
     }
@@ -105,15 +101,11 @@
   }else if(strcasecmp(type.c_str(), LAPLACE_MULTIGRID) == 0) {
       return new LaplaceMultigrid(options, loc, mesh_in);
   }else if(strcasecmp(type.c_str(), LAPLACE_NAULIN) == 0) {
-<<<<<<< HEAD
-    return new LaplaceNaulin(options);
+    return new LaplaceNaulin(options, loc, mesh_in);
   }else if(strcasecmp(type.c_str(), LAPLACE_PETSCAMG) == 0) {
       return new LaplacePetscAmg(options);
   }else if(strcasecmp(type.c_str(), LAPLACE_PETSC3DAMG) == 0) {
       return new LaplacePetsc3DAmg(options);
-=======
-    return new LaplaceNaulin(options, loc, mesh_in);
->>>>>>> b8a75469
   }else {
     throw BoutException("Unknown parallel Laplacian solver type '%s'", type.c_str());
   }
