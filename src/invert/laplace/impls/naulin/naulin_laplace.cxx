--- conflicted
+++ resolved
@@ -334,27 +334,15 @@
 
 void LaplaceNaulin::copy_x_boundaries(Field3D &x, const Field3D &x0, Mesh *localmesh) {
   if (localmesh->firstX()) {
-<<<<<<< HEAD
-    for (int i=localmesh->xstart-1; i>=0; i--)
-      for (int j=localmesh->ystart; j<=localmesh->yend; j++)
-        for (int k = localmesh->zstart; k <= localmesh->zend; k++)
+    for (int i = localmesh->xstart - 1; i >= 0; --i)
+      for (int j = localmesh->ystart; j <= localmesh->yend; ++j)
+        for (int k = localmesh->zstart; k <= localmesh->zend; ++k)
           x(i, j, k) = x0(i, j, k);
   }
   if (localmesh->lastX()) {
-    for (int i=localmesh->xend+1; i<localmesh->LocalNx; i++)
-      for (int j=localmesh->ystart; j<=localmesh->yend; j++)
-        for (int k = localmesh->zstart; k <= localmesh->zend; k++)
-=======
-    for (int i=localmesh->xstart-1; i>=0; --i)
-      for (int j=localmesh->ystart; j<=localmesh->yend; ++j)
-        for (int k=0; k<localmesh->LocalNz; ++k)
-          x(i, j, k) = x0(i, j, k);
-  }
-  if (localmesh->lastX()) {
-    for (int i=localmesh->xend+1; i<localmesh->LocalNx; ++i)
-      for (int j=localmesh->ystart; j<=localmesh->yend; ++j)
-        for (int k=0; k<localmesh->LocalNz; ++k)
->>>>>>> 39f0b31b
+    for (int i = localmesh->xend + 1; i < localmesh->LocalNx; ++i)
+      for (int j = localmesh->ystart; j <= localmesh->yend; ++j)
+        for (int k = localmesh->zstart; k <= localmesh->zend; ++k)
           x(i, j, k) = x0(i, j, k);
   }
 }