--- conflicted
+++ resolved
@@ -195,27 +195,15 @@
     for(int kz = 0; kz < nmode; kz++) {
       BoutReal kwave=kz*2.0*PI/(mesh->zlength); // wave number is 1/[rad]
     
-<<<<<<< HEAD
       tridagMatrix(a[kz], b[kz], c[kz],
                    bcmplx[kz], 
                    jy, 
-                   kz == 0, // True for the component constant (DC) in Z
+                   kz,
                    kwave,   // Z wave number
                    flags, 
                    &A, &C, &D,
                    false);  // Don't include guard cells in arrays
     }
-=======
-    tridagMatrix(a[kz], b[kz], c[kz],
-                 bcmplx[kz], 
-                 jy, 
-                 kz, // True for the component constant (DC) in Z
-                 kwave,   // Z wave number
-                 flags, 
-                 &A, &C, &D,
-                 false);  // Don't include guard cells in arrays
-  }
->>>>>>> 5fea449e
   
     // Solve tridiagonal systems
   
