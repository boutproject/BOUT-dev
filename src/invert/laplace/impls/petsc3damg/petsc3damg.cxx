--- conflicted
+++ resolved
@@ -214,11 +214,7 @@
     if (!(inner_boundary_flags & INVERT_RHS)) {
       rhs(i) = val;
     } else {
-<<<<<<< HEAD
-      ASSERT1(finite(b_in[i]));
-=======
       ASSERT1(std::isfinite(b_in[i]));
->>>>>>> 3e78ec73
     }
   }
 
@@ -228,11 +224,7 @@
     if (!(outer_boundary_flags & INVERT_RHS)) {
       rhs(i) = val;
     } else {
-<<<<<<< HEAD
-      ASSERT1(finite(b_in[i]));
-=======
       ASSERT1(std::isfinite(b_in[i]));
->>>>>>> 3e78ec73
     }
   }
 
@@ -242,11 +234,7 @@
     if (!(lower_boundary_flags & INVERT_RHS)) {
       rhs(i) = val;
     } else {
-<<<<<<< HEAD
-      ASSERT1(finite(b_in[i]));
-=======
       ASSERT1(std::isfinite(b_in[i]));
->>>>>>> 3e78ec73
     }
   }
 
@@ -256,11 +244,7 @@
     if (!(upper_boundary_flags & INVERT_RHS)) {
       rhs(i) = val;
     } else {
-<<<<<<< HEAD
-      ASSERT1(finite(b_in[i]));
-=======
       ASSERT1(std::isfinite(b_in[i]));
->>>>>>> 3e78ec73
     }
   }
 
