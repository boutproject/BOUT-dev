--- conflicted
+++ resolved
@@ -120,12 +120,7 @@
 
   // Set up boundary conditions in operator
   const bool inner_X_neumann = isInnerBoundaryFlagSet(INVERT_AC_GRAD);
-<<<<<<< HEAD
-  const auto inner_X_BC =
-      inner_X_neumann ? -1. / coords->dx() / sqrt(coords->g_11()) : 0.5;
-=======
-  const auto inner_X_BC = inner_X_neumann ? -1. / coords->dx / sqrt(coords->g_11) : 0.5;
->>>>>>> c14096fe
+  const auto inner_X_BC = inner_X_neumann ? -1. / coords->dx() / sqrt(coords->g_11()) : 0.5;
   const auto inner_X_BC_plus = inner_X_neumann ? -inner_X_BC : 0.5;
 
   BOUT_FOR_SERIAL(i, indexer->getRegionInnerX()) {
@@ -134,12 +129,7 @@
   }
 
   const bool outer_X_neumann = isOuterBoundaryFlagSet(INVERT_AC_GRAD);
-<<<<<<< HEAD
-  const auto outer_X_BC =
-      outer_X_neumann ? 1. / coords->dx() / sqrt(coords->g_11()) : 0.5;
-=======
-  const auto outer_X_BC = outer_X_neumann ? 1. / coords->dx / sqrt(coords->g_11) : 0.5;
->>>>>>> c14096fe
+  const auto outer_X_BC = outer_X_neumann ? 1. / coords->dx() / sqrt(coords->g_11()) : 0.5;
   const auto outer_X_BC_minus = outer_X_neumann ? -outer_X_BC : 0.5;
 
   BOUT_FOR_SERIAL(i, indexer->getRegionOuterX()) {
