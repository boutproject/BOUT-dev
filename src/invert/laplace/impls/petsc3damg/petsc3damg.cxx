--- conflicted
+++ resolved
@@ -38,7 +38,6 @@
 #include <derivs.hxx>
 #include <utils.hxx>
 
-<<<<<<< HEAD
 LaplacePetsc3dAmg::LaplacePetsc3dAmg(Options *opt, const CELL_LOC loc, Mesh *mesh_in,
                                      Solver *solver, Datafile *dump) :
   Laplacian(opt, loc, mesh_in),
@@ -49,15 +48,6 @@
   operator3D(indexer), kspInitialised(false),
   lib(opt==nullptr ? &(Options::root()["laplace"]) : opt)
 {
-=======
-LaplacePetsc3dAmg::LaplacePetsc3dAmg(Options* opt, const CELL_LOC loc, Mesh* mesh_in)
-    : Laplacian(opt, loc, mesh_in), A(0.0), C1(1.0), C2(1.0), D(1.0), Ex(0.0), Ez(0.0),
-      lowerY(localmesh->iterateBndryLowerY()), upperY(localmesh->iterateBndryUpperY()),
-      indexer(std::make_shared<GlobalIndexer<Field3D>>(
-          localmesh, getStencil(localmesh, lowerY, upperY))),
-      operator3D(indexer), kspInitialised(false),
-      lib(opt == nullptr ? &(Options::root()["laplace"]) : opt) {
->>>>>>> b5c15b70
   // Provide basic initialisation of field coefficients, etc.
   // Get relevent options from user input
   // Initialise PETSc objects
