/**************************************************************************
 * Perpendicular Laplacian inversion.
 *                           Using PETSc Solvers
 *
 * Equation solved is: \f$d\nabla^2_\perp x + (1/c1)\nabla_perp c2\cdot\nabla_\perp x + ex\nabla_x x + ez\nabla_z x + a x = b\f$
 *
 **************************************************************************
 * Copyright 2013 J. Buchanan, J. Omotani
 *
 * Contact: Ben Dudson, bd512@york.ac.uk
 *
 * This file is part of BOUT++.
 *
 * BOUT++ is free software: you can redistribute it and/or modify
 * it under the terms of the GNU Lesser General Public License as published by
 * the Free Software Foundation, either version 3 of the License, or
 * (at your option) any later version.
 *
 * BOUT++ is distributed in the hope that it will be useful,
 * but WITHOUT ANY WARRANTY; without even the implied warranty of
 * MERCHANTABILITY or FITNESS FOR A PARTICULAR PURPOSE.  See the
 * GNU Lesser General Public License for more details.
 *
 * You should have received a copy of the GNU Lesser General Public License
 * along with BOUT++.  If not, see <http://www.gnu.org/licenses/>.
 *
 **************************************************************************/

#ifndef __PETSC_LAPLACE_H__
#define __PETSC_LAPLACE_H__

#ifdef BOUT_HAS_PETSC

#include <globals.hxx>
#include <output.hxx>
#include <petscksp.h>
#include <options.hxx>
#include <invert_laplace.hxx>
#include <bout/petsclib.hxx>
#include <boutexception.hxx>

<<<<<<< HEAD
// PETSc creates macros for MPI calls, which interfere with the MpiWrapper class
#undef MPI_Allreduce
#undef MPI_Gatherv
#undef MPI_Irecv
#undef MPI_Isend
#undef MPI_Recv
#undef MPI_Scatterv
#undef MPI_Send
#undef MPI_Wait
#undef MPI_Waitall
#undef MPI_Waitany
=======
class LaplacePetsc;

namespace {
RegisterLaplace<LaplacePetsc> registerlaplacepetsc(LAPLACE_PETSC);
}
>>>>>>> f0297b01

class LaplacePetsc : public Laplacian {
public:
  LaplacePetsc(Options *opt = nullptr, const CELL_LOC loc = CELL_CENTRE, Mesh *mesh_in = nullptr);
  ~LaplacePetsc() {
    KSPDestroy( &ksp );
    VecDestroy( &xs );
    VecDestroy( &bs );
    MatDestroy( &MatA );
  }

  using Laplacian::setCoefA;
  using Laplacian::setCoefC;
  using Laplacian::setCoefC1;
  using Laplacian::setCoefC2;
  using Laplacian::setCoefD;
  using Laplacian::setCoefEx;
  using Laplacian::setCoefEz;

  void setCoefA(const Field2D &val) override {
    ASSERT1(val.getLocation() == location);
    ASSERT1(localmesh == val.getMesh());
    A = val;
    /*Acoefchanged = true;*/
    if(pcsolve) pcsolve->setCoefA(val);
  }
  void setCoefC(const Field2D &val) override {
    ASSERT1(val.getLocation() == location);
    ASSERT1(localmesh == val.getMesh());
    C1 = val;
    C2 = val;
    issetC = true; /*coefchanged = true;*/
    if(pcsolve) pcsolve->setCoefC(val);
  }
  void setCoefC1(const Field2D &val) override {
    ASSERT1(val.getLocation() == location);
    ASSERT1(localmesh == val.getMesh());
    C1 = val;
    issetC = true;
  }
  void setCoefC2(const Field2D &val) override {
    ASSERT1(val.getLocation() == location);
    ASSERT1(localmesh == val.getMesh());
    C2 = val;
    issetC = true;
  }
  void setCoefD(const Field2D &val) override {
    ASSERT1(val.getLocation() == location);
    ASSERT1(localmesh == val.getMesh());
    D = val;
    issetD = true; /*coefchanged = true;*/
    if(pcsolve) pcsolve->setCoefD(val);
  }
  void setCoefEx(const Field2D &val) override {
    ASSERT1(val.getLocation() == location);
    ASSERT1(localmesh == val.getMesh());
    Ex = val;
    issetE = true; /*coefchanged = true;*/
    if(pcsolve) pcsolve->setCoefEx(val);
  }
  void setCoefEz(const Field2D &val) override {
    ASSERT1(val.getLocation() == location);
    ASSERT1(localmesh == val.getMesh());
    Ez = val;
    issetE = true; /*coefchanged = true;*/
    if(pcsolve) pcsolve->setCoefEz(val);
  }

  void setCoefA(const Field3D &val) override {
    ASSERT1(val.getLocation() == location);
    ASSERT1(localmesh == val.getMesh());
    A = val;
    /*Acoefchanged = true;*/
    if(pcsolve) pcsolve->setCoefA(val);
  }
  void setCoefC(const Field3D &val) override {
    ASSERT1(val.getLocation() == location);
    ASSERT1(localmesh == val.getMesh());
    C1 = val;
    C2 = val;
    issetC = true; /*coefchanged = true;*/
    if(pcsolve) pcsolve->setCoefC(val);
  }
  void setCoefC1(const Field3D &val) override {
    ASSERT1(val.getLocation() == location);
    ASSERT1(localmesh == val.getMesh());
    C1 = val;
    issetC = true;
  }
  void setCoefC2(const Field3D &val) override {
    ASSERT1(val.getLocation() == location);
    ASSERT1(localmesh == val.getMesh());
    C2 = val;
    issetC = true;
  }
  void setCoefD(const Field3D &val) override {
    ASSERT1(val.getLocation() == location);
    ASSERT1(localmesh == val.getMesh());
    D = val;
    issetD = true; /*coefchanged = true;*/
    if(pcsolve) pcsolve->setCoefD(val);
  }
  void setCoefEx(const Field3D &val) override {
    ASSERT1(val.getLocation() == location);
    ASSERT1(localmesh == val.getMesh());
    Ex = val;
    issetE = true; /*coefchanged = true;*/
    if(pcsolve) pcsolve->setCoefEx(val);
  }
  void setCoefEz(const Field3D &val) override {
    ASSERT1(val.getLocation() == location);
    ASSERT1(localmesh == val.getMesh());
    Ez = val;
    issetE = true; /*coefchanged = true;*/
    if(pcsolve) pcsolve->setCoefEz(val);
  }

  using Laplacian::solve;
  FieldPerp solve(const FieldPerp &b) override;
  FieldPerp solve(const FieldPerp &b, const FieldPerp &x0) override;

  int precon(Vec x, Vec y); ///< Preconditioner function

private:
  void Element(int i, int x, int z, int xshift, int zshift, PetscScalar ele, Mat &MatA );
  void Coeffs( int x, int y, int z, BoutReal &A1, BoutReal &A2, BoutReal &A3, BoutReal &A4, BoutReal &A5 );

  /* Ex and Ez
   * Additional 1st derivative terms to allow for solution field to be
   * components of a vector
   *
   * See LaplacePetsc::Coeffs for details an potential pit falls
   */
  Field3D A, C1, C2, D, Ex, Ez;
// Metrics are not constant in y-direction, so matrix always changes as you loop over the grid
// Hence using coefchanged switch to avoid recomputing the mmatrix is not a useful thing to do (unless maybe in a cylindrical machine, but not worth implementing just for that)
//   bool coefchanged;           // Set to true when C, D, Ex or Ez coefficients are changed
//   bool Acoefchanged;	      // Set to true when A coefficient is changed
  bool issetD;
  bool issetC;
  bool issetE;
  int lastflag;               // The flag used to construct the matrix

  FieldPerp sol;              // solution Field

  // Istart is the first row of MatA owned by the process, Iend is 1 greater than the last row.
  int Istart, Iend;

  int meshx, meshz, size, localN; // Mesh sizes, total size, no of points on this processor
  MPI_Comm comm;
  Mat MatA;
  Vec xs, bs;                 // Solution and RHS vectors
  KSP ksp;

  Options *opts;              // Laplace Section Options Object
  std::string ksptype; ///< KSP solver type
  std::string pctype;  ///< Preconditioner type

  // Values specific to particular solvers
  BoutReal richardson_damping_factor;
  BoutReal chebyshev_max, chebyshev_min;
  int gmres_max_steps;

  // Convergence Parameters. Solution is considered converged if |r_k| < max( rtol * |b| , atol )
  // where r_k = b - Ax_k. The solution is considered diverged if |r_k| > dtol * |b|.
  BoutReal rtol, atol, dtol;
  int maxits; // Maximum number of iterations in solver.
  bool direct; //Use direct LU solver if true.
  bool fourth_order;
  
  PetscLib lib;

  bool use_precon;  // Switch for preconditioning
  bool rightprec;   // Right preconditioning
  std::unique_ptr<Laplacian> pcsolve; // Laplacian solver for preconditioning

  void vecToField(Vec x, FieldPerp &f);        // Copy a vector into a fieldperp
  void fieldToVec(const FieldPerp &f, Vec x);  // Copy a fieldperp into a vector

  #if CHECK > 0
    int implemented_flags;
    int implemented_boundary_flags;
  #endif
};

#endif //BOUT_HAS_PETSC

#endif //__PETSC_LAPLACE_H__<|MERGE_RESOLUTION|>--- conflicted
+++ resolved
@@ -39,7 +39,6 @@
 #include <bout/petsclib.hxx>
 #include <boutexception.hxx>
 
-<<<<<<< HEAD
 // PETSc creates macros for MPI calls, which interfere with the MpiWrapper class
 #undef MPI_Allreduce
 #undef MPI_Gatherv
@@ -51,13 +50,12 @@
 #undef MPI_Wait
 #undef MPI_Waitall
 #undef MPI_Waitany
-=======
+
 class LaplacePetsc;
 
 namespace {
 RegisterLaplace<LaplacePetsc> registerlaplacepetsc(LAPLACE_PETSC);
 }
->>>>>>> f0297b01
 
 class LaplacePetsc : public Laplacian {
 public:
