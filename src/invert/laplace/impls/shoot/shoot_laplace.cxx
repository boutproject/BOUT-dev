/*!
 * \file shoot_laplace.cxx
 *
 * \brief Laplacian solver using shooting method
 *  
 * CHANGELOG
 * =========
 * 
 * Feb 2014: Ben Dudson <benjamin.dudson@york.ac.uk>
 *         * Initial version
 * 
 **************************************************************************
 * Copyright 2014 B.D.Dudson
 *
 * Contact: Ben Dudson, benjamin.dudson@york.ac.uk
 * 
 * This file is part of BOUT++.
 *
 * BOUT++ is free software: you can redistribute it and/or modify
 * it under the terms of the GNU Lesser General Public License as published by
 * the Free Software Foundation, either version 3 of the License, or
 * (at your option) any later version.
 *
 * BOUT++ is distributed in the hope that it will be useful,
 * but WITHOUT ANY WARRANTY; without even the implied warranty of
 * MERCHANTABILITY or FITNESS FOR A PARTICULAR PURPOSE.  See the
 * GNU Lesser General Public License for more details.
 *
 * You should have received a copy of the GNU Lesser General Public License
 * along with BOUT++.  If not, see <http://www.gnu.org/licenses/>.
 *
 */

#include "shoot_laplace.hxx"
#include <bout/mesh.hxx>
#include <globals.hxx>
#include <fft.hxx>
#include <bout/constants.hxx>

LaplaceShoot::LaplaceShoot(Options *opt, const CELL_LOC loc, Mesh *mesh_in)
    : Laplacian(opt, loc, mesh_in), Acoef(0.0), Ccoef(1.0), Dcoef(1.0) {
  throw BoutException("LaplaceShoot is a test implementation and does not currently work. Please select a different implementation.");

  Acoef.setLocation(location);
  Ccoef.setLocation(location);
  Dcoef.setLocation(location);

  if(localmesh->periodicX) {
        throw BoutException("LaplaceShoot does not work with periodicity in the x direction (localmesh->PeriodicX == true). Change boundary conditions or use serial-tri or cyclic solver instead");
  }

	
  nmode = maxmode + 1; // Number of Z modes. maxmode set in invert_laplace.cxx from options
  
  // Allocate memory
<<<<<<< HEAD
  int size = (localmesh->zend + 1 - localmesh->zstart) / 2 + 1;
  km = Array<dcomplex>(size);
  kc = Array<dcomplex>(size);
  kp = Array<dcomplex>(size);
=======
  int size = (localmesh->LocalNz)/2 + 1;
  km.reallocate(size);
  kc.reallocate(size);
  kp.reallocate(size);
>>>>>>> 39f0b31b

  for(int i=0;i<size;i++) {
    km[i] = 0.0;
    kc[i] = 0.0;
    kp[i] = 0.0;
  }

  rhsk.reallocate(size);

  buffer.reallocate(4 * maxmode);
}

const FieldPerp LaplaceShoot::solve(const FieldPerp &rhs) {
  ASSERT1(localmesh = rhs.getMesh());
  ASSERT1(rhs.getLocation() == location);

  FieldPerp x{emptyFrom(rhs)}; // Result
  
  int jy = rhs.getIndex();  // Get the Y index

  // Get the width of the boundary
  
  int inbndry = localmesh->xstart, outbndry=localmesh->xstart;
  // If the flags to assign that only one guard cell should be used is set
  if((global_flags & INVERT_BOTH_BNDRY_ONE) || (localmesh->xstart < 2))  {
    inbndry = outbndry = 1;
  }
  if(inner_boundary_flags & INVERT_BNDRY_ONE)
    inbndry = 1;
  if(outer_boundary_flags & INVERT_BNDRY_ONE)
    outbndry = 1;
  
  int xs, xe;
  xs = localmesh->xstart; // Starting X index
  if(localmesh->firstX())
    xs = inbndry;
  xe = localmesh->xend;  // Last X index
  if(localmesh->lastX())
    xe = localmesh->LocalNx-outbndry-1;

  if(localmesh->lastX()) {
    // Set initial value and gradient to zero
    // by setting kc and kp
    
    for(int i=0;i<maxmode;i++) {
      kc[i] = 0.0;
      kp[i] = 0.0;
    }

    for (int ix = xe; ix < localmesh->LocalNx;
         ix++) /* This looks like a hack to hide missing communications */
      for(int iz=0;iz<localmesh->LocalNz;iz++) {
        x(ix, iz) = 0.0;
      }
      
  }else {
    // Wait for processor outer X
    comm_handle handle = localmesh->irecvXOut(std::begin(buffer), 4 * maxmode, jy);
    localmesh->wait(handle);
    
    // Copy into kc, kp
    for(int i=0;i<maxmode;i++) {
      kc[i] = dcomplex(buffer[4*i], buffer[4*i+1]);
      kp[i] = dcomplex(buffer[4*i+2], buffer[4*i+3]);
    }
    
    // Calculate solution at xe using kc
    irfft(std::begin(kc), localmesh->zend + 1 - localmesh->zstart,
          &x(xe, localmesh->zstart));
  }
  
  // kc and kp now set to result at x and x+1 respectively
  // Use b at x to get km at x-1
  // Loop inwards from edge
  for(int ix=xe; ix >= xs; ix--) {
    rfft(&rhs(ix, localmesh->zstart), localmesh->zend + 1 - localmesh->zstart,
         std::begin(rhsk));

    for(int kz=0; kz<maxmode; kz++) {
      BoutReal kwave=kz*2.0*PI/(coords->zlength()); // wave number is 1/[rad]
      
      // Get the coefficients
      dcomplex a,b,c;
      tridagCoefs(ix, jy, kwave, a, b, c, &Ccoef, &Dcoef);
      b += Acoef(ix, jy);

      // a*km + b*kc + c*kp = rhsk
      
      km[kz] = (rhsk[kz] - b*kc[kz] - c*kp[kz]) / a;
    }
    
    // Inverse FFT to get x[ix-1]
    irfft(std::begin(km), localmesh->zend + 1 - localmesh->zstart,
          &x(ix - 1, localmesh->zstart));

    // Cycle km->kc->kp
    std::swap(kp, kc);
    std::swap(kc, km);
  }
  
  // Finished on this processor. Send data to next inner processor
  if(!localmesh->firstX()) {
    // Should be able to send dcomplex buffers. For now copy into BoutReal buffer
    for(int i=0;i<maxmode;i++) {
      buffer[4*i]     = kc[i].real();
      buffer[4*i + 1] = kc[i].imag();
      buffer[4*i + 2] = kp[i].real();
      buffer[4*i + 3] = kp[i].imag();
    }
    localmesh->sendXIn(std::begin(buffer), 4 * maxmode, jy);
  }else {
    // Set inner boundary
    for (int ix = xs - 2; ix >= 0;
         ix--) { /* This looks like a hack to hide missing communications */
      for(int iz=0;iz<localmesh->LocalNz;iz++) {
        x(ix, iz) = x(xs - 1, iz);
      }
    }
  }
  
  return x;
}<|MERGE_RESOLUTION|>--- conflicted
+++ resolved
@@ -53,17 +53,10 @@
   nmode = maxmode + 1; // Number of Z modes. maxmode set in invert_laplace.cxx from options
   
   // Allocate memory
-<<<<<<< HEAD
   int size = (localmesh->zend + 1 - localmesh->zstart) / 2 + 1;
-  km = Array<dcomplex>(size);
-  kc = Array<dcomplex>(size);
-  kp = Array<dcomplex>(size);
-=======
-  int size = (localmesh->LocalNz)/2 + 1;
   km.reallocate(size);
   kc.reallocate(size);
   kp.reallocate(size);
->>>>>>> 39f0b31b
 
   for(int i=0;i<size;i++) {
     km[i] = 0.0;
