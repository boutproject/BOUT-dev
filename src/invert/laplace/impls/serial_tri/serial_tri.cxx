/**************************************************************************
 * Perpendicular Laplacian inversion. Serial code using FFT
 * and tridiagonal solver.
 *
 **************************************************************************
 * Copyright 2010 B.D.Dudson, S.Farley, M.V.Umansky, X.Q.Xu
 *
 * Contact: Ben Dudson, bd512@york.ac.uk
 *
 * This file is part of BOUT++.
 *
 * BOUT++ is free software: you can redistribute it and/or modify
 * it under the terms of the GNU Lesser General Public License as published by
 * the Free Software Foundation, either version 3 of the License, or
 * (at your option) any later version.
 *
 * BOUT++ is distributed in the hope that it will be useful,
 * but WITHOUT ANY WARRANTY; without even the implied warranty of
 * MERCHANTABILITY or FITNESS FOR A PARTICULAR PURPOSE.  See the
 * GNU Lesser General Public License for more details.
 *
 * You should have received a copy of the GNU Lesser General Public License
 * along with BOUT++.  If not, see <http://www.gnu.org/licenses/>.
 *
 **************************************************************************/

#include "globals.hxx"
#include "serial_tri.hxx"

#include <boutexception.hxx>
#include <utils.hxx>
#include <fft.hxx>
#include <lapack_routines.hxx>
#include <bout/constants.hxx>
#include <cmath>

#include <output.hxx>

LaplaceSerialTri::LaplaceSerialTri(Options *opt) : Laplacian(opt), A(0.0), C(1.0), D(1.0) {

  if(!mesh->firstX() || !mesh->lastX()) {
    throw BoutException("LaplaceSerialTri only works for mesh->NXPE = 1");
  }

  // Allocate memory

  int ncz = mesh->ngz-1;

  bk = cmatrix(mesh->ngx, ncz/2 + 1);
  bk1d = new dcomplex[mesh->ngx];

  xk = cmatrix(mesh->ngx, ncz/2 + 1);
  xk1d = new dcomplex[mesh->ngx];

  avec = new dcomplex[mesh->ngx];
  bvec = new dcomplex[mesh->ngx];
  cvec = new dcomplex[mesh->ngx];
}

LaplaceSerialTri::~LaplaceSerialTri() {
  free_cmatrix(bk);
  delete[] bk1d;
  free_cmatrix(xk);
  delete[] xk1d;

  delete[] avec;
  delete[] bvec;
  delete[] cvec;
}

const FieldPerp LaplaceSerialTri::solve(const FieldPerp &b) {
  return solve(b,b);   // Call the solver below
}

const FieldPerp LaplaceSerialTri::solve(const FieldPerp &b, const FieldPerp &x0) {
  FieldPerp x;
  x.allocate();

  Coordinates *coord = mesh->coordinates();

  int jy = b.getIndex();
  x.setIndex(jy);

  int ncz = mesh->ngz-1;
  int ncx = mesh->ngx-1;

  // Used when checking if one should set the boundary
  int inbndry = 2, outbndry=2;

  if(global_flags & INVERT_BOTH_BNDRY_ONE) {
    inbndry = outbndry = 1;
  }
  if(inner_boundary_flags & INVERT_BNDRY_ONE)
    inbndry = 1;
  if(outer_boundary_flags & INVERT_BNDRY_ONE)
    outbndry = 1;

  #pragma omp parallel for
  for(int ix=0;ix<mesh->ngx;ix++) {
    // for fixed ix,jy set a complex vector rho(z)

    if(((ix < inbndry) && (inner_boundary_flags & INVERT_SET)) ||
       ((ncx-ix < outbndry) && (outer_boundary_flags & INVERT_SET))) {
      // Use the values in x0 in the boundary
<<<<<<< HEAD

      // x0 and mesh->zShift are the inputs
      // bk is the output
      ZFFT(x0[ix], mesh->zShift[ix][jy], bk[ix]);

    }else
      // b and mesh->zShift are the inputs
      // bk is the output
      ZFFT(b[ix], mesh->zShift[ix][jy], bk[ix]);
=======
      ZFFT(x0[ix], mesh->zShift(ix,jy), bk[ix]);
      
    }else
      ZFFT(b[ix], mesh->zShift(ix,jy), bk[ix]);
>>>>>>> 96bf3b8b
  }

  // Solve differential equation in x for each fourier mode of bk (up to half of max)
  for(int kz=0;kz<=ncz/2;kz++) {

    // set bk1d
    BoutReal flt;
    if (kz>maxmode) flt=0.0; else flt=1.0;

    for(int ix=0;ix<=ncx;ix++)
<<<<<<< HEAD
      // Get bk of the current fourier mode
      bk1d[ix] = bk[ix][kz] * flt;

    // Sets the lower diagonal avec, the diagonal bvec and the upper
    // diagonal cvec in the tridiagonal matrix (see "Numerical recipes" for
    // notation) with the correct numbers (including the metrics) by calling
    // tridagCoef
    // tridagMatrix also sets the boundary (by setting avec, bvec, cvec and bk
    // for the boundary points) according to the given flags.
    tridagMatrix(avec, bvec, cvec, bk1d, jy,
		 kz, // wave number index
		 kz*2.0*PI/mesh->zlength, // kwave (inverse wave length)
=======
      bk1d[ix] = bk[ix][iz] * flt;
    
    ///////// PERFORM INVERSION /////////
    
    tridagMatrix(avec, bvec, cvec, bk1d, jy, 
		 iz == 0, // DC?
		 iz*2.0*PI/coord->zlength, // kwave
>>>>>>> 96bf3b8b
		 global_flags, inner_boundary_flags, outer_boundary_flags,
		 &A, &C, &D);

    ///////// PERFORM INVERSION /////////
    if(!mesh->periodicX) {
      // Call tridiagonal solver
      tridag(avec, bvec, cvec, bk1d, xk1d, mesh->ngx);

    } else {
      // Periodic in X, so cyclic tridiagonal
      cyclic_tridag(avec+2, bvec+2, cvec+2, bk1d+2, xk1d+2, mesh->ngx-4);

      // Copy boundary regions
      for(int ix=0;ix<2;ix++) {
        xk1d[ix] = xk1d[mesh->ngx-4+ix];
        xk1d[mesh->ngx-2+ix] = xk1d[2+ix];
      }
    }

    if((global_flags & INVERT_KX_ZERO) && (kz == 0)) {
      dcomplex offset(0.0);
      for(int ix=0;ix<=ncx;ix++)
        offset += bk1d[ix];
      offset /= (BoutReal) (ncx+1);
      for(int ix=0;ix<=ncx;ix++)
        bk1d[ix] -= offset;
    }

    // Set the answer xk for the current fourier mode
    for (int ix=0; ix<=ncx; ix++){
      xk[ix][kz]=xk1d[ix];
    }
  }

  // Done inversion, transform back
  for(int ix=0; ix<=ncx; ix++){

    if(global_flags & INVERT_ZERO_DC)
      xk[ix][0] = 0.0;
<<<<<<< HEAD

    ZFFT_rev(xk[ix], mesh->zShift[ix][jy], x[ix]);

    x[ix][mesh->ngz-1] = x[ix][0]; // enforce periodicity

=======
    
    ZFFT_rev(xk[ix], mesh->zShift(ix,jy), x[ix]);
    
    x(ix,mesh->ngz-1) = x(ix,0); // enforce periodicity
    
>>>>>>> 96bf3b8b
    for(int kz=0;kz<mesh->ngz;kz++)
      if(!finite(x(ix,kz)))
        throw BoutException("Non-finite at %d, %d, %d", ix, jy, kz);
  }

  return x;
}<|MERGE_RESOLUTION|>--- conflicted
+++ resolved
@@ -102,22 +102,16 @@
     if(((ix < inbndry) && (inner_boundary_flags & INVERT_SET)) ||
        ((ncx-ix < outbndry) && (outer_boundary_flags & INVERT_SET))) {
       // Use the values in x0 in the boundary
-<<<<<<< HEAD
 
       // x0 and mesh->zShift are the inputs
       // bk is the output
-      ZFFT(x0[ix], mesh->zShift[ix][jy], bk[ix]);
+      ZFFT(x0[ix], mesh->zShift(ix,jy), bk[ix]);
 
-    }else
+    }else {
       // b and mesh->zShift are the inputs
       // bk is the output
-      ZFFT(b[ix], mesh->zShift[ix][jy], bk[ix]);
-=======
-      ZFFT(x0[ix], mesh->zShift(ix,jy), bk[ix]);
-      
-    }else
       ZFFT(b[ix], mesh->zShift(ix,jy), bk[ix]);
->>>>>>> 96bf3b8b
+    }
   }
 
   // Solve differential equation in x for each fourier mode of bk (up to half of max)
@@ -128,7 +122,6 @@
     if (kz>maxmode) flt=0.0; else flt=1.0;
 
     for(int ix=0;ix<=ncx;ix++)
-<<<<<<< HEAD
       // Get bk of the current fourier mode
       bk1d[ix] = bk[ix][kz] * flt;
 
@@ -140,16 +133,8 @@
     // for the boundary points) according to the given flags.
     tridagMatrix(avec, bvec, cvec, bk1d, jy,
 		 kz, // wave number index
-		 kz*2.0*PI/mesh->zlength, // kwave (inverse wave length)
-=======
-      bk1d[ix] = bk[ix][iz] * flt;
-    
-    ///////// PERFORM INVERSION /////////
-    
-    tridagMatrix(avec, bvec, cvec, bk1d, jy, 
-		 iz == 0, // DC?
-		 iz*2.0*PI/coord->zlength, // kwave
->>>>>>> 96bf3b8b
+		 kz*2.0*PI/coord->zlength, // kwave (inverse wave length)
+
 		 global_flags, inner_boundary_flags, outer_boundary_flags,
 		 &A, &C, &D);
 
@@ -189,19 +174,11 @@
 
     if(global_flags & INVERT_ZERO_DC)
       xk[ix][0] = 0.0;
-<<<<<<< HEAD
-
-    ZFFT_rev(xk[ix], mesh->zShift[ix][jy], x[ix]);
-
-    x[ix][mesh->ngz-1] = x[ix][0]; // enforce periodicity
-
-=======
     
     ZFFT_rev(xk[ix], mesh->zShift(ix,jy), x[ix]);
     
     x(ix,mesh->ngz-1) = x(ix,0); // enforce periodicity
     
->>>>>>> 96bf3b8b
     for(int kz=0;kz<mesh->ngz;kz++)
       if(!finite(x(ix,kz)))
         throw BoutException("Non-finite at %d, %d, %d", ix, jy, kz);
