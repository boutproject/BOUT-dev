#include <bout/invert/laplacexy2_hypre.hxx>

#if BOUT_HAS_HYPRE

#include <bout/assert.hxx>

#include <bout/sys/timer.hxx>
#include <boutcomm.hxx>
#include <globals.hxx>
#include <utils.hxx>

#include <output.hxx>

#include <cmath>


#if defined(BOUT_USE_CUDA) && defined(__CUDACC__)  
#define gpuErrchk(ans) { gpuAssert((ans), __FILE__, __LINE__); }
inline void gpuAssert(cudaError_t code, const char *file, int line, bool abort=true)
{
   if (code != cudaSuccess) 
   {
      fprintf(stderr,"GPUassert: %s %s %d\n", cudaGetErrorString(code), file, line);
      if (abort) exit(code);
   }
}
#endif

Ind2D index2d(Mesh* mesh, int x, int y) {
  int ny = mesh->LocalNy;
  return Ind2D(x * ny + y, ny, 1);
}

LaplaceXY2Hypre::LaplaceXY2Hypre(Mesh* m, Options* opt, const CELL_LOC loc)
    : localmesh(m == nullptr ? bout::globals::mesh : m), f2dinit(localmesh),
      location(loc) {
  Timer timer("invert");

  if (opt == nullptr) {
    // If no options supplied, use default
    opt = &(Options::root()["laplacexy"]);
  }

  indexConverter = std::make_shared<GlobalIndexer<Field2D>>(localmesh, squareStencil<Field2D::ind_type>(localmesh));

  linearSystem = new bout::HypreSystem<Field2D>(*localmesh, *opt);
  M = new bout::HypreMatrix<Field2D>(indexConverter);
  x = new bout::HypreVector<Field2D>(indexConverter);
  b = new bout::HypreVector<Field2D>(indexConverter);
  linearSystem->setMatrix(M);
  linearSystem->setSolutionVector(x);
  linearSystem->setRHSVector(b);

  ///////////////////////////////////////////////////
  // Decide boundary condititions
  if (localmesh->periodicY(localmesh->xstart)) {
    // Periodic in Y, so in the core
    opt->get("core_bndry_dirichlet", x_inner_dirichlet, false);
  } else {
    // Non-periodic, so in the PF region
    opt->get("pf_bndry_dirichlet", x_inner_dirichlet, true);
  }
  opt->get("y_bndry_dirichlet", y_bndry_dirichlet, false);

  ///////////////////////////////////////////////////
  // Including Y derivatives?

  include_y_derivs = (*opt)["include_y_derivs"]
                         .doc("Include Y derivatives in operator to invert?")
                         .withDefault<bool>(true);

  print_timing = (*opt)["print_timing"]
                       .doc("Print extra timing information for LaplaceXY2Hypre")
                       .withDefault(false);

  ///////////////////////////////////////////////////
  // Set the default coefficients
  Field2D one(1., localmesh);
  Field2D zero(0., localmesh);
  one.setLocation(location);
  zero.setLocation(location);
  setCoefs(one, zero);
}

void LaplaceXY2Hypre::setCoefs(const Field2D& A, const Field2D& B) {
  Timer timer("invert");

  ASSERT1(A.getMesh() == localmesh);
  ASSERT1(B.getMesh() == localmesh);
  ASSERT1(A.getLocation() == location);
  ASSERT1(B.getLocation() == location);

  //const auto& region = f2dinit.getRegion("RGN_NOBNDRY");
  const auto &region = indexConverter->getRegionAll();

  Coordinates* coords = localmesh->getCoordinates(location);

  //////////////////////////////////////////////////
  // Set Matrix elements
  //



  // (1/J) d/dx ( J * g11 d/dx ) + (1/J) d/dy ( J * g22 d/dy )
<<<<<<< HEAD
  //std::cout << "setting up matrix..." << std::endl;
=======
  if (print_timing) {
    output << "setting up matrix..." << endl;
  }
>>>>>>> 327c2d90
  auto start = std::chrono::system_clock::now();  //AARON
  for (auto& index : indexConverter->getRegionNobndry()) {
    // Index offsets
    auto ind_xp = index.xp();
    auto ind_xm = index.xm();
    // XX component

    // Metrics on x+1/2 boundary
    BoutReal J = 0.5 * (coords->J[index] + coords->J[ind_xp]);
    BoutReal g11 = 0.5 * (coords->g11[index] + coords->g11[ind_xp]);
    BoutReal dx = 0.5 * (coords->dx[index] + coords->dx[ind_xp]);
    BoutReal Acoef = 0.5 * (A[index] + A[ind_xp]);

    BoutReal xp = Acoef * J * g11 / (coords->J[index] * dx * coords->dx[index]);

    // Metrics on x-1/2 boundary
    J = 0.5 * (coords->J[index] + coords->J[ind_xm]);
    g11 = 0.5 * (coords->g11[index] + coords->g11[ind_xm]);
    dx = 0.5 * (coords->dx[index] + coords->dx[ind_xm]);
    Acoef = 0.5 * (A[index] + A[ind_xm]);

    BoutReal xm = Acoef * J * g11 / (coords->J[index] * dx * coords->dx[index]);

    BoutReal c = B[index] - xp - xm; // Central coefficient

    (*M)(index, ind_xp) = xp;
    (*M)(index, ind_xm) = xm;

    if (include_y_derivs) {
      auto ind_yp = index.yp();
      auto ind_ym = index.ym();

      // YY component
      // Metrics at y+1/2
      J = 0.5 * (coords->J[index] + coords->J[ind_yp]);
      BoutReal g_22 = 0.5 * (coords->g_22[index] + coords->g_22[ind_yp]);
      BoutReal g23 = 0.5 * (coords->g23[index] + coords->g23[ind_yp]);
      BoutReal g_23 = 0.5 * (coords->g_23[index] + coords->g_23[ind_yp]);
      BoutReal dy = 0.5 * (coords->dy[index] + coords->dy[ind_yp]);
      Acoef = 0.5 * (A[ind_yp] + A[index]);

      BoutReal yp =
          -Acoef * J * g23 * g_23 / (g_22 * coords->J[index] * dy * coords->dy[index]);
      c -= yp;

      // Metrics at y-1/2
      J = 0.5 * (coords->J[index] + coords->J[ind_ym]);
      g_22 = 0.5 * (coords->g_22[index] + coords->g_22[ind_ym]);
      g23 = 0.5 * (coords->g23[index] + coords->g23[ind_ym]);
      g_23 = 0.5 * (coords->g_23[index] + coords->g_23[ind_ym]);
      dy = 0.5 * (coords->dy[index] + coords->dy[ind_ym]);
      Acoef = 0.5 * (A[ind_ym] + A[index]);

      BoutReal ym =
          -Acoef * J * g23 * g_23 / (g_22 * coords->J[index] * dy * coords->dy[index]);
      c -= ym;  
      (*M)(index, ind_yp) = yp;
      (*M)(index, ind_ym) = ym;  
    }
    // Note: The central coefficient is done last because this may be modified
    // if y derivs are/are not included.
    (*M)(index, index) = c;
  }

  // X boundaries
  if (x_inner_dirichlet) {
    // Dirichlet on inner X boundary
    BOUT_FOR_SERIAL(i, indexConverter->getRegionInnerX()) {
      (*M)(i, i.xp()) = 0.5;
      (*M)(i, i) = 0.5;
    }

  } else {
    // Neumann on inner X boundary
    BOUT_FOR_SERIAL(i, indexConverter->getRegionInnerX()) {
      (*M)(i, i.xp()) = 1.0;
      (*M)(i, i) = -1.0;
    }
  }
  // Dirichlet on outer X boundary
  BOUT_FOR_SERIAL(i, indexConverter->getRegionOuterX()) {
    (*M)(i, i) = 0.5;
    (*M)(i, i.xm()) = 0.5;
  }

  if (y_bndry_dirichlet) {
    // Dirichlet on Y boundaries 
    BOUT_FOR_SERIAL(i, indexConverter->getRegionLowerY()) {
      (*M)(i, i) = 0.5;
      (*M)(i, i.yp()) = 0.5;
    }

    BOUT_FOR_SERIAL(i, indexConverter->getRegionUpperY()) {
      (*M)(i, i) = 0.5;
      (*M)(i, i.ym()) = 0.5;
    }
  } else {
    // Neumann on Y boundaries   
    BOUT_FOR_SERIAL(i, indexConverter->getRegionLowerY()) {
      (*M)(i, i) = -1.0;
      (*M)(i, i.yp()) = 1.0;
    }

    BOUT_FOR_SERIAL(i, indexConverter->getRegionUpperY()) {
      (*M)(i, i) = 1.0;
      (*M)(i, i.ym()) = -1.0;
    }
  }

  auto end = std::chrono::system_clock::now();  //AARON
  if (print_timing) {
    auto dur = end-start;  //AARON
    output << "*****Matrix set time:  " << dur.count() << endl;
  }

  start = std::chrono::system_clock::now();
  // Assemble Matrix
  M->assemble();

  if (print_timing) {
    end = std::chrono::system_clock::now();  //AARON
    auto dur = end-start;  //AARON
    output << "*****Matrix asm time:  " << dur.count() << endl;
  }

  start = std::chrono::system_clock::now();
  linearSystem->setupAMG(M);

  if (print_timing) {
    end = std::chrono::system_clock::now();  //AARON
    auto dur = end-start;  //AARON
    output << "*****Matrix prec time:  " << dur.count() << endl;
  }
}

LaplaceXY2Hypre::~LaplaceXY2Hypre() {
  delete M;
  delete x;
  delete b;
  delete linearSystem;
}

Field2D LaplaceXY2Hypre::solve(Field2D& rhs, Field2D& x0) {
  Timer timer("invert");

  ASSERT1(rhs.getMesh() == localmesh);
  ASSERT1(x0.getMesh() == localmesh);
  ASSERT1(rhs.getLocation() == location);
  ASSERT1(x0.getLocation() == location);

  auto start = std::chrono::system_clock::now();  //AARON

  x->importValuesFromField(x0);
  b->importValuesFromField(rhs);

  // Set boundary values
  //////////////////////

  if (x_inner_dirichlet) {
    BOUT_FOR_SERIAL(i, indexConverter->getRegionInnerX()) {
      (*b)(i) = 0.5 * (x0[i] + x0[i.xp()]);
    }
  } else {
    // Inner X boundary (Neumann)
    BOUT_FOR_SERIAL(i, indexConverter->getRegionInnerX()) {
      (*b)(i) = 0.0;
    }
  }

  // Outer X boundary (Dirichlet)
  BOUT_FOR_SERIAL(i, indexConverter->getRegionOuterX()) {
    (*b)(i) = 0.5 * (x0[i.xm()] + x0[i]);
  }

  if (y_bndry_dirichlet) {
    BOUT_FOR_SERIAL(i, indexConverter->getRegionLowerY()) {
      (*b)(i) = 0.5 * (x0[i] + x0[i.yp()]);
    }

    BOUT_FOR_SERIAL(i, indexConverter->getRegionUpperY()) {
      (*b)(i) = 0.5 * (x0[i] + x0[i.ym()]);
    }
  } else {
    // Y boundaries Neumann
    BOUT_FOR_SERIAL(i, indexConverter->getRegionLowerY()) {
      (*b)(i) = 0.0;
    }

    BOUT_FOR_SERIAL(i, indexConverter->getRegionUpperY()) {
      (*b)(i) = 0.0;
    }
  }

  x->assemble();
  b->assemble();

  auto form_vec = std::chrono::system_clock::now();  //AARON  
<<<<<<< HEAD
  std::chrono::duration<double> formvec_dur = form_vec-start;  //AARON
  //std::cout << "*****Form Vectors time:  " << formvec_dur.count() << std::endl;
=======
  if (print_timing) {
    std::chrono::duration<double> formvec_dur = form_vec-start;  //AARON
    output << "*****Form Vectors time:  " << formvec_dur.count() << endl;
  }
>>>>>>> 327c2d90

  // Solve the system
  start = std::chrono::system_clock::now();  //AARON
  linearSystem->solve();

  auto slv = std::chrono::system_clock::now();  //AARON
<<<<<<< HEAD
  std::chrono::duration<double> slv_dur = slv-start;  //AARON
  //std::cout << "*****BoomerAMG solve time:  " << slv_dur.count() << std::endl;
=======
  if (print_timing) {
    std::chrono::duration<double> slv_dur = slv-start;  //AARON
    output << "*****BoomerAMG solve time:  " << slv_dur.count() << endl;
  }
>>>>>>> 327c2d90

  // Convert result into a Field2D
  start = std::chrono::system_clock::now();  //AARON  
  Field2D sol = x->toField();
  //sol.allocate().setLocation(CELL_LOC::centre);
  //x->exportValuesToField(sol);

  auto formfield = std::chrono::system_clock::now();  //AARON
<<<<<<< HEAD
  std::chrono::duration<double> formfield_dur = formfield-start;  //AARON
  //std::cout << "*****Form field time:  " << formfield_dur.count() << std::endl;  
=======
  if (print_timing) {
    std::chrono::duration<double> formfield_dur = formfield-start;  //AARON
    output << "*****Form field time:  " << formfield_dur.count() << endl;
  }
>>>>>>> 327c2d90

  // Set boundary cells past the first one
  ////////////////////////////////////////
#if 1
  // Inner X boundary
  if (localmesh->firstX()) {
    for (int y = localmesh->ystart; y <= localmesh->yend; y++) {
      for (int x = localmesh->xstart - 2; x >= 0; x--)
        sol(x, y) = sol(localmesh->xstart-1, y);
    }
  }

  // Outer X boundary
  if (localmesh->lastX()) {
    for (int y = localmesh->ystart; y <= localmesh->yend; y++) {
      for (int x = localmesh->xend + 2; x < localmesh->LocalNx; x++)
        sol(x, y) = sol(localmesh->xend + 1, y);
    }
  }

  // Lower Y boundary
  for (RangeIterator it = localmesh->iterateBndryLowerY(); !it.isDone(); it++) {
    for (int y = localmesh->ystart - 2; y >= 0; y--)
      sol(it.ind, y) = sol(it.ind, localmesh->ystart - 1);
  }

  // Upper Y boundary
  for (RangeIterator it = localmesh->iterateBndryUpperY(); !it.isDone(); it++) {
    for (int y = localmesh->yend + 2; y < localmesh->LocalNy; y++)
      sol(it.ind, y) = sol(it.ind, localmesh->yend + 1);
  }
#endif
  return sol;
}

#endif // BOUT_HAS_HYPRE<|MERGE_RESOLUTION|>--- conflicted
+++ resolved
@@ -102,13 +102,10 @@
 
 
   // (1/J) d/dx ( J * g11 d/dx ) + (1/J) d/dy ( J * g22 d/dy )
-<<<<<<< HEAD
-  //std::cout << "setting up matrix..." << std::endl;
-=======
+
   if (print_timing) {
     output << "setting up matrix..." << endl;
   }
->>>>>>> 327c2d90
   auto start = std::chrono::system_clock::now();  //AARON
   for (auto& index : indexConverter->getRegionNobndry()) {
     // Index offsets
@@ -306,30 +303,22 @@
   b->assemble();
 
   auto form_vec = std::chrono::system_clock::now();  //AARON  
-<<<<<<< HEAD
-  std::chrono::duration<double> formvec_dur = form_vec-start;  //AARON
-  //std::cout << "*****Form Vectors time:  " << formvec_dur.count() << std::endl;
-=======
+
   if (print_timing) {
     std::chrono::duration<double> formvec_dur = form_vec-start;  //AARON
     output << "*****Form Vectors time:  " << formvec_dur.count() << endl;
   }
->>>>>>> 327c2d90
 
   // Solve the system
   start = std::chrono::system_clock::now();  //AARON
   linearSystem->solve();
 
   auto slv = std::chrono::system_clock::now();  //AARON
-<<<<<<< HEAD
-  std::chrono::duration<double> slv_dur = slv-start;  //AARON
-  //std::cout << "*****BoomerAMG solve time:  " << slv_dur.count() << std::endl;
-=======
+
   if (print_timing) {
     std::chrono::duration<double> slv_dur = slv-start;  //AARON
     output << "*****BoomerAMG solve time:  " << slv_dur.count() << endl;
   }
->>>>>>> 327c2d90
 
   // Convert result into a Field2D
   start = std::chrono::system_clock::now();  //AARON  
@@ -338,15 +327,11 @@
   //x->exportValuesToField(sol);
 
   auto formfield = std::chrono::system_clock::now();  //AARON
-<<<<<<< HEAD
-  std::chrono::duration<double> formfield_dur = formfield-start;  //AARON
-  //std::cout << "*****Form field time:  " << formfield_dur.count() << std::endl;  
-=======
+
   if (print_timing) {
     std::chrono::duration<double> formfield_dur = formfield-start;  //AARON
     output << "*****Form field time:  " << formfield_dur.count() << endl;
   }
->>>>>>> 327c2d90
 
   // Set boundary cells past the first one
   ////////////////////////////////////////
