--- conflicted
+++ resolved
@@ -36,14 +36,8 @@
   xcmplx = matrix<dcomplex>(nsys, nloc);
   rhscmplx = matrix<dcomplex>(nsys, nloc);
 
-<<<<<<< HEAD
-  k1d = new dcomplex[(mesh->ngz-1)/2 + 1];
-  k1d_2 = new dcomplex[(mesh->ngz-1)/2 + 1];
-  
-=======
   k1d = new dcomplex[(mesh->LocalNz)/2 + 1];
 
->>>>>>> dac34faf
   // Create a cyclic reduction object, operating on dcomplex values
   cr = new CyclicReduce<dcomplex>(mesh->getXcomm(), nloc);
 
