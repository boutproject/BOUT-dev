--- conflicted
+++ resolved
@@ -93,15 +93,6 @@
 #else
     return bout::utils::make_unique<Ncxx4>();
 #endif
-<<<<<<< HEAD
-
-#if BOUT_HAS_LEGACY_NETCDF
-  const char *ncdf_match[] = {"cdl", "nc", "ncdf"};
-  if(matchString(s, 3, ncdf_match) != -1) {
-    output.write("\tUsing NetCDF format for file '{:s}'\n", filename);
-    return bout::utils::make_unique<NcFormat>();
-=======
->>>>>>> 8178252c
   }
 #endif
 
