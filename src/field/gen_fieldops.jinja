--- conflicted
+++ resolved
@@ -12,47 +12,10 @@
     {% if lhs.region_type == rhs.region_type == "3D" %}
       {{out.name}}.setRegion({{lhs.name}}.getMesh()->getCommonRegion({{lhs.name}}.getRegionID(),
                                                                      {{rhs.name}}.getRegionID()));
-<<<<<<< HEAD
-#if BOUT_USE_FCI_AUTOMAGIC
-      if ({{lhs.name}}.isFci() and {{lhs.name}}.hasParallelSlices() and {{rhs.name}}.hasParallelSlices()) {
-        {{out.name}}.splitParallelSlices();
-	for (size_t i{0} ; i < {{lhs.name}}.numberParallelSlices() ; ++i) {
-          {{out.name}}.yup(i) = {{lhs.name}}.yup(i) {{operator}} {{rhs.name}}.yup(i);
-          {{out.name}}.ydown(i) = {{lhs.name}}.ydown(i) {{operator}} {{rhs.name}}.ydown(i);
-        }
-      }
-#endif
-    {% elif lhs == "Field3D" %}
-      {{out.name}}.setRegion({{lhs.name}}.getRegionID());
-      {% if rhs == "BoutReal" %}
-#if BOUT_USE_FCI_AUTOMAGIC
-      if ({{lhs.name}}.isFci() and {{lhs.name}}.hasParallelSlices()) {
-        {{out.name}}.splitParallelSlices();
-	for (size_t i{0} ; i < {{lhs.name}}.numberParallelSlices() ; ++i) {
-          {{out.name}}.yup(i) = {{lhs.name}}.yup(i) {{operator}} {{rhs.name}};
-          {{out.name}}.ydown(i) = {{lhs.name}}.ydown(i) {{operator}} {{rhs.name}};
-        }
-      }
-#endif
-      {% endif %}
-    {% elif rhs == "Field3D" %}
-=======
     {% elif lhs.region_type == "3D" %}
       {{out.name}}.setRegion({{lhs.name}}.getRegionID());
     {% elif rhs.region_type == "3D" %}
->>>>>>> 9de0c341
       {{out.name}}.setRegion({{rhs.name}}.getRegionID());
-      {% if lhs == "BoutReal" %}
-#if BOUT_USE_FCI_AUTOMAGIC
-      if ({{rhs.name}}.isFci() and {{rhs.name}}.hasParallelSlices()) {
-        {{out.name}}.splitParallelSlices();
-	for (size_t i{0} ; i < {{rhs.name}}.numberParallelSlices() ; ++i) {
-          {{out.name}}.yup(i) = {{lhs.name}} {{operator}} {{rhs.name}}.yup(i);
-          {{out.name}}.ydown(i) = {{lhs.name}} {{operator}} {{rhs.name}}.ydown(i);
-        }
-      }
-#endif
-      {% endif %}
     {% endif %}
     {% if out == "Field3DParallel" %}
       if ({{out.name}}.isFci()) {
@@ -134,33 +97,17 @@
     {% if lhs == "Field3D" %}
       // Delete existing parallel slices. We don't update parallel slices, so any
       // that currently exist will be incorrect.
-<<<<<<< HEAD
-      {% if (rhs == "Field3D" or rhs == "BoutReal") %}
-#if BOUT_USE_FCI_AUTOMAGIC
-      if (this->isFci() and this->hasParallelSlices() {% if rhs == "Field3D" %} and {{rhs.name}}.hasParallelSlices() {% endif %}) {
-=======
       clearParallelSlices();
     {% endif %}
     {% if lhs == "Field3DParallel" and (rhs.region_type == "3D" or rhs == "BoutReal") %}
       if (this->isFci()) {
->>>>>>> 9de0c341
 	for (size_t i{0} ; i < yup_fields.size() ; ++i) {
           yup(i) {{operator}}= {{rhs.name}}{% if rhs == "Field3D" %}.yup(i){% endif %};
           ydown(i) {{operator}}= {{rhs.name}}{% if rhs == "Field3D" %}.ydown(i){% endif %};
         }
-<<<<<<< HEAD
-      } else
-#endif
-      {% endif %}
-      {
-        clearParallelSlices();
-      }
-
-=======
       } else {
         clearParallelSlices();
       }
->>>>>>> 9de0c341
     {% endif %}
     checkData(*this);
     checkData({{rhs.name}});
@@ -210,11 +157,7 @@
     }
   {% endif %}
 
-<<<<<<< HEAD
-  {% if lhs == "Field3D" %}
-=======
   {% if lhs.region_type == "3D" %}
->>>>>>> 9de0c341
     track(rhs, "operator{{operator}}=");
   {% endif %}
 #if BOUT_USE_TRACK
@@ -224,11 +167,7 @@
     checkData(*this);
 
   } else {
-<<<<<<< HEAD
-  {% if lhs == "Field3D" %}
-=======
   {% if lhs.region_type == "3D" %}
->>>>>>> 9de0c341
     track(rhs, "operator{{operator}}=");
   {% endif %}
     (*this) = (*this) {{operator}} {{rhs.name}};
