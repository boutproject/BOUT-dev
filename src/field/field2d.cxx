/*!*************************************************************************
 * \file field2d.cxx
 *
 * Class for 2D X-Y profiles
 *
 **************************************************************************
 * Copyright 2010 B.D.Dudson, S.Farley, M.V.Umansky, X.Q.Xu
 *
 * Contact: Ben Dudson, bd512@york.ac.uk
 * 
 * This file is part of BOUT++.
 *
 * BOUT++ is free software: you can redistribute it and/or modify
 * it under the terms of the GNU Lesser General Public License as published by
 * the Free Software Foundation, either version 3 of the License, or
 * (at your option) any later version.
 *
 * BOUT++ is distributed in the hope that it will be useful,
 * but WITHOUT ANY WARRANTY; without even the implied warranty of
 * MERCHANTABILITY or FITNESS FOR A PARTICULAR PURPOSE.  See the
 * GNU Lesser General Public License for more details.
 *
 * You should have received a copy of the GNU Lesser General Public License
 * along with BOUT++.  If not, see <http://www.gnu.org/licenses/>.
 * 
 **************************************************************************/

#include <boutcomm.hxx>
#include <bout/rvec.hxx>

#include <globals.hxx> // for mesh

#include <field2d.hxx>

#include <utils.hxx>

#include <boundary_op.hxx>
#include <boundary_factory.hxx>

#include <boutexception.hxx>
#include <msg_stack.hxx>

#include <cmath>
#include <output.hxx>

#include <bout/assert.hxx>

Field2D::Field2D(Mesh *msh) : fieldmesh(msh), deriv(nullptr) { 

  boundaryIsSet = false;

  if(fieldmesh) {
    nx = fieldmesh->LocalNx;
    ny = fieldmesh->LocalNy;
  }
  
#ifdef TRACK
  name = "<F2D>";
#endif
}

Field2D::Field2D(const Field2D& f) : fieldmesh(f.fieldmesh), // The mesh containing array sizes
                                     data(f.data), // This handles references to the data array
                                     deriv(nullptr) {
  if(fieldmesh) {
    nx = fieldmesh->LocalNx;
    ny = fieldmesh->LocalNy;
  }
  
  boundaryIsSet = false;
  *this = f;
}

Field2D::Field2D(BoutReal val) : fieldmesh(nullptr), deriv(nullptr) {
  boundaryIsSet = false;
  
  fieldmesh = mesh;
  nx = fieldmesh->LocalNx;
  ny = fieldmesh->LocalNy;
  
  *this = val;
}

Field2D::~Field2D() {
  if(deriv)
    delete deriv;
}

void Field2D::allocate() {
  if(data.empty()) {
    if(!fieldmesh) {
      /// If no mesh, use the global
      fieldmesh = mesh;
      nx = fieldmesh->LocalNx;
      ny = fieldmesh->LocalNy;
    }
    data = Array<BoutReal>(nx*ny);
  }else
    data.ensureUnique();
}

Field2D* Field2D::timeDeriv() {
  if(deriv == nullptr)
    deriv = new Field2D();
  return deriv;
}

///////////// OPERATORS ////////////////

Field2D & Field2D::operator=(const Field2D &rhs) {
  // Check for self-assignment
  if(this == &rhs)
    return(*this); // skip this assignment

  TRACE("Field2D: Assignment from Field2D");

  checkData(rhs);
  
#ifdef TRACK
  name = rhs.name;
#endif

  // Copy the data and data sizes
  fieldmesh = rhs.fieldmesh;
  nx = rhs.nx; ny = rhs.ny; 

  // Copy reference to data
  data = rhs.data;

  return *this;
}

Field2D & Field2D::operator=(const BoutReal rhs) {
  TRACE("Field2D = BoutReal");
#ifdef TRACK
  name = "<r2D>";
#endif
  
  allocate();
  for(auto i : (*this))
    (*this)[i] = rhs;
  
  return *this;
}

////////////// Indexing ///////////////////

const DataIterator Field2D::iterator() const {
  return DataIterator(0, mesh->LocalNx-1, 
                      0, mesh->LocalNy-1,
                      0, 0);
}

const DataIterator Field2D::begin() const {
  /*return DataIterator(0, 0, mesh->LocalNx-1,
                      0, 0, mesh->LocalNy-1,
                      0, 0, 0);*/
  return Field2D::iterator();
}

const DataIterator Field2D::end() const {
  return DataIterator(0, mesh->LocalNx-1, 
                      0, mesh->LocalNy-1,
                      0, 0, DI_GET_END);
}

const IndexRange Field2D::region(REGION rgn) const {
  switch(rgn) {
  case RGN_ALL: {
    return IndexRange{0, nx-1,
        0, ny-1,
        0, 0};
    break;
  }
  case RGN_NOBNDRY: {
    return IndexRange{fieldmesh->xstart, fieldmesh->xend,
        fieldmesh->ystart, fieldmesh->yend,
        0, 0};
    break;
  }
  case RGN_NOX: {
    return IndexRange{fieldmesh->xstart, fieldmesh->xend,
        0, ny-1,
        0, 0};
    break;
  }
  case RGN_NOY: {
    return IndexRange{0, nx-1,
        fieldmesh->ystart, fieldmesh->yend,
        0, 0};
    break;
  }
  default: {
    throw BoutException("Field2D::region() : Requested region not implemented");
  }
  };
}

<<<<<<< HEAD
=======
///////// Operators

#define F2D_UPDATE_FIELD(op,bop,ftype)                       \
  Field2D & Field2D::operator op(const ftype &rhs) {         \
    TRACE("Field2D: %s %s", #op, #ftype);           \
    checkData(rhs) ;                                         \
    checkData(*this);                                        \
    if(data.unique()) {                                      \
      /* This is the only reference to this data */          \
      for(auto i : (*this))                                  \
        (*this)[i] op rhs[i];                                \
    }else {                                                  \
      /* Shared data */                                      \
      (*this) = (*this) bop rhs;                             \
    }                                                        \
    return *this;                                            \
  }

F2D_UPDATE_FIELD(+=, +, Field2D); // operator+=(const Field2D &rhs)
F2D_UPDATE_FIELD(-=, -, Field2D); // operator-=(const Field2D &rhs)
F2D_UPDATE_FIELD(*=, *, Field2D); // operator*=(const Field2D &rhs)
F2D_UPDATE_FIELD(/=, /, Field2D); // operator/=(const Field2D &rhs)

#define F2D_UPDATE_REAL(op,bop)                              \
  Field2D & Field2D::operator op(const BoutReal rhs) {       \
    TRACE("Field2D: %s Field2D", #op);              \
    if(!finite(rhs))                                         \
      throw BoutException("Field2D: %s operator passed non-finite BoutReal number", #op); \
    checkData(*this);                                        \
                                                             \
    if(data.unique()) {                                      \
      /* This is the only reference to this data */          \
      for(auto i : (*this))                                  \
        (*this)[i] op rhs;                                   \
    }else {                                                  \
      /* Need to put result in a new block */                \
      (*this) = (*this) bop rhs;                             \
    }                                                        \
    return *this;                                            \
  }

F2D_UPDATE_REAL(+=,+);    // operator+= BoutReal
F2D_UPDATE_REAL(-=,-);    // operator-= BoutReal
F2D_UPDATE_REAL(*=,*);    // operator*= BoutReal
F2D_UPDATE_REAL(/=,/);    // operator/= BoutReal
>>>>>>> f2f999a9

////////////////////// STENCILS //////////////////////////

void Field2D::getXArray(int y, int UNUSED(z), rvec &xv) const {
  ASSERT1(isAllocated());

  xv.resize(nx);
  
  for(int x=0;x<nx;x++)
    xv[x] = operator()(x,y);
}

void Field2D::getYArray(int x, int UNUSED(z), rvec &yv) const {
  ASSERT1(isAllocated());

  yv.resize(ny);
  
  for(int y=0;y<ny;y++)
    yv[y] = operator()(x,y);
}

void Field2D::getZArray(int x, int y, rvec &zv) const {
  ASSERT1(isAllocated());

  zv.resize(mesh->LocalNz);
  
  for(int z=0;z<mesh->LocalNz;z++)
    zv[z] = operator()(x,y);
}

void Field2D::setXArray(int y, int UNUSED(z), const rvec &xv) {
  allocate();

  ASSERT0(xv.capacity() == (unsigned int) nx);

  for(int x=0;x<nx;x++)
    operator()(x,y) = xv[x];
}

void Field2D::setYArray(int x, int UNUSED(z), const rvec &yv) {
  allocate();

  ASSERT0(yv.capacity() == (unsigned int) mesh->LocalNy);

  for(int y=0;y<mesh->LocalNy;y++)
    operator()(x,y) = yv[y];
}

void Field2D::setXStencil(stencil &fval, const bindex &bx, CELL_LOC UNUSED(loc)) const {
  fval.mm = operator()(bx.jx2m,bx.jy);
  fval.m  = operator()(bx.jxm,bx.jy);
  fval.c  = operator()(bx.jx,bx.jy);
  fval.p  = operator()(bx.jxp,bx.jy);
  fval.pp = operator()(bx.jx2p,bx.jy);
}

void Field2D::setXStencil(forward_stencil &fval, const bindex &bx, CELL_LOC UNUSED(loc)) const {
  fval.m  = operator()(bx.jxm,bx.jy);
  fval.c  = operator()(bx.jx,bx.jy);
  fval.p  = operator()(bx.jxp,bx.jy);
  fval.p2 = operator()(bx.jx2p,bx.jy);
  fval.p3 = operator()(bx.jx+3,bx.jy);
  fval.p4 = operator()(bx.jx+4,bx.jy);
}

void Field2D::setXStencil(backward_stencil &fval, const bindex &bx, CELL_LOC UNUSED(loc)) const {
  fval.m4 = operator()(bx.jx-4,bx.jy);
  fval.m3 = operator()(bx.jx-3,bx.jy);
  fval.m2 = operator()(bx.jx2m,bx.jy);
  fval.m  = operator()(bx.jxm,bx.jy);
  fval.c  = operator()(bx.jx,bx.jy);
  fval.p  = operator()(bx.jxp,bx.jy);
}

void Field2D::setYStencil(stencil &fval, const bindex &bx, CELL_LOC UNUSED(loc)) const {
  fval.mm = operator()(bx.jx,bx.jy2m);
  fval.m  = operator()(bx.jx,bx.jym);
  fval.c  = operator()(bx.jx,bx.jy);
  fval.p  = operator()(bx.jx,bx.jyp);
  fval.pp = operator()(bx.jx,bx.jy2p);
}

void Field2D::setYStencil(forward_stencil &fval, const bindex &bx, CELL_LOC UNUSED(loc)) const {
  fval.m  = operator()(bx.jx,bx.jym);
  fval.c  = operator()(bx.jx,bx.jy);
  fval.p  = operator()(bx.jx,bx.jyp);
  fval.p2 = operator()(bx.jx,bx.jy2p);
  fval.p3 = operator()(bx.jx,bx.jy+3);
  fval.p4 = operator()(bx.jx,bx.jy+4);
}

void Field2D::setYStencil(backward_stencil &fval, const bindex &bx, CELL_LOC UNUSED(loc)) const {
  fval.m4 = operator()(bx.jx,bx.jy-4);
  fval.m3 = operator()(bx.jx,bx.jy-3);
  fval.m2 = operator()(bx.jx,bx.jy2m);
  fval.m  = operator()(bx.jx,bx.jym);
  fval.c  = operator()(bx.jx,bx.jy);
  fval.p  = operator()(bx.jx,bx.jyp);
}

void Field2D::setZStencil(stencil &fval, const bindex &bx, CELL_LOC UNUSED(loc)) const {
  fval = operator()(bx.jx,bx.jy);
}

///////////////////// FieldData VIRTUAL FUNCTIONS //////////

int Field2D::getData(int x, int y, int z, void *vptr) const {
  ASSERT1(isAllocated()); // Check data set
  
#if CHECK > 2
  // check ranges
  if((x < 0) || (x >= nx) || (y < 0) || (y >= ny)) {
    throw BoutException("Field2D: getData (%d,%d,%d) out of bounds\n", x, y, z);
  }
#endif
  BoutReal *ptr = (BoutReal*) vptr;
  *ptr = operator()(x,y);
  
  return sizeof(BoutReal);
}

int Field2D::getData(int x, int y, int z, BoutReal *rptr) const {
  ASSERT1(isAllocated()); // Check data set
  
#if CHECK > 2
  // check ranges
  if((x < 0) || (x >= nx) || (y < 0) || (y >= ny)) {
    throw BoutException("Field2D: getData (%d,%d,%d) out of bounds\n", x, y, z);
  }
#endif

  *rptr = operator()(x,y);
  return 1;
}

int Field2D::setData(int x, int y, int z, void *vptr) {
  allocate();
  
#if CHECK > 2
  // check ranges
  if((x < 0) || (x >= nx) || (y < 0) || (y >= ny)) {
    throw BoutException("Field2D: setData (%d,%d,%d) out of bounds\n", x, y, z);
  }
#endif
  BoutReal *ptr = (BoutReal*) vptr;
  operator()(x,y) = *ptr;
  
  return sizeof(BoutReal);
}

int Field2D::setData(int x, int y, int UNUSED(z), BoutReal *rptr) {
  allocate();
#if CHECK > 2
  // check ranges
  if((x < 0) || (x >= nx) || (y < 0) || (y >= ny) ) {
    throw BoutException("Field2D: setData (%d,%d) out of bounds\n", x, y);
  }
#endif

  operator()(x,y) = *rptr;
  return 1;
}

///////////////////// BOUNDARY CONDITIONS //////////////////

void Field2D::applyBoundary(bool init) {
  TRACE("Field2D::applyBoundary()");

#ifdef CHECK
  if (init) {

    if(!boundaryIsSet)
      output << "WARNING: Call to Field2D::applyBoundary(), but no boundary set" << endl;
  }
#endif
  for(const auto& bndry : bndry_op)
    if ( !bndry->apply_to_ddt || init) // Always apply to the values when initialising fields, otherwise apply only if wanted
      bndry->apply(*this);
}

void Field2D::applyBoundary(const string &condition) {
  TRACE("Field2D::applyBoundary(condition)");
  
#ifdef CHECK
  if(!isAllocated())
    output << "WARNING: Empty data in Field2D::applyBoundary(condition)" << endl;
#endif
  
  if(!isAllocated())
    return;

  /// Get the boundary factory (singleton)
  BoundaryFactory *bfact = BoundaryFactory::getInstance();
  
  /// Loop over the mesh boundary regions
  for(const auto& reg : mesh->getBoundaries()) {
    BoundaryOp* op = static_cast<BoundaryOp*>(bfact->create(condition, reg));
    op->apply(*this);
    delete op;
  }
  
  // Set the corners to zero
  for(int jx=0;jx<mesh->xstart;jx++) {
    for(int jy=0;jy<mesh->ystart;jy++) {
      operator()(jx,jy) = 0.;
    }
    for(int jy=mesh->yend+1;jy<mesh->LocalNy;jy++) {
      operator()(jx,jy) = 0.;
    }
  }
  for(int jx=mesh->xend+1;jx<mesh->LocalNx;jx++) {
    for(int jy=0;jy<mesh->ystart;jy++) {
      operator()(jx,jy) = 0.;
    }
    for(int jy=mesh->yend+1;jy<mesh->LocalNy;jy++) {
      operator()(jx,jy) = 0.;
    }
  }
}

void Field2D::applyBoundary(const string &region, const string &condition) {
  if(!isAllocated())
    return;

  /// Get the boundary factory (singleton)
  BoundaryFactory *bfact = BoundaryFactory::getInstance();
  
  /// Loop over the mesh boundary regions
  for(const auto& reg : mesh->getBoundaries()) {
    if(reg->label.compare(region) == 0) {
      BoundaryOp* op = static_cast<BoundaryOp*>(bfact->create(condition, reg));
      op->apply(*this);
      delete op;
      break;
    }
  }
  
  // Set the corners to zero
  for(int jx=0;jx<mesh->xstart;jx++) {
    for(int jy=0;jy<mesh->ystart;jy++) {
      operator()(jx,jy) = 0.;
    }
    for(int jy=mesh->yend+1;jy<mesh->LocalNy;jy++) {
      operator()(jx,jy) = 0.;
    }
  }
  for(int jx=mesh->xend+1;jx<mesh->LocalNx;jx++) {
    for(int jy=0;jy<mesh->ystart;jy++) {
      operator()(jx,jy) = 0.;
    }
    for(int jy=mesh->yend+1;jy<mesh->LocalNy;jy++) {
      operator()(jx,jy) = 0.;
    }
  }
}

void Field2D::applyTDerivBoundary() {
  for(const auto& bndry : bndry_op)
    bndry->apply_ddt(*this);
}

void Field2D::setBoundaryTo(const Field2D &f2d) {
  TRACE("Field2D::setBoundary(const Field2D&)");
  allocate(); // Make sure data allocated
  
  ASSERT0(f2d.isAllocated());

  /// Loop over boundary regions
  for(const auto& reg : mesh->getBoundaries()) {
    /// Loop within each region
    for(reg->first(); !reg->isDone(); reg->next()) {
      // Get value half-way between cells
      BoutReal val = 0.5*(f2d(reg->x,reg->y) + f2d(reg->x-reg->bx, reg->y-reg->by));
      // Set to this value
      (*this)(reg->x,reg->y) = 2.*val - (*this)(reg->x-reg->bx, reg->y-reg->by);
    }
  }
}

////////////// NON-MEMBER OVERLOADED OPERATORS //////////////

// Unary minus
Field2D operator-(const Field2D &f) {
  return -1.0*f;
}

//////////////// NON-MEMBER FUNCTIONS //////////////////

BoutReal min(const Field2D &f, bool allpe) {
  TRACE("min(Field2D)");
  
  ASSERT2(f.isAllocated());

  BoutReal result = f(mesh->xstart,mesh->ystart);

  for(auto i : f.region(RGN_NOBNDRY))
    if(f[i] < result)
      result = f[i];
  
  if(allpe) {
    // MPI reduce
    BoutReal localresult = result;
    MPI_Allreduce(&localresult, &result, 1, MPI_DOUBLE, MPI_MIN, BoutComm::get());
  }
  
  return result;
}

BoutReal max(const Field2D &f, bool allpe) {
  TRACE("max(Field2D)");
  
  ASSERT2(f.isAllocated());

  BoutReal result = f(mesh->xstart,mesh->ystart);

  for(auto i : f.region(RGN_NOBNDRY))
    if(f[i] > result)
      result = f[i];
  
  if(allpe) {
    // MPI reduce
    BoutReal localresult = result;
    MPI_Allreduce(&localresult, &result, 1, MPI_DOUBLE, MPI_MAX, BoutComm::get());
  }
  
  return result;
}

bool finite(const Field2D &f) {
  TRACE("finite(Field2D)");
  ASSERT0(f.isAllocated());

  for(auto i : f)
    if(!::finite(f[i]))
      return false;
  
  return true;
}

/////////////////////////////////////////////////
// functions

/*!
 * This macro takes a function \p func, which is
 * assumed to operate on a single BoutReal and return
 * a single BoutReal, and wraps it up into a function
 * of a Field2D called \p name.
 *
 * @param name  The name of the function to define
 * @param func  The function to apply to each value
 *
 * If CHECK >= 1, checks if the Field2D is allocated
 *
 * Loops over the entire domain, applies function,
 * and if CHECK >= 3 then checks result for non-finite numbers
 *
 */
#define F2D_FUNC(name, func)                               \
  const Field2D name(const Field2D &f) {                   \
    TRACE(#name "(Field2D)");                     \
    /* Check if the input is allocated */                  \
    ASSERT1(f.isAllocated());                              \
    /* Define and allocate the output result */            \
    Field2D result;                                        \
    result.allocate();                                     \
    /* Loop over domain */                                 \
    for(auto d : result) {                                 \
      result[d] = func(f[d]);                              \
      /* If checking is set to 3 or higher, test result */ \
      ASSERT3(finite(result[d]));                          \
    }                                                      \
    return result;                                         \
  }

F2D_FUNC(abs, ::fabs);

F2D_FUNC(sqrt, ::sqrt);

F2D_FUNC(exp, ::exp);
F2D_FUNC(log, ::log);

F2D_FUNC(sin, ::sin);
F2D_FUNC(cos, ::cos);
F2D_FUNC(tan, ::tan);

F2D_FUNC(sinh, ::sinh);
F2D_FUNC(cosh, ::cosh);
F2D_FUNC(tanh, ::tanh);

const Field2D copy(const Field2D &f) {
  Field2D result = f;
  result.allocate();
  return result;
}

const Field2D floor(const Field2D &var, BoutReal f) {
  Field2D result = copy(var);

  for(auto d : result)
    if(result[d] < f)
      result[d] = f;
  
  return result;
}

Field2D pow(const Field2D &lhs, const Field2D &rhs) {
  TRACE("pow(Field2D, Field2D)");
  // Check if the inputs are allocated
  ASSERT1(lhs.isAllocated());
  ASSERT1(rhs.isAllocated());

  // Define and allocate the output result
  Field2D result;
  result.allocate();

  // Loop over domain
  for(auto i: result) {
    result[i] = ::pow(lhs[i], rhs[i]);
    ASSERT3(finite(result[i]));
  }
  return result;
}

Field2D pow(const Field2D &lhs, BoutReal rhs) {
  TRACE("pow(Field2D, BoutReal)");
  // Check if the inputs are allocated
  ASSERT1(lhs.isAllocated());

  // Define and allocate the output result
  Field2D result;
  result.allocate();

  // Loop over domain
  for(auto i: result) {
    result[i] = ::pow(lhs[i], rhs);
    ASSERT3(finite(result[i]));
  }
  return result;
}

Field2D pow(BoutReal lhs, const Field2D &rhs) {
  TRACE("pow(lhs, Field2D)");
  // Check if the inputs are allocated
  ASSERT1(rhs.isAllocated());

  // Define and allocate the output result
  Field2D result;
  result.allocate();

  // Loop over domain
  for(auto i: result) {
    result[i] = ::pow(lhs, rhs[i]);
    ASSERT3(finite(result[i]));
  }
  return result;
}

#ifdef CHECK
/// Check if the data is valid
void checkData(const Field2D &f) {
  if(!f.isAllocated()) {
    throw BoutException("Field2D: Operation on empty data\n");
  }
  
#if CHECK > 2
  // Do full checks
  for(auto i : f.region(RGN_NOBNDRY)){
    if(!::finite(f[i])) {
      throw BoutException("Field2D: Operation on non-finite data at [%d][%d]\n", i.x, i.y);
    }
  }
#endif
}
#endif<|MERGE_RESOLUTION|>--- conflicted
+++ resolved
@@ -196,54 +196,6 @@
   };
 }
 
-<<<<<<< HEAD
-=======
-///////// Operators
-
-#define F2D_UPDATE_FIELD(op,bop,ftype)                       \
-  Field2D & Field2D::operator op(const ftype &rhs) {         \
-    TRACE("Field2D: %s %s", #op, #ftype);           \
-    checkData(rhs) ;                                         \
-    checkData(*this);                                        \
-    if(data.unique()) {                                      \
-      /* This is the only reference to this data */          \
-      for(auto i : (*this))                                  \
-        (*this)[i] op rhs[i];                                \
-    }else {                                                  \
-      /* Shared data */                                      \
-      (*this) = (*this) bop rhs;                             \
-    }                                                        \
-    return *this;                                            \
-  }
-
-F2D_UPDATE_FIELD(+=, +, Field2D); // operator+=(const Field2D &rhs)
-F2D_UPDATE_FIELD(-=, -, Field2D); // operator-=(const Field2D &rhs)
-F2D_UPDATE_FIELD(*=, *, Field2D); // operator*=(const Field2D &rhs)
-F2D_UPDATE_FIELD(/=, /, Field2D); // operator/=(const Field2D &rhs)
-
-#define F2D_UPDATE_REAL(op,bop)                              \
-  Field2D & Field2D::operator op(const BoutReal rhs) {       \
-    TRACE("Field2D: %s Field2D", #op);              \
-    if(!finite(rhs))                                         \
-      throw BoutException("Field2D: %s operator passed non-finite BoutReal number", #op); \
-    checkData(*this);                                        \
-                                                             \
-    if(data.unique()) {                                      \
-      /* This is the only reference to this data */          \
-      for(auto i : (*this))                                  \
-        (*this)[i] op rhs;                                   \
-    }else {                                                  \
-      /* Need to put result in a new block */                \
-      (*this) = (*this) bop rhs;                             \
-    }                                                        \
-    return *this;                                            \
-  }
-
-F2D_UPDATE_REAL(+=,+);    // operator+= BoutReal
-F2D_UPDATE_REAL(-=,-);    // operator-= BoutReal
-F2D_UPDATE_REAL(*=,*);    // operator*= BoutReal
-F2D_UPDATE_REAL(/=,/);    // operator/= BoutReal
->>>>>>> f2f999a9
 
 ////////////////////// STENCILS //////////////////////////
 
