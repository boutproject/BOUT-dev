/*!*************************************************************************
 * \file field2d.cxx
 *
 * Class for 2D X-Y profiles
 *
 **************************************************************************
 * Copyright 2010 B.D.Dudson, S.Farley, M.V.Umansky, X.Q.Xu
 *
 * Contact: Ben Dudson, bd512@york.ac.uk
 * 
 * This file is part of BOUT++.
 *
 * BOUT++ is free software: you can redistribute it and/or modify
 * it under the terms of the GNU Lesser General Public License as published by
 * the Free Software Foundation, either version 3 of the License, or
 * (at your option) any later version.
 *
 * BOUT++ is distributed in the hope that it will be useful,
 * but WITHOUT ANY WARRANTY; without even the implied warranty of
 * MERCHANTABILITY or FITNESS FOR A PARTICULAR PURPOSE.  See the
 * GNU Lesser General Public License for more details.
 *
 * You should have received a copy of the GNU Lesser General Public License
 * along with BOUT++.  If not, see <http://www.gnu.org/licenses/>.
 * 
 **************************************************************************/

#include <boutcomm.hxx>
#include <bout/rvec.hxx>

#include <globals.hxx> // for mesh

#include <field2d.hxx>

#include <utils.hxx>

#include <boundary_op.hxx>
#include <boundary_factory.hxx>

#include <boutexception.hxx>
#include <msg_stack.hxx>

#include <cmath>
#include <output.hxx>

#include <bout/assert.hxx>

Field2D::Field2D(Mesh *msh) : Field(msh), deriv(nullptr) { 

  boundaryIsSet = false;

  if(fieldmesh) {
    nx = fieldmesh->LocalNx;
    ny = fieldmesh->LocalNy;
  }
#if CHECK > 0
  else {
    nx=-1;
    ny=-1;
  }
#endif
  
#ifdef TRACK
  name = "<F2D>";
#endif
}

Field2D::Field2D(const Field2D& f) : Field(f.fieldmesh), // The mesh containing array sizes
                                     data(f.data), // This handles references to the data array
                                     deriv(nullptr) {
  TRACE("Field2D(Field2D&)");
  
#if CHECK > 2
  checkData(f);
#endif

  if(fieldmesh) {
    nx = fieldmesh->LocalNx;
    ny = fieldmesh->LocalNy;
  }
#if CHECK > 0
  else {
    nx=-1;
    ny=-1;
  }
#endif
  
  boundaryIsSet = false;
  *this = f; //This line is probably not required as we init data from f.data above.
}

Field2D::Field2D(BoutReal val) : Field(nullptr), deriv(nullptr) {
  boundaryIsSet = false;
  
  fieldmesh = mesh;
  nx = fieldmesh->LocalNx;
  ny = fieldmesh->LocalNy;
  
  *this = val;
}

Field2D::~Field2D() {
  if(deriv)
    delete deriv;
}

void Field2D::allocate() {
  if(data.empty()) {
    if(!fieldmesh) {
      /// If no mesh, use the global
      fieldmesh = mesh;
      nx = fieldmesh->LocalNx;
      ny = fieldmesh->LocalNy;
    }
    data = Array<BoutReal>(nx*ny);
  }else
    data.ensureUnique();
}

Field2D* Field2D::timeDeriv() {
  if(deriv == nullptr)
    deriv = new Field2D(fieldmesh);
  return deriv;
}

////////////// Indexing ///////////////////

const DataIterator Field2D::iterator() const {
  return DataIterator(0, nx-1, 
                      0, ny-1,
                      0, 0);
}

const DataIterator Field2D::begin() const {
  return Field2D::iterator();
}

const DataIterator Field2D::end() const {
  return DataIterator(0, nx-1, 
                      0, ny-1,
                      0, 0, DI_GET_END);
}

const IndexRange Field2D::region(REGION rgn) const {
  switch(rgn) {
  case RGN_ALL: {
    return IndexRange{0, nx-1,
        0, ny-1,
        0, 0};
    break;
  }
  case RGN_NOBNDRY: {
    return IndexRange{fieldmesh->xstart, fieldmesh->xend,
        fieldmesh->ystart, fieldmesh->yend,
        0, 0};
    break;
  }
  case RGN_NOX: {
    return IndexRange{fieldmesh->xstart, fieldmesh->xend,
        0, ny-1,
        0, 0};
    break;
  }
  case RGN_NOY: {
    return IndexRange{0, nx-1,
        fieldmesh->ystart, fieldmesh->yend,
        0, 0};
    break;
  }
  default: {
    throw BoutException("Field2D::region() : Requested region not implemented");
  }
  };
}

///////////// OPERATORS ////////////////

Field2D & Field2D::operator=(const Field2D &rhs) {
  // Check for self-assignment
  if(this == &rhs)
    return(*this); // skip this assignment

  TRACE("Field2D: Assignment from Field2D");

  checkData(rhs);
  
#ifdef TRACK
  name = rhs.name;
#endif

  // Copy the data and data sizes
  fieldmesh = rhs.fieldmesh;
  nx = rhs.nx; ny = rhs.ny; 

  // Copy reference to data
  data = rhs.data;

  return *this;
}

Field2D & Field2D::operator=(const BoutReal rhs) {
#ifdef TRACK
  name = "<r2D>";
#endif
  
  TRACE("Field2D = BoutReal");
  allocate();

#if CHECK > 0
  if(!finite(rhs))
    throw BoutException("Field2D: Assignment from non-finite BoutReal\n");
#endif
  for(const auto& i : (*this))
    (*this)[i] = rhs;
  
  return *this;
}

/////////////////////////////////////////////////////////////////////

#define F2D_UPDATE_FIELD(op,bop,ftype)                       \
  Field2D & Field2D::operator op(const ftype &rhs) {         \
    TRACE("Field2D: %s %s", #op, #ftype);           \
    checkData(rhs) ;                                         \
    checkData(*this);                                        \
    if(data.unique()) {                                      \
      /* This is the only reference to this data */          \
      for(const auto& i : (*this))                                  \
        (*this)[i] op rhs[i];                                \
    }else {                                                  \
      /* Shared data */                                      \
      (*this) = (*this) bop rhs;                             \
    }                                                        \
    return *this;                                            \
  }

F2D_UPDATE_FIELD(+=, +, Field2D); // operator+=(const Field2D &rhs)
F2D_UPDATE_FIELD(-=, -, Field2D); // operator-=(const Field2D &rhs)
F2D_UPDATE_FIELD(*=, *, Field2D); // operator*=(const Field2D &rhs)
F2D_UPDATE_FIELD(/=, /, Field2D); // operator/=(const Field2D &rhs)

#define F2D_UPDATE_REAL(op,bop)                              \
  Field2D & Field2D::operator op(const BoutReal rhs) {       \
    TRACE("Field2D: %s Field2D", #op);              \
    if(!finite(rhs))                                         \
      throw BoutException("Field2D: %s operator passed non-finite BoutReal number", #op); \
    checkData(*this);                                        \
                                                             \
    if(data.unique()) {                                      \
      /* This is the only reference to this data */          \
      for(const auto& i : (*this))                                  \
        (*this)[i] op rhs;                                   \
    }else {                                                  \
      /* Need to put result in a new block */                \
      (*this) = (*this) bop rhs;                             \
    }                                                        \
    return *this;                                            \
  }

F2D_UPDATE_REAL(+=,+);    // operator+= BoutReal
F2D_UPDATE_REAL(-=,-);    // operator-= BoutReal
F2D_UPDATE_REAL(*=,*);    // operator*= BoutReal
F2D_UPDATE_REAL(/=,/);    // operator/= BoutReal

////////////////////// STENCILS //////////////////////////

void Field2D::getXArray(int y, int UNUSED(z), rvec &xv) const {
  ASSERT1(isAllocated());

  xv.resize(nx);
  
  for(int x=0;x<nx;x++)
    xv[x] = operator()(x,y);
}

void Field2D::getYArray(int x, int UNUSED(z), rvec &yv) const {
  ASSERT1(isAllocated());

  yv.resize(ny);
  
  for(int y=0;y<ny;y++)
    yv[y] = operator()(x,y);
}

void Field2D::getZArray(int x, int y, rvec &zv) const {
  ASSERT1(isAllocated());

  zv.resize(fieldmesh->LocalNz);
  
  for(int z=0;z<fieldmesh->LocalNz;z++)
    zv[z] = operator()(x,y);
}

void Field2D::setXArray(int y, int UNUSED(z), const rvec &xv) {
  allocate();

  ASSERT0(xv.capacity() == (unsigned int) nx);

  for(int x=0;x<nx;x++)
    operator()(x,y) = xv[x];
}

void Field2D::setYArray(int x, int UNUSED(z), const rvec &yv) {
  allocate();

  ASSERT0(yv.capacity() == (unsigned int) fieldmesh->LocalNy);

  for(int y=0;y<fieldmesh->LocalNy;y++)
    operator()(x,y) = yv[y];
}

void Field2D::setXStencil(stencil &fval, const bindex &bx, CELL_LOC UNUSED(loc)) const {
  fval.jx = bx.jx;
  fval.jy = bx.jy;
  fval.jz = bx.jz;

  ASSERT1(isAllocated());

  fval.mm = operator()(bx.jx2m,bx.jy);
  fval.m  = operator()(bx.jxm,bx.jy);
  fval.c  = operator()(bx.jx,bx.jy);
  fval.p  = operator()(bx.jxp,bx.jy);
  fval.pp = operator()(bx.jx2p,bx.jy);
}

void Field2D::setXStencil(forward_stencil &fval, const bindex &bx, CELL_LOC UNUSED(loc)) const {
  fval.jx = bx.jx;
  fval.jy = bx.jy;
  fval.jz = bx.jz;

  ASSERT1(isAllocated());

  fval.m  = operator()(bx.jxm,bx.jy);
  fval.c  = operator()(bx.jx,bx.jy);
  fval.p  = operator()(bx.jxp,bx.jy);
  fval.p2 = operator()(bx.jx2p,bx.jy);
  fval.p3 = operator()(bx.jx+3,bx.jy);
  fval.p4 = operator()(bx.jx+4,bx.jy);
}

void Field2D::setXStencil(backward_stencil &fval, const bindex &bx, CELL_LOC UNUSED(loc)) const {
  fval.jx = bx.jx;
  fval.jy = bx.jy;
  fval.jz = bx.jz;

  ASSERT1(isAllocated());

  fval.m4 = operator()(bx.jx-4,bx.jy);
  fval.m3 = operator()(bx.jx-3,bx.jy);
  fval.m2 = operator()(bx.jx2m,bx.jy);
  fval.m  = operator()(bx.jxm,bx.jy);
  fval.c  = operator()(bx.jx,bx.jy);
  fval.p  = operator()(bx.jxp,bx.jy);
}

void Field2D::setYStencil(stencil &fval, const bindex &bx, CELL_LOC UNUSED(loc)) const {
  fval.jx = bx.jx;
  fval.jy = bx.jy;
  fval.jz = bx.jz;

  ASSERT1(isAllocated());

  fval.mm = operator()(bx.jx,bx.jy2m);
  fval.m  = operator()(bx.jx,bx.jym);
  fval.c  = operator()(bx.jx,bx.jy);
  fval.p  = operator()(bx.jx,bx.jyp);
  fval.pp = operator()(bx.jx,bx.jy2p);
}

void Field2D::setYStencil(forward_stencil &fval, const bindex &bx, CELL_LOC UNUSED(loc)) const {
  fval.jx = bx.jx;
  fval.jy = bx.jy;
  fval.jz = bx.jz;

  ASSERT1(isAllocated());

  fval.m  = operator()(bx.jx,bx.jym);
  fval.c  = operator()(bx.jx,bx.jy);
  fval.p  = operator()(bx.jx,bx.jyp);
  fval.p2 = operator()(bx.jx,bx.jy2p);
  fval.p3 = operator()(bx.jx,bx.jy+3);
  fval.p4 = operator()(bx.jx,bx.jy+4);
}

void Field2D::setYStencil(backward_stencil &fval, const bindex &bx, CELL_LOC UNUSED(loc)) const {
  fval.jx = bx.jx;
  fval.jy = bx.jy;
  fval.jz = bx.jz;

  ASSERT1(isAllocated());

  fval.m4 = operator()(bx.jx,bx.jy-4);
  fval.m3 = operator()(bx.jx,bx.jy-3);
  fval.m2 = operator()(bx.jx,bx.jy2m);
  fval.m  = operator()(bx.jx,bx.jym);
  fval.c  = operator()(bx.jx,bx.jy);
  fval.p  = operator()(bx.jx,bx.jyp);
}

void Field2D::setZStencil(stencil &fval, const bindex &bx, CELL_LOC UNUSED(loc)) const {
  fval.jx = bx.jx;
  fval.jy = bx.jy;
  fval.jz = bx.jz;

  ASSERT1(isAllocated());

  fval = operator()(bx.jx,bx.jy);
}

///////////////////// FieldData VIRTUAL FUNCTIONS //////////

int Field2D::getData(int x, int y, int z, void *vptr) const {
  ASSERT1(isAllocated()); // Check data set
  
#if CHECK > 2
  // check ranges
  if((x < 0) || (x >= nx) || (y < 0) || (y >= ny)) {
    throw BoutException("Field2D: getData (%d,%d,%d) out of bounds\n", x, y, z);
  }
#endif
  BoutReal *ptr = (BoutReal*) vptr;
  *ptr = operator()(x,y);
  
  return sizeof(BoutReal);
}

int Field2D::getData(int x, int y, int z, BoutReal *rptr) const {
  ASSERT1(isAllocated()); // Check data set
  
#if CHECK > 2
  // check ranges
  if((x < 0) || (x >= nx) || (y < 0) || (y >= ny)) {
    throw BoutException("Field2D: getData (%d,%d,%d) out of bounds\n", x, y, z);
  }
#endif

  *rptr = operator()(x,y);
  return 1;
}

int Field2D::setData(int x, int y, int z, void *vptr) {
  allocate();
  
#if CHECK > 2
  // check ranges
  if((x < 0) || (x >= nx) || (y < 0) || (y >= ny)) {
    throw BoutException("Field2D: setData (%d,%d,%d) out of bounds\n", x, y, z);
  }
#endif
  BoutReal *ptr = (BoutReal*) vptr;
  operator()(x,y) = *ptr;
  
  return sizeof(BoutReal);
}

int Field2D::setData(int x, int y, int UNUSED(z), BoutReal *rptr) {
  allocate();
#if CHECK > 2
  // check ranges
  if((x < 0) || (x >= nx) || (y < 0) || (y >= ny) ) {
    throw BoutException("Field2D: setData (%d,%d) out of bounds\n", x, y);
  }
#endif

  operator()(x,y) = *rptr;
  return 1;
}

///////////////////// BOUNDARY CONDITIONS //////////////////

void Field2D::applyBoundary(bool init) {
  TRACE("Field2D::applyBoundary()");

#if CHECK > 0
  if (init) {

    if(!boundaryIsSet)
      output << "WARNING: Call to Field2D::applyBoundary(), but no boundary set" << endl;
  }
#endif

  ASSERT1(isAllocated());

  for(const auto& bndry : bndry_op)
    if ( !bndry->apply_to_ddt || init) // Always apply to the values when initialising fields, otherwise apply only if wanted
      bndry->apply(*this);
}

void Field2D::applyBoundary(const string &condition) {
  TRACE("Field2D::applyBoundary(condition)");

  ASSERT1(isAllocated());
  
  /// Get the boundary factory (singleton)
  BoundaryFactory *bfact = BoundaryFactory::getInstance();
  
  /// Loop over the mesh boundary regions
  for(const auto& reg : fieldmesh->getBoundaries()) {
    BoundaryOp* op = static_cast<BoundaryOp*>(bfact->create(condition, reg));
    op->apply(*this);
    delete op;
  }
  
  // Set the corners to zero
  for(int jx=0;jx<fieldmesh->xstart;jx++) {
    for(int jy=0;jy<fieldmesh->ystart;jy++) {
      operator()(jx,jy) = 0.;
    }
    for(int jy=fieldmesh->yend+1;jy<fieldmesh->LocalNy;jy++) {
      operator()(jx,jy) = 0.;
    }
  }
  for(int jx=fieldmesh->xend+1;jx<fieldmesh->LocalNx;jx++) {
    for(int jy=0;jy<fieldmesh->ystart;jy++) {
      operator()(jx,jy) = 0.;
    }
    for(int jy=fieldmesh->yend+1;jy<fieldmesh->LocalNy;jy++) {
      operator()(jx,jy) = 0.;
    }
  }
}

void Field2D::applyBoundary(const string &region, const string &condition) {
  ASSERT1(isAllocated());

  /// Get the boundary factory (singleton)
  BoundaryFactory *bfact = BoundaryFactory::getInstance();
  
  /// Loop over the mesh boundary regions
  for(const auto& reg : fieldmesh->getBoundaries()) {
    if(reg->label.compare(region) == 0) {
      BoundaryOp* op = static_cast<BoundaryOp*>(bfact->create(condition, reg));
      op->apply(*this);
      delete op;
      break;
    }
  }
  
  // Set the corners to zero
  for(int jx=0;jx<fieldmesh->xstart;jx++) {
    for(int jy=0;jy<fieldmesh->ystart;jy++) {
      operator()(jx,jy) = 0.;
    }
    for(int jy=fieldmesh->yend+1;jy<fieldmesh->LocalNy;jy++) {
      operator()(jx,jy) = 0.;
    }
  }
  for(int jx=fieldmesh->xend+1;jx<fieldmesh->LocalNx;jx++) {
    for(int jy=0;jy<fieldmesh->ystart;jy++) {
      operator()(jx,jy) = 0.;
    }
    for(int jy=fieldmesh->yend+1;jy<fieldmesh->LocalNy;jy++) {
      operator()(jx,jy) = 0.;
    }
  }
}

void Field2D::applyTDerivBoundary() {
  TRACE("Field2D::applyTDerivBoundary()");
  
  ASSERT1(isAllocated());
  ASSERT1(deriv != NULL);
  ASSERT1(deriv->isAllocated());

  for(const auto& bndry : bndry_op)
    bndry->apply_ddt(*this);
}

void Field2D::setBoundaryTo(const Field2D &f2d) {
  TRACE("Field2D::setBoundary(const Field2D&)");
  allocate(); // Make sure data allocated
  
  ASSERT0(f2d.isAllocated());

  /// Loop over boundary regions
  for(const auto& reg : fieldmesh->getBoundaries()) {
    /// Loop within each region
    for(reg->first(); !reg->isDone(); reg->next()) {
      // Get value half-way between cells
      BoutReal val = 0.5*(f2d(reg->x,reg->y) + f2d(reg->x-reg->bx, reg->y-reg->by));
      // Set to this value
      (*this)(reg->x,reg->y) = 2.*val - (*this)(reg->x-reg->bx, reg->y-reg->by);
    }
  }
}

////////////// NON-MEMBER OVERLOADED OPERATORS //////////////

#define F2D_OP_F2D(op)                                     \
  const Field2D operator op(const Field2D &lhs, const Field2D &rhs) { \
    Field2D result;                                                 \
    result.allocate();                                              \
    for(const auto& i : result)                                            \
      result[i] = lhs[i] op rhs[i];                                 \
    return result;                                                  \
  }

F2D_OP_F2D(+);  // Field2D + Field2D
F2D_OP_F2D(-);  // Field2D - Field2D
F2D_OP_F2D(*);  // Field2D * Field2D
F2D_OP_F2D(/);  // Field2D / Field2D

#define F2D_OP_F3D(op)                                     \
  const Field3D operator op(const Field2D &lhs, const Field3D &rhs) { \
    Field3D result;                                                 \
    result.allocate();                                              \
    for(const auto& i : result)                                            \
      result[i] = lhs[i] op rhs[i];                                 \
    return result;                                                  \
  }

F2D_OP_F3D(+);  // Field2D + Field3D
F2D_OP_F3D(-);  // Field2D - Field3D
F2D_OP_F3D(*);  // Field2D * Field3D
F2D_OP_F3D(/);  // Field2D / Field3D

#define F2D_OP_REAL(op)                                     \
  const Field2D operator op(const Field2D &lhs, BoutReal rhs) {     \
    Field2D result;                                                 \
    result.allocate();                                              \
    for(const auto& i : result)                                            \
      result[i] = lhs[i] op rhs;                                    \
    return result;                                                  \
  }

F2D_OP_REAL(+);  // Field2D + BoutReal
F2D_OP_REAL(-);  // Field2D - BoutReal
F2D_OP_REAL(*);  // Field2D * BoutReal
F2D_OP_REAL(/);  // Field2D / BoutReal

#define REAL_OP_F2D(op)                                     \
  const Field2D operator op(BoutReal lhs, const Field2D &rhs) {     \
    Field2D result;                                                 \
    result.allocate();                                              \
    for(const auto& i : result)                                            \
      result[i] = lhs op rhs[i];                                    \
    return result;                                                  \
  }

REAL_OP_F2D(+);  // BoutReal + Field2D
REAL_OP_F2D(-);  // BoutReal - Field2D
REAL_OP_F2D(*);  // BoutReal * Field2D
REAL_OP_F2D(/);  // BoutReal / Field2D

// Unary minus
const Field2D operator-(const Field2D &f) {
  return -1.0*f;
}

//////////////// NON-MEMBER FUNCTIONS //////////////////

<<<<<<< HEAD

BoutReal min(const Field2D &f, bool allpe, REGION rgn) {
  TRACE("min(Field2D)");
=======
BoutReal min(const Field2D &f, bool allpe) {
  TRACE("Field2D::Min() %s",allpe? "over all PEs" : "");
>>>>>>> f36eb2c9
  
  ASSERT2(f.isAllocated());

  BoutReal result = f[f.region(RGN_NOBNDRY).begin()];

<<<<<<< HEAD
  for(auto i : f.region(rgn))
=======
  for(const auto& i : f.region(RGN_NOBNDRY))
>>>>>>> f36eb2c9
    if(f[i] < result)
      result = f[i];
  
  if(allpe) {
    // MPI reduce
    BoutReal localresult = result;
    MPI_Allreduce(&localresult, &result, 1, MPI_DOUBLE, MPI_MIN, BoutComm::get());
  }
  
  return result;
}

<<<<<<< HEAD
BoutReal max(const Field2D &f, bool allpe,REGION rgn) {
  TRACE("max(Field2D)");
  
  ASSERT2(f.isAllocated());

  BoutReal result = f[f.region(rgn).begin()];
=======
BoutReal max(const Field2D &f, bool allpe) {
  TRACE("Field2D::Max() %s",allpe? "over all PEs" : "");
  
  ASSERT2(f.isAllocated());

  BoutReal result = f[f.region(RGN_NOBNDRY).begin()];
>>>>>>> f36eb2c9

  for(const auto& i : f.region(RGN_NOBNDRY))
    if(f[i] > result)
      result = f[i];
  
  if(allpe) {
    // MPI reduce
    BoutReal localresult = result;
    MPI_Allreduce(&localresult, &result, 1, MPI_DOUBLE, MPI_MAX, BoutComm::get());
  }
  
  return result;
}

bool finite(const Field2D &f) {
  TRACE("finite(Field2D)");

  if (!f.isAllocated()) {
    return false;
  }

  for(const auto &i : f) {
    if (!::finite(f[i])) {
      return false;
    }
  }

  return true;
}

/////////////////////////////////////////////////
// functions

/*!
 * This macro takes a function \p func, which is
 * assumed to operate on a single BoutReal and return
 * a single BoutReal, and wraps it up into a function
 * of a Field2D called \p name.
 *
 * @param name  The name of the function to define
 * @param func  The function to apply to each value
 *
 * If CHECK >= 1, checks if the Field2D is allocated
 *
 * Loops over the entire domain, applies function,
 * and if CHECK >= 3 then checks result for non-finite numbers
 *
 */
#define F2D_FUNC(name, func)                               \
  const Field2D name(const Field2D &f) {                   \
    TRACE(#name "(Field2D)");                     \
    /* Check if the input is allocated */                  \
    ASSERT1(f.isAllocated());                              \
    /* Define and allocate the output result */            \
    Field2D result;                                        \
    result.allocate();                                     \
    /* Loop over domain */                                 \
    for(const auto& d : result) {                                 \
      result[d] = func(f[d]);                              \
      /* If checking is set to 3 or higher, test result */ \
      ASSERT3(finite(result[d]));                          \
    }                                                      \
    return result;                                         \
  }

F2D_FUNC(abs, ::fabs);

F2D_FUNC(sqrt, ::sqrt);

F2D_FUNC(exp, ::exp);
F2D_FUNC(log, ::log);

F2D_FUNC(sin, ::sin);
F2D_FUNC(cos, ::cos);
F2D_FUNC(tan, ::tan);

F2D_FUNC(sinh, ::sinh);
F2D_FUNC(cosh, ::cosh);
F2D_FUNC(tanh, ::tanh);

const Field2D copy(const Field2D &f) {
  Field2D result = f;
  result.allocate();
  return result;
}

const Field2D floor(const Field2D &var, BoutReal f) {
  Field2D result = copy(var);

  for(const auto& d : result)
    if(result[d] < f)
      result[d] = f;
  
  return result;
}

Field2D pow(const Field2D &lhs, const Field2D &rhs) {
  TRACE("pow(Field2D, Field2D)");
  // Check if the inputs are allocated
  ASSERT1(lhs.isAllocated());
  ASSERT1(rhs.isAllocated());

  // Define and allocate the output result
  Field2D result;
  result.allocate();

  // Loop over domain
  for(const auto& i: result) {
    result[i] = ::pow(lhs[i], rhs[i]);
    ASSERT3(finite(result[i]));
  }
  return result;
}

Field2D pow(const Field2D &lhs, BoutReal rhs) {
  TRACE("pow(Field2D, BoutReal)");
  // Check if the inputs are allocated
  ASSERT1(lhs.isAllocated());

  // Define and allocate the output result
  Field2D result;
  result.allocate();

  // Loop over domain
  for(const auto& i: result) {
    result[i] = ::pow(lhs[i], rhs);
    ASSERT3(finite(result[i]));
  }
  return result;
}

Field2D pow(BoutReal lhs, const Field2D &rhs) {
  TRACE("pow(lhs, Field2D)");
  // Check if the inputs are allocated
  ASSERT1(rhs.isAllocated());

  // Define and allocate the output result
  Field2D result;
  result.allocate();

  // Loop over domain
  for(const auto& i: result) {
    result[i] = ::pow(lhs, rhs[i]);
    ASSERT3(finite(result[i]));
  }
  return result;
}

#if CHECK > 0
/// Check if the data is valid
void checkData(const Field2D &f) {
  if(!f.isAllocated()) {
    throw BoutException("Field2D: Operation on empty data\n");
  }
  
#if CHECK > 2
  // Do full checks
<<<<<<< HEAD
  for(auto i : f)
=======
  for(const auto& i : f.region(RGN_NOBNDRY)){
>>>>>>> f36eb2c9
    if(!::finite(f[i])) {
      throw BoutException("Field2D: Operation on non-finite data at [%d][%d]\n", i.x, i.y);
    }
  }
#endif
}
#endif<|MERGE_RESOLUTION|>--- conflicted
+++ resolved
@@ -649,24 +649,14 @@
 
 //////////////// NON-MEMBER FUNCTIONS //////////////////
 
-<<<<<<< HEAD
-
 BoutReal min(const Field2D &f, bool allpe, REGION rgn) {
-  TRACE("min(Field2D)");
-=======
-BoutReal min(const Field2D &f, bool allpe) {
   TRACE("Field2D::Min() %s",allpe? "over all PEs" : "");
->>>>>>> f36eb2c9
   
   ASSERT2(f.isAllocated());
 
   BoutReal result = f[f.region(RGN_NOBNDRY).begin()];
 
-<<<<<<< HEAD
-  for(auto i : f.region(rgn))
-=======
-  for(const auto& i : f.region(RGN_NOBNDRY))
->>>>>>> f36eb2c9
+  for(const auto& i : f.region(rgn))
     if(f[i] < result)
       result = f[i];
   
@@ -679,21 +669,12 @@
   return result;
 }
 
-<<<<<<< HEAD
 BoutReal max(const Field2D &f, bool allpe,REGION rgn) {
-  TRACE("max(Field2D)");
+  TRACE("Field2D::Max() %s",allpe? "over all PEs" : "");
   
   ASSERT2(f.isAllocated());
 
   BoutReal result = f[f.region(rgn).begin()];
-=======
-BoutReal max(const Field2D &f, bool allpe) {
-  TRACE("Field2D::Max() %s",allpe? "over all PEs" : "");
-  
-  ASSERT2(f.isAllocated());
-
-  BoutReal result = f[f.region(RGN_NOBNDRY).begin()];
->>>>>>> f36eb2c9
 
   for(const auto& i : f.region(RGN_NOBNDRY))
     if(f[i] > result)
@@ -851,11 +832,7 @@
   
 #if CHECK > 2
   // Do full checks
-<<<<<<< HEAD
-  for(auto i : f)
-=======
   for(const auto& i : f.region(RGN_NOBNDRY)){
->>>>>>> f36eb2c9
     if(!::finite(f[i])) {
       throw BoutException("Field2D: Operation on non-finite data at [%d][%d]\n", i.x, i.y);
     }
