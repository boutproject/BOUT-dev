/**************************************************************************
 * Sets initial profiles
 *
 * ChangeLog
 * =========
 * 
 * 2011-02-12 Ben Dudson <bd512@york.ac.uk>
 *    * Changed to use new options system. For now the structure of the
 *      options is the same, but this could be modified more easily in future
 *
 * 2010-05-12 Ben Dudson <bd512@york.ac.uk>
 *    
 *    * Changed random numbers to use a hash of the parameters
 *      so that the phase doesn't vary with number of processors or grid size
 *      User can vary phase to give a different random sequence
 * 
 **************************************************************************
 * Copyright 2010 B.D.Dudson, S.Farley, M.V.Umansky, X.Q.Xu
 *
 * Contact: Ben Dudson, bd512@york.ac.uk
 * 
 * This file is part of BOUT++.
 *
 * BOUT++ is free software: you can redistribute it and/or modify
 * it under the terms of the GNU Lesser General Public License as published by
 * the Free Software Foundation, either version 3 of the License, or
 * (at your option) any later version.
 *
 * BOUT++ is distributed in the hope that it will be useful,
 * but WITHOUT ANY WARRANTY; without even the implied warranty of
 * MERCHANTABILITY or FITNESS FOR A PARTICULAR PURPOSE.  See the
 * GNU Lesser General Public License for more details.
 *
 * You should have received a copy of the GNU Lesser General Public License
 * along with BOUT++.  If not, see <http://www.gnu.org/licenses/>.
 *
 **************************************************************************/

#include <globals.hxx>
#include <initialprofiles.hxx>
#include <boutexception.hxx>
#include <field_factory.hxx>
#include <output.hxx>
#include <bout/constants.hxx>
#include <msg_stack.hxx>
#include "unused.hxx"

#include <math.h>
#include <string.h>
#include <stdlib.h>

void initial_profile(const string &name, Field3D &var) {
  TRACE("initial_profile(string, Field3D)");

<<<<<<< HEAD
  Mesh * localmesh = var.getMesh();
  
=======
  Mesh *localmesh = var.getMesh();

>>>>>>> fc87915e
  CELL_LOC loc = CELL_DEFAULT;
  if (localmesh->StaggerGrids) {
    loc = var.getLocation();
  }
  
  // Get the section for this specific variable 
  Options *varOpts = Options::getRoot()->getSection(name);
  
  // Use FieldFactory to generate values
<<<<<<< HEAD
    
=======

>>>>>>> fc87915e
  FieldFactory f(localmesh);

  string function;
  VAROPTION(varOpts, function, "0.0");
  
  // Create a 3D variable
  var = f.create3D(function, varOpts, NULL, loc);

  // Optionally scale the variable
  BoutReal scale;
  VAROPTION(varOpts, scale, 1.0);
  var *= scale;
}

// For 2D variables almost identical, just no z dependence
void initial_profile(const string &name, Field2D &var) {
  
  CELL_LOC loc = var.getLocation();

<<<<<<< HEAD
  Mesh * localmesh = var.getMesh();
=======
  Mesh *localmesh = var.getMesh();
>>>>>>> fc87915e

  // Get the section for this variable
  Options *varOpts = Options::getRoot()->getSection(name);
  output << name;
  
  // Use FieldFactory to generate values
<<<<<<< HEAD
    
=======

>>>>>>> fc87915e
  FieldFactory f(localmesh);

  string function;
  VAROPTION(varOpts, function, "0.0");

  var = f.create2D(function, varOpts, NULL, loc);

  // Optionally scale the variable
  BoutReal scale;
  VAROPTION(varOpts, scale, 1.0);
  var *= scale;
}

void initial_profile(const string &name, Vector2D &var) {
  if(var.covariant) {
    initial_profile(name + "_x", var.x);
    initial_profile(name + "_y", var.y);
    initial_profile(name + "_z", var.z);
  }else {
    initial_profile(name + "x", var.x);
    initial_profile(name + "y", var.y);
    initial_profile(name + "z", var.z);
  }
}

void initial_profile(const string &name, Vector3D &var) {
  if(var.covariant) {
    initial_profile(name + "_x", var.x);
    initial_profile(name + "_y", var.y);
    initial_profile(name + "_z", var.z);
  }else {
    initial_profile(name + "x", var.x);
    initial_profile(name + "y", var.y);
    initial_profile(name + "z", var.z);
  }
}<|MERGE_RESOLUTION|>--- conflicted
+++ resolved
@@ -52,13 +52,8 @@
 void initial_profile(const string &name, Field3D &var) {
   TRACE("initial_profile(string, Field3D)");
 
-<<<<<<< HEAD
-  Mesh * localmesh = var.getMesh();
-  
-=======
   Mesh *localmesh = var.getMesh();
 
->>>>>>> fc87915e
   CELL_LOC loc = CELL_DEFAULT;
   if (localmesh->StaggerGrids) {
     loc = var.getLocation();
@@ -68,11 +63,7 @@
   Options *varOpts = Options::getRoot()->getSection(name);
   
   // Use FieldFactory to generate values
-<<<<<<< HEAD
-    
-=======
 
->>>>>>> fc87915e
   FieldFactory f(localmesh);
 
   string function;
@@ -92,22 +83,14 @@
   
   CELL_LOC loc = var.getLocation();
 
-<<<<<<< HEAD
-  Mesh * localmesh = var.getMesh();
-=======
   Mesh *localmesh = var.getMesh();
->>>>>>> fc87915e
 
   // Get the section for this variable
   Options *varOpts = Options::getRoot()->getSection(name);
   output << name;
   
   // Use FieldFactory to generate values
-<<<<<<< HEAD
-    
-=======
 
->>>>>>> fc87915e
   FieldFactory f(localmesh);
 
   string function;
