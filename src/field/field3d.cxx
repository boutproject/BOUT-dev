--- conflicted
+++ resolved
@@ -390,18 +390,6 @@
   
   checkData(*this);
 
-<<<<<<< HEAD
-  if (background != nullptr) {
-    // Apply boundary to the total of this and background
-
-    Field3D tot = *this + (*background);
-    tot.applyBoundary(condition);
-    *this = tot - (*background);
-    return;
-  }
-
-=======
->>>>>>> 03f99ac0
   /// Get the boundary factory (singleton)
   BoundaryFactory *bfact = BoundaryFactory::getInstance();
   
