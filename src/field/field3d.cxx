--- conflicted
+++ resolved
@@ -1199,25 +1199,14 @@
   return result;
 }
 
-<<<<<<< HEAD
 BoutReal min(const Field3D &f, bool allpe, REGION rgn) {
-#ifdef CHECK
-  if(!f.isAllocated())
-    throw BoutException("Field3D: min() method on empty data");
-=======
-BoutReal min(const Field3D &f, bool allpe) {
   TRACE("Field3D::Min() %s",allpe? "over all PEs" : "");
->>>>>>> f36eb2c9
 
   ASSERT2(f.isAllocated());
 
   BoutReal result = f[f.region(rgn).begin()];
   
-<<<<<<< HEAD
-  for(auto i: f.region(rgn))
-=======
-  for(const auto& i: f.region(RGN_NOBNDRY))
->>>>>>> f36eb2c9
+  for(const auto& i: f.region(rgn))
     if(f[i] < result)
       result = f[i];
   
@@ -1230,30 +1219,14 @@
   return result;
 }
 
-<<<<<<< HEAD
 BoutReal max(const Field3D &f, bool allpe, REGION rgn) {
-#ifdef CHECK
-  if(!f.isAllocated())
-    throw BoutException("Field3D: max() method on empty data");
-  if(allpe) {
-    msg_stack.push("Field3D::Max() over all PEs");
-  }else
-    msg_stack.push("Field3D::Max()");
-#endif
-=======
-BoutReal max(const Field3D &f, bool allpe) {
   TRACE("Field3D::Max() %s",allpe? "over all PEs" : "");
 
   ASSERT2(f.isAllocated());
->>>>>>> f36eb2c9
   
   BoutReal result = f[f.region(rgn).begin()];
   
-<<<<<<< HEAD
-  for(auto i: f.region(rgn))
-=======
-  for(const auto& i: f.region(RGN_NOBNDRY))
->>>>>>> f36eb2c9
+  for(const auto& i: f.region(rgn))
     if(f[i] > result)
       result = f[i];
   
