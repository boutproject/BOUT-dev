--- conflicted
+++ resolved
@@ -100,15 +100,10 @@
   boundaryIsSet = false;
 }
 
-<<<<<<< HEAD
-Field3D::Field3D(const Field2D& f) : background(nullptr), Field(f.getMesh()), deriv(nullptr), yup_field(nullptr), ydown_field(nullptr) {
-  
-=======
 Field3D::Field3D(const Field2D& f)
     : background(nullptr), Field(f.getMesh()), deriv(nullptr),
       yup_field(nullptr), ydown_field(nullptr) {
 
->>>>>>> 06332447
   TRACE("Field3D: Copy constructor from Field2D");
 
   location = CELL_CENTRE; // Cell centred variable by default
@@ -123,15 +118,10 @@
   *this = f;
 }
 
-<<<<<<< HEAD
-Field3D::Field3D(const BoutReal val, Mesh * msh) : background(nullptr), Field(msh), deriv(nullptr), yup_field(nullptr), ydown_field(nullptr) {
-  
-=======
 Field3D::Field3D(const BoutReal val, Mesh * msh)
     : background(nullptr), Field(msh), deriv(nullptr), yup_field(nullptr),
       ydown_field(nullptr) {
 
->>>>>>> 06332447
   TRACE("Field3D: Copy constructor from value");
 
   location = CELL_CENTRE; // Cell centred variable by default
@@ -810,12 +800,7 @@
   ASSERT1(rhs.isAllocated());
   ASSERT1(lhs.getMesh()==rhs.getMesh());
 
-<<<<<<< HEAD
-  ASSERT1(lhs.getMesh()==rhs.getMesh());
-  // Define and allocate the output result
-=======
   // Define and allocate the output result  
->>>>>>> 06332447
   Field3D result(lhs.getMesh());
   result.allocate();
 
