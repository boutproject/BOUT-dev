/**************************************************************************
 * Class for 2D X-Z slices
 *
 **************************************************************************
 * Copyright 2010 B.D.Dudson, S.Farley, M.V.Umansky, X.Q.Xu
 *
 * Contact: Ben Dudson, bd512@york.ac.uk
 * 
 * This file is part of BOUT++.
 *
 * BOUT++ is free software: you can redistribute it and/or modify
 * it under the terms of the GNU Lesser General Public License as published by
 * the Free Software Foundation, either version 3 of the License, or
 * (at your option) any later version.
 *
 * BOUT++ is distributed in the hope that it will be useful,
 * but WITHOUT ANY WARRANTY; without even the implied warranty of
 * MERCHANTABILITY or FITNESS FOR A PARTICULAR PURPOSE.  See the
 * GNU Lesser General Public License for more details.
 *
 * You should have received a copy of the GNU Lesser General Public License
 * along with BOUT++.  If not, see <http://www.gnu.org/licenses/>.
 *
 **************************************************************************/

#include <globals.hxx>

#include <stdlib.h>
#include <math.h>

#include <fieldperp.hxx>
#include <utils.hxx>
#include <boutexception.hxx>
#include <msg_stack.hxx>

FieldPerp::FieldPerp(Mesh *localmesh) {
  // Get mesh size
  fieldmesh = localmesh;
  if (localmesh) {
    nx = localmesh->LocalNx;
    nz = localmesh->LocalNz;
  }
  
#if CHECK > 0
  else {
    nx=-1;
    nz=-1;
  }
#endif

  yindex = -1;
}

/***************************************************************
 *                         ASSIGNMENT 
 ***************************************************************/

FieldPerp & FieldPerp::operator=(const FieldPerp &rhs) {
  nx = rhs.nx;
  nz = rhs.nz;
  yindex = rhs.yindex;
  data = rhs.data;
  return *this;
}

FieldPerp & FieldPerp::operator=(const BoutReal rhs) {
  allocate();

  for(auto&& d : data) {
    d = rhs;
  }
  
  return *this;
}

/***************************************************************
 *                         ITERATORS
 ***************************************************************/

const DataIterator FieldPerp::begin() const {
  return DataIterator( 0, nx-1,
                      yindex, yindex,
                      0, nz-1);
}

const DataIterator FieldPerp::end() const {
  return DataIterator( 0, nx-1,
                      yindex, yindex,
		       0, nz-1,DI_GET_END);
}


/***************************************************************
 *                         OPERATORS 
 ***************************************************************/

#define FPERP_OP_FIELD(op, bop, ftype)			\
  FieldPerp& FieldPerp::operator op(const ftype &rhs) { \
    if(data.unique()) {                                 \
      /* Only reference to the data */			\
      for(int i=0;i<nx;i++)                             \
        for(int k=0;k<nz;k++)                           \
          (*this)(i,k) op rhs(i, yindex, k);            \
    }else {  			                        \
      /* Shared with another FieldPerp */		\
      (*this) = (*this) bop rhs;                        \
    }                                                   \
    return *this;                                       \
  }

FPERP_OP_FIELD(+=, +, FieldPerp);
FPERP_OP_FIELD(+=, +, Field3D);
FPERP_OP_FIELD(+=, +, Field2D);

FPERP_OP_FIELD(-=, -, FieldPerp);
FPERP_OP_FIELD(-=, -, Field3D);
FPERP_OP_FIELD(-=, -, Field2D);

FPERP_OP_FIELD(*=, *, FieldPerp);
FPERP_OP_FIELD(*=, *, Field3D);
FPERP_OP_FIELD(*=, *, Field2D);

FPERP_OP_FIELD(/=, /, FieldPerp);
FPERP_OP_FIELD(/=, /, Field3D);
FPERP_OP_FIELD(/=, /, Field2D);

#define FPERP_OP_REAL(op, bop)  			\
  FieldPerp& FieldPerp::operator op(BoutReal rhs) { \
    if(data.unique()) {                                 \
      /* Only reference to the data */           	\
      for(int i=0;i<nx;i++)                             \
        for(int k=0;k<nz;k++)                           \
          (*this)(i,k) op rhs;				\
    }else {  			                        \
      /* Shared with another FieldPerp */		\
      (*this) = (*this) bop rhs;                        \
    }                                                   \
    return *this;                                       \
  }

FPERP_OP_REAL(+=, +);
FPERP_OP_REAL(-=, -);
FPERP_OP_REAL(*=, *);
FPERP_OP_REAL(/=, /);

////////////// NON-MEMBER OVERLOADED OPERATORS //////////////

// Operator on FieldPerp and another field
#define FPERP_FPERP_OP_FIELD(op, ftype)                                                  \
  const FieldPerp operator op(const FieldPerp &lhs, const ftype &rhs) {                  \
    FieldPerp result(lhs.getMesh());                                                     \
    result.allocate();                                                                   \
                                                                                         \
    int y = lhs.getIndex();                                                              \
    result.setIndex(y);                                                                  \
                                                                                         \
    for (auto i : result)                                                                \
      result[i] = lhs[i] op rhs[i];                                                      \
                                                                                         \
    return result;                                                                       \
  }

FPERP_FPERP_OP_FIELD(+, FieldPerp);
FPERP_FPERP_OP_FIELD(+, Field3D);
FPERP_FPERP_OP_FIELD(+, Field2D);

FPERP_FPERP_OP_FIELD(-, FieldPerp);
FPERP_FPERP_OP_FIELD(-, Field3D);
FPERP_FPERP_OP_FIELD(-, Field2D);

FPERP_FPERP_OP_FIELD(*, FieldPerp);
FPERP_FPERP_OP_FIELD(*, Field3D);
FPERP_FPERP_OP_FIELD(*, Field2D);

FPERP_FPERP_OP_FIELD(/, FieldPerp);
FPERP_FPERP_OP_FIELD(/, Field3D);
FPERP_FPERP_OP_FIELD(/, Field2D);

// Operator on FieldPerp and BoutReal
#define FPERP_FPERP_OP_REAL(op)                                                          \
  const FieldPerp operator op(const FieldPerp &lhs, BoutReal rhs) {                      \
    FieldPerp result(lhs.getMesh());                                                     \
    result.allocate();                                                                   \
                                                                                         \
    int y = lhs.getIndex();                                                              \
    result.setIndex(y);                                                                  \
                                                                                         \
    for (auto i : result)                                                                \
      result[i] = lhs[i] op rhs;                                                         \
                                                                                         \
    return result;                                                                       \
  }

FPERP_FPERP_OP_REAL(+);
FPERP_FPERP_OP_REAL(-);
FPERP_FPERP_OP_REAL(*);
FPERP_FPERP_OP_REAL(/);

#define FPERP_REAL_OP_FPERP(op)                                                          \
  const FieldPerp operator op(BoutReal lhs, const FieldPerp &rhs) {                      \
    FieldPerp result(rhs.getMesh());                                                     \
    result.allocate();                                                                   \
                                                                                         \
    int y = rhs.getIndex();                                                              \
    result.setIndex(y);                                                                  \
                                                                                         \
    for (auto i : result)                                                                \
      result[i] = lhs op rhs[i];                                                         \
                                                                                         \
    return result;                                                                       \
  }

// Only need the asymmetric operators
FPERP_REAL_OP_FPERP(-);
FPERP_REAL_OP_FPERP(/);

const FieldPerp copy(const FieldPerp &f) {
  FieldPerp fcopy = f;
  fcopy.allocate();
  return fcopy;
}

const FieldPerp sliceXZ(const Field3D& f, int y) {
  // Source field should be valid
  ASSERT1(f.isAllocated());

  FieldPerp result(f.getMesh());

  // Allocate memory
  result.allocate();
  result.setIndex(y);

  for(auto i : result)
    result[i] = f[i];
  
  return result;
}

const IndexRange FieldPerp::region(REGION rgn) const {
  switch(rgn) {
  case RGN_ALL:
<<<<<<< HEAD
=======
  case RGN_NOZ:
>>>>>>> e9325538
    return IndexRange{0, nx-1,
        0, 0,
        0, nz-1};
    break;
  case RGN_NOX:
    return IndexRange{getMesh()->xstart, getMesh()->xend,
        0, 0,
        0, nz-1};
    break;
  default:
<<<<<<< HEAD
    throw BoutException("Field3D::region() : Requested region not implemented");
=======
    throw BoutException("FieldPerp::region() : Requested region not implemented");
>>>>>>> e9325538
    break;
  };
}<|MERGE_RESOLUTION|>--- conflicted
+++ resolved
@@ -239,10 +239,7 @@
 const IndexRange FieldPerp::region(REGION rgn) const {
   switch(rgn) {
   case RGN_ALL:
-<<<<<<< HEAD
-=======
   case RGN_NOZ:
->>>>>>> e9325538
     return IndexRange{0, nx-1,
         0, 0,
         0, nz-1};
@@ -253,11 +250,7 @@
         0, nz-1};
     break;
   default:
-<<<<<<< HEAD
-    throw BoutException("Field3D::region() : Requested region not implemented");
-=======
     throw BoutException("FieldPerp::region() : Requested region not implemented");
->>>>>>> e9325538
     break;
   };
 }