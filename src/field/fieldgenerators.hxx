/*!
 * \file fieldgenerators.hxx
 *
 * These classes are used by FieldFactory
 */

#ifndef __FIELDGENERATORS_H__
#define __FIELDGENERATORS_H__

#include <boutexception.hxx>
#include <field_factory.hxx>
#include <unused.hxx>

#include <cmath>

//////////////////////////////////////////////////////////
// Generators from values

/// Creates a Field Generator using a pointer to value
/// WARNING: The value pointed to must remain in scope until this generator is finished
class FieldValuePtr : public FieldGenerator {
public:
  FieldValuePtr(BoutReal* val) : ptr(val) {}
  FieldGeneratorPtr clone(const std::list<FieldGeneratorPtr> UNUSED(args)) override {
    return std::make_shared<FieldValuePtr>(ptr);
  }
  BoutReal generate(double UNUSED(x), double UNUSED(y), double UNUSED(z),
                    double UNUSED(t)) override {
    return *ptr;
  }

private:
  BoutReal* ptr;
};

//////////////////////////////////////////////////////////
// Functions

/// Sine function field generator
class FieldSin : public FieldGenerator {
public:
  FieldSin(FieldGeneratorPtr g) : gen(g) {}

  FieldGeneratorPtr clone(const std::list<FieldGeneratorPtr> args) override;
  BoutReal generate(double x, double y, double z, double t) override;
  std::string str() const override {
    return std::string("sin(") + gen->str() + std::string(")");
  }

private:
  FieldGeneratorPtr gen;
};

/// Cosine function field generator
class FieldCos : public FieldGenerator {
public:
  FieldCos(FieldGeneratorPtr g) : gen(g) {}

  FieldGeneratorPtr clone(const std::list<FieldGeneratorPtr> args) override;
  BoutReal generate(double x, double y, double z, double t) override;

  std::string str() const override {
    return std::string("cos(") + gen->str() + std::string(")");
  }

private:
  FieldGeneratorPtr gen;
};

/// Template class to define generators around a C function
using single_arg_op = BoutReal (*)(BoutReal);
template<single_arg_op Op>
class FieldGenOneArg : public FieldGenerator { ///< Template for single-argument function
public:
  FieldGenOneArg(FieldGeneratorPtr g) : gen(g) {}
<<<<<<< HEAD
  FieldGeneratorPtr clone(const std::list<FieldGeneratorPtr> args) override {
    if(args.size() != 1) {
      throw ParseException("Incorrect number of arguments to function. Expecting 1, got %d", args.size());
=======
  FieldGeneratorPtr clone(const list<FieldGeneratorPtr> args) {
    if (args.size() != 1) {
      throw ParseException(
          "Incorrect number of arguments to function. Expecting 1, got %lu",
          static_cast<unsigned long>(args.size()));
>>>>>>> a0cf8ee9
    }
    return std::make_shared<FieldGenOneArg<Op>>(args.front());
  }
  BoutReal generate(double x, double y, double z, double t) override {
    return Op(gen->generate(x, y, z, t));
  }
  std::string str() const override {
    return std::string("func(") + gen->str() + std::string(")");
  }

private:
  FieldGeneratorPtr gen;
};

/// Template for a FieldGenerator with two input arguments
using double_arg_op = BoutReal (*)(BoutReal, BoutReal);
template <double_arg_op Op>
class FieldGenTwoArg : public FieldGenerator { ///< Template for two-argument function
public:
  FieldGenTwoArg(FieldGeneratorPtr a, FieldGeneratorPtr b) : A(a), B(b) {}
<<<<<<< HEAD
  FieldGeneratorPtr clone(const std::list<FieldGeneratorPtr> args) override {
    if (args.size() != 2) {
      throw ParseException(
          "Incorrect number of arguments to function. Expecting 2, got %d", args.size());
=======
  FieldGeneratorPtr clone(const list<FieldGeneratorPtr > args) {
    if (args.size() != 2) {
      throw ParseException(
          "Incorrect number of arguments to function. Expecting 2, got %lu",
          static_cast<unsigned long>(args.size()));
>>>>>>> a0cf8ee9
    }
    return std::make_shared<FieldGenTwoArg<Op>>(args.front(), args.back());
  }
  BoutReal generate(double x, double y, double z, double t) override {
    return Op(A->generate(x, y, z, t), B->generate(x, y, z, t));
  }
<<<<<<< HEAD
  std::string str() const override {
=======
  const std::string str() {
>>>>>>> a0cf8ee9
    return std::string("cos(") + A->str() + "," + B->str() + std::string(")");
  }

private:
  FieldGeneratorPtr A, B;
};

/// Arc (Inverse) tangent. Either one or two argument versions
class FieldATan : public FieldGenerator {
public:
  FieldATan(FieldGeneratorPtr a, FieldGeneratorPtr b = nullptr) : A(a), B(b) {}
  FieldGeneratorPtr clone(const std::list<FieldGeneratorPtr> args) override {
    if (args.size() == 1) {
      return std::make_shared<FieldATan>(args.front());
    } else if (args.size() == 2) {
      return std::make_shared<FieldATan>(args.front(), args.back());
    }
    throw ParseException(
<<<<<<< HEAD
        "Incorrect number of arguments to atan function. Expecting 1 or 2, got %d",
        args.size());
=======
        "Incorrect number of arguments to atan function. Expecting 1 or 2, got %lu",
        static_cast<unsigned long>(args.size()));
>>>>>>> a0cf8ee9
  }
  BoutReal generate(double x, double y, double z, double t) override {
    if (B == nullptr)
      return atan(A->generate(x, y, z, t));
    return atan2(A->generate(x, y, z, t), B->generate(x, y, z, t));
  }

private:
  FieldGeneratorPtr A, B;
};

/// Hyperbolic sine function
class FieldSinh : public FieldGenerator {
public:
  FieldSinh(FieldGeneratorPtr g) : gen(g) {}

  FieldGeneratorPtr clone(const std::list<FieldGeneratorPtr> args) override;
  BoutReal generate(double x, double y, double z, double t) override;

private:
  FieldGeneratorPtr gen;
};

/// Hyperbolic cosine
class FieldCosh : public FieldGenerator {
public:
  FieldCosh(FieldGeneratorPtr g) : gen(g) {}

  FieldGeneratorPtr clone(const std::list<FieldGeneratorPtr> args) override;
  BoutReal generate(double x, double y, double z, double t) override;

private:
  FieldGeneratorPtr gen;
};

/// Hyperbolic tangent
class FieldTanh : public FieldGenerator {
public:
  FieldTanh(FieldGeneratorPtr g = nullptr) : gen(g) {}

  FieldGeneratorPtr clone(const std::list<FieldGeneratorPtr> args) override;
  BoutReal generate(double x, double y, double z, double t) override;

private:
  FieldGeneratorPtr gen;
};

/// Gaussian distribution, taking mean and width arguments
class FieldGaussian : public FieldGenerator {
public:
  FieldGaussian(FieldGeneratorPtr xin, FieldGeneratorPtr sin) : X(xin), s(sin) {}

  FieldGeneratorPtr clone(const std::list<FieldGeneratorPtr> args) override;
  BoutReal generate(double x, double y, double z, double t) override;

private:
  FieldGeneratorPtr X, s;
};

/// Absolute value
class FieldAbs : public FieldGenerator {
public:
  FieldAbs(FieldGeneratorPtr g) : gen(g) {}

  FieldGeneratorPtr clone(const std::list<FieldGeneratorPtr> args) override;
  BoutReal generate(double x, double y, double z, double t) override;

private:
  FieldGeneratorPtr gen;
};

/// Square root function
class FieldSqrt : public FieldGenerator {
public:
  FieldSqrt(FieldGeneratorPtr g) : gen(g) {}

  FieldGeneratorPtr clone(const std::list<FieldGeneratorPtr> args) override;
  BoutReal generate(double x, double y, double z, double t) override;

private:
  FieldGeneratorPtr gen;
};

/// Heaviside function, switches between 0 and 1
class FieldHeaviside : public FieldGenerator {
public:
  FieldHeaviside(FieldGeneratorPtr g) : gen(g) {}

  FieldGeneratorPtr clone(const std::list<FieldGeneratorPtr> args) override;
  BoutReal generate(double x, double y, double z, double t) override;
  std::string str() const override {
    return std::string("H(") + gen->str() + std::string(")");
  }

private:
  FieldGeneratorPtr gen;
};

/// Generator for the error function erf
class FieldErf : public FieldGenerator {
public:
  FieldErf(FieldGeneratorPtr g) : gen(g) {}

  FieldGeneratorPtr clone(const std::list<FieldGeneratorPtr> args) override;
  BoutReal generate(double x, double y, double z, double t) override;

private:
  FieldGeneratorPtr gen;
};

/// Minimum
class FieldMin : public FieldGenerator {
public:
  FieldMin() = default;
  FieldMin(const std::list<FieldGeneratorPtr> args) : input(args) {}
  FieldGeneratorPtr clone(const std::list<FieldGeneratorPtr> args) override {
    if (args.size() == 0) {
      throw ParseException("min function must have some inputs");
    }
    return std::make_shared<FieldMin>(args);
  }
  BoutReal generate(double x, double y, double z, double t) override {
    auto it = input.begin();
    BoutReal result = (*it)->generate(x, y, z, t);
    for (; it != input.end(); it++) {
      BoutReal val = (*it)->generate(x, y, z, t);
      if (val < result)
        result = val;
    }
    return result;
  }

private:
  std::list<FieldGeneratorPtr> input;
};

/// Maximum
class FieldMax : public FieldGenerator {
public:
  FieldMax() = default;
  FieldMax(const std::list<FieldGeneratorPtr> args) : input(args) {}
  FieldGeneratorPtr clone(const std::list<FieldGeneratorPtr> args) override {
    if (args.size() == 0) {
      throw ParseException("max function must have some inputs");
    }
    return std::make_shared<FieldMax>(args);
  }
  BoutReal generate(double x, double y, double z, double t) override {
    auto it = input.begin();
    BoutReal result = (*it)->generate(x, y, z, t);
    for (; it != input.end(); it++) {
      BoutReal val = (*it)->generate(x, y, z, t);
      if (val > result)
        result = val;
    }
    return result;
  }

private:
  std::list<FieldGeneratorPtr> input;
};

/// Generator to round to the nearest integer
class FieldRound : public FieldGenerator {
public:
  FieldRound(FieldGeneratorPtr g) : gen(g) {}

  FieldGeneratorPtr clone(const std::list<FieldGeneratorPtr> args) override {
    if (args.size() != 1) {
      throw ParseException("round function must have one input");
    }
    return std::make_shared<FieldRound>(args.front());
  }
  BoutReal generate(double x, double y, double z, double t) override {
    BoutReal val = gen->generate(x, y, z, t);
    if (val > 0.0) {
      return static_cast<int>(val + 0.5);
    }
    return static_cast<int>(val - 0.5);
  }

private:
  FieldGeneratorPtr gen;
};

//////////////////////////////////////////////////////////
// Ballooning transform
// Use a truncated Ballooning transform to enforce periodicity
// in doubly periodic domains

#include <bout/mesh.hxx>

class FieldBallooning : public FieldGenerator {
public:
  FieldBallooning(Mesh* m, FieldGeneratorPtr a = nullptr, int n = 3)
      : mesh(m), arg(a), ball_n(n) {}
  FieldGeneratorPtr clone(const std::list<FieldGeneratorPtr> args) override;
  BoutReal generate(double x, double y, double z, double t) override;

private:
  Mesh* mesh;
  FieldGeneratorPtr arg;
  int ball_n; // How many times around in each direction
};

//////////////////////////////////////////////////////////
// Mix of mode numbers
// This is similar to BOUT initialisation option 3

class FieldMixmode : public FieldGenerator {
public:
  FieldMixmode(FieldGeneratorPtr a = nullptr, BoutReal seed = 0.5);
  FieldGeneratorPtr clone(const std::list<FieldGeneratorPtr> args) override;
  BoutReal generate(double x, double y, double z, double t) override;

private:
  /// Generate a random number between 0 and 1 (exclusive)
  /// given an arbitrary seed value
  ///
  /// This PRNG has no memory, i.e. you need to call it
  /// with a different seed each time.
  BoutReal genRand(BoutReal seed);

  FieldGeneratorPtr arg;
  BoutReal phase[14];
};

//////////////////////////////////////////////////////////
// TanhHat
class FieldTanhHat : public FieldGenerator {
public:
  // Constructor
  FieldTanhHat(FieldGeneratorPtr xin, FieldGeneratorPtr widthin,
               FieldGeneratorPtr centerin, FieldGeneratorPtr steepnessin)
      : X(xin), width(widthin), center(centerin), steepness(steepnessin) {};
  // Clone containing the list of arguments
  FieldGeneratorPtr clone(const std::list<FieldGeneratorPtr> args) override;
  BoutReal generate(double x, double y, double z, double t) override;

private:
  // The (x,y,z,t) field
  FieldGeneratorPtr X;
  // Other input arguments to the FieldTanhHat
  FieldGeneratorPtr width, center, steepness;
};

#endif // __FIELDGENERATORS_H__<|MERGE_RESOLUTION|>--- conflicted
+++ resolved
@@ -73,17 +73,11 @@
 class FieldGenOneArg : public FieldGenerator { ///< Template for single-argument function
 public:
   FieldGenOneArg(FieldGeneratorPtr g) : gen(g) {}
-<<<<<<< HEAD
-  FieldGeneratorPtr clone(const std::list<FieldGeneratorPtr> args) override {
-    if(args.size() != 1) {
-      throw ParseException("Incorrect number of arguments to function. Expecting 1, got %d", args.size());
-=======
-  FieldGeneratorPtr clone(const list<FieldGeneratorPtr> args) {
+  FieldGeneratorPtr clone(const std::list<FieldGeneratorPtr> args) override {
     if (args.size() != 1) {
       throw ParseException(
           "Incorrect number of arguments to function. Expecting 1, got %lu",
           static_cast<unsigned long>(args.size()));
->>>>>>> a0cf8ee9
     }
     return std::make_shared<FieldGenOneArg<Op>>(args.front());
   }
@@ -104,29 +98,18 @@
 class FieldGenTwoArg : public FieldGenerator { ///< Template for two-argument function
 public:
   FieldGenTwoArg(FieldGeneratorPtr a, FieldGeneratorPtr b) : A(a), B(b) {}
-<<<<<<< HEAD
-  FieldGeneratorPtr clone(const std::list<FieldGeneratorPtr> args) override {
-    if (args.size() != 2) {
-      throw ParseException(
-          "Incorrect number of arguments to function. Expecting 2, got %d", args.size());
-=======
-  FieldGeneratorPtr clone(const list<FieldGeneratorPtr > args) {
+  FieldGeneratorPtr clone(const std::list<FieldGeneratorPtr> args) override {
     if (args.size() != 2) {
       throw ParseException(
           "Incorrect number of arguments to function. Expecting 2, got %lu",
           static_cast<unsigned long>(args.size()));
->>>>>>> a0cf8ee9
     }
     return std::make_shared<FieldGenTwoArg<Op>>(args.front(), args.back());
   }
   BoutReal generate(double x, double y, double z, double t) override {
     return Op(A->generate(x, y, z, t), B->generate(x, y, z, t));
   }
-<<<<<<< HEAD
-  std::string str() const override {
-=======
-  const std::string str() {
->>>>>>> a0cf8ee9
+  std::string str() const override {
     return std::string("cos(") + A->str() + "," + B->str() + std::string(")");
   }
 
@@ -145,13 +128,8 @@
       return std::make_shared<FieldATan>(args.front(), args.back());
     }
     throw ParseException(
-<<<<<<< HEAD
-        "Incorrect number of arguments to atan function. Expecting 1 or 2, got %d",
-        args.size());
-=======
         "Incorrect number of arguments to atan function. Expecting 1 or 2, got %lu",
         static_cast<unsigned long>(args.size()));
->>>>>>> a0cf8ee9
   }
   BoutReal generate(double x, double y, double z, double t) override {
     if (B == nullptr)
