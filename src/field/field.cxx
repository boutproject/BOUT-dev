/**************************************************************************
 * Base class for fields
 *
 **************************************************************************
 * Copyright 2010 B.D.Dudson, S.Farley, M.V.Umansky, X.Q.Xu
 *
 * Contact: Ben Dudson, bd512@york.ac.uk
 * 
 * This file is part of BOUT++.
 *
 * BOUT++ is free software: you can redistribute it and/or modify
 * it under the terms of the GNU Lesser General Public License as published by
 * the Free Software Foundation, either version 3 of the License, or
 * (at your option) any later version.
 *
 * BOUT++ is distributed in the hope that it will be useful,
 * but WITHOUT ANY WARRANTY; without even the implied warranty of
 * MERCHANTABILITY or FITNESS FOR A PARTICULAR PURPOSE.  See the
 * GNU Lesser General Public License for more details.
 *
 * You should have received a copy of the GNU Lesser General Public License
 * along with BOUT++.  If not, see <http://www.gnu.org/licenses/>.
 *
 **************************************************************************/

#include <bout/boutexception.hxx>
#include <bout/coordinates.hxx>
#include <bout/field.hxx>
#include <bout/mesh.hxx>
#include <bout/msg_stack.hxx>
#include <bout/output.hxx>
#include <bout/utils.hxx>

Field::Field(Mesh* localmesh, CELL_LOC location_in, DirectionTypes directions_in)
    : FieldData(localmesh, location_in), directions(directions_in) {}

int Field::getNx() const { return getMesh()->LocalNx; }

int Field::getNy() const { return getMesh()->LocalNy; }

int Field::getNz() const { return getMesh()->LocalNz; }

bool Field::isFci() const {
<<<<<<< HEAD
  const auto coords = this->getCoordinates();
=======
  const auto* coords = this->getCoordinates();
>>>>>>> f3950565
  if (coords == nullptr) {
    return false;
  }
  if (not coords->hasParallelTransform()) {
    return false;
  }
  return not coords->getParallelTransform().canToFromFieldAligned();
}<|MERGE_RESOLUTION|>--- conflicted
+++ resolved
@@ -41,11 +41,7 @@
 int Field::getNz() const { return getMesh()->LocalNz; }
 
 bool Field::isFci() const {
-<<<<<<< HEAD
-  const auto coords = this->getCoordinates();
-=======
   const auto* coords = this->getCoordinates();
->>>>>>> f3950565
   if (coords == nullptr) {
     return false;
   }
