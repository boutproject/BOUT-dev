/**************************************************************************
 *
 * Main BOUT++ functions
 * Adapted from the BOUT code by B.Dudson, University of York, Oct 2007
 *
 **************************************************************************
 * Copyright 2010 B.D.Dudson, S.Farley, M.V.Umansky, X.Q.Xu
 *
 * Contact Ben Dudson, bd512@york.ac.uk
 * 
 * This file is part of BOUT++.
 *
 * BOUT++ is free software: you can redistribute it and/or modify
 * it under the terms of the GNU Lesser General Public License as published by
 * the Free Software Foundation, either version 3 of the License, or
 * (at your option) any later version.
 *
 * BOUT++ is distributed in the hope that it will be useful,
 * but WITHOUT ANY WARRANTY; without even the implied warranty of
 * MERCHANTABILITY or FITNESS FOR A PARTICULAR PURPOSE.  See the
 * GNU Lesser General Public License for more details.
 *
 * You should have received a copy of the GNU Lesser General Public License
 * along with BOUT++.  If not, see <http://www.gnu.org/licenses/>.
 *
 **************************************************************************/

const char DEFAULT_DIR[] = "data";
const char DEFAULT_OPT[] = "BOUT.inp";

// MD5 Checksum passed at compile-time
#define CHECKSUM1_(x) #x
#define CHECKSUM_(x) CHECKSUM1_(x)
#define CHECKSUM CHECKSUM_(MD5SUM)

// Revision passed at compile time
#define REV1_(x) #x
#define REV_(x) REV1_(x)
#define REV REV_(REVISION)

#define GLOBALORIGIN

#include "mpi.h"

#include <boutcomm.hxx>
#include <bout.hxx>
#include <datafile.hxx>
#include <bout/solver.hxx>
#include <boutexception.hxx>
#include <optionsreader.hxx>
#include <msg_stack.hxx>

#include <bout/sys/timer.hxx>

#include <boundary_factory.hxx>

#include <invert_laplace.hxx>

#include <bout/slepclib.hxx>
#include <bout/petsclib.hxx>

#include <time.h>

#include <strings.h>
#include <string>
#include <list>
using std::string;
using std::list;
#include <sys/types.h>
#include <unistd.h>

#ifdef _OPENMP
#include <omp.h>
#endif

#ifdef SIGHANDLE
#include <signal.h>
void bout_signal_handler(int sig);  // Handles segmentation faults
#endif

#include <output.hxx>

BoutReal simtime;
int iteration;

const string time_to_hms(BoutReal t);   // Converts to h:mm:ss.s format
char get_spin();                    // Produces a spinning bar

/*!
  Initialise BOUT++

  Inputs
  ------

  The command-line arguments argc and argv are passed by
  reference, and pointers to these will be stored in various
  places in BOUT++.

  Outputs
  -------

  Any non-zero return value should halt the simulation. If the return value is
  less than zero, the exit status from BOUT++ is 0, otherwise it is the return
  value of BoutInitialise.

 */
int BoutInitialise(int &argc, char **&argv) {

  string dump_ext; ///< Extensions for restart and dump files

  const char *data_dir; ///< Directory for data input/output
  const char *opt_file; ///< Filename for the options file

#ifdef SIGHANDLE
  /// Set a signal handler for segmentation faults
  signal(SIGSEGV, bout_signal_handler);
#endif

  // Set default data directory
  data_dir = DEFAULT_DIR;
  opt_file = DEFAULT_OPT;

  /// Check command-line arguments
  /// NB: "restart" and "append" are now caught by options
  /// Check for help flag separately
  for (int i=1;i<argc;i++) {
    if (string(argv[i]) == "-h" ||
    	string(argv[i]) == "--help") {
      // Print help message -- note this will be displayed once per processor as we've not started MPI yet.
      fprintf(stdout, "Usage: %s [-d <data directory>] [-f <options filename>] [restart [append]] [VAR=VALUE]\n", argv[0]);
      fprintf(stdout, "\n"
	      "  -d <data directory>\tLook in <data directory> for input/output files\n"
	      "  -f <options filename>\tUse OPTIONS given in <options filename>\n"
	      "  -h, --help\t\tThis message\n"
	      "  restart [append]\tRestart the simulation. If append is specified, append to the existing output files, otherwise overwrite them\n"
	      "  VAR=VALUE\t\tSpecify a VALUE for input parameter VAR\n"
	      "\nFor all possible input parameters, see the user manual and/or the physics model source (e.g. %s.cxx)\n", argv[0]);

      return -1;
    }
  }
  for (int i=1;i<argc;i++) {
    if (string(argv[i]) == "-d") {
      // Set data directory
      if (i+1 >= argc) {
        fprintf(stderr, "Usage is %s -d <data directory>\n", argv[0]);
        return 1;
      }
      i++;
      data_dir = argv[i];
    }
    if (string(argv[i]) == "-f") {
      // Set options file
      if (i+1 >= argc) {
        fprintf(stderr, "Usage is %s -f <options filename>\n", argv[0]);
        return 1;
      }
      i++;
      opt_file = argv[i];
    }
  }

  // Set options
  Options::getRoot()->set("datadir", string(data_dir));
  Options::getRoot()->set("optionfile", string(opt_file));

  // Set the command-line arguments
  SlepcLib::setArgs(argc, argv); // SLEPc initialisation
  PetscLib::setArgs(argc, argv); // PETSc initialisation
  Solver::setArgs(argc, argv);   // Solver initialisation
  BoutComm::setArgs(argc, argv); // MPI initialisation

  int NPES = BoutComm::size();
  int MYPE = BoutComm::rank();

  /// Set up the output
  if (MYPE == 0) output.enable(); // Enable writing to stdout
  else output.disable(); // No writing to stdout

  /// Open an output file to echo everything to
  /// On processor 0 anything written to output will go to stdout and the file
  if (output.open("%s/BOUT.log.%d", data_dir, MYPE)) {
    return 1;
  }

  /// Print intro
  output.write("\nBOUT++ version %.2f\n", BOUT_VERSION);
#ifdef REVISION
  output.write("Revision: %s\n", REV);
#endif
#ifdef MD5SUM
  output.write("MD5 checksum: %s\n", CHECKSUM);
#endif
  output.write("Code compiled on %s at %s\n\n", __DATE__, __TIME__);
  output.write("B.Dudson (University of York), M.Umansky (LLNL) 2007\n");
  output.write("Based on BOUT by Xueqiao Xu, 1999\n\n");

  output.write("Processor number: %d of %d\n\n", MYPE, NPES);

  output.write("pid: %d\n\n",getpid());

  /// Print compile-time options

  output.write("Compile-time options:\n");

#ifdef CHECK
  output.write("\tChecking enabled, level %d\n", CHECK);
#else
  output.write("\tChecking disabled\n");
#endif

#ifdef SIGHANDLE
  output.write("\tSignal handling enabled\n");
#else
  output.write("\tSignal handling disabled\n");
#endif

#ifdef PDBF
  output.write("\tPDB support enabled\n");
#else
  output.write("\tPDB support disabled\n");
#endif

#ifdef NCDF
  output.write("\tnetCDF support enabled\n");
#else
  output.write("\tnetCDF support disabled\n");
#endif

#ifdef PNCDF
  output.write("\tParallel NetCDF support enabled\n");
#else
  output.write("\tParallel NetCDF support disabled\n");
#endif

#ifdef _OPENMP
  output.write("\tOpenMP parallelisation enabled\n");
#else
  output.write("\tOpenMP parallelisation disabled\n");
#endif

#ifdef METRIC3D
  output.write("\tRUNNING IN 3D-METRIC MODE\n");
#endif

  /// Get the options tree
  Options *options = Options::getRoot();

  try {
    /// Load settings file
    OptionsReader *reader = OptionsReader::getInstance();
    reader->read(options, "%s/%s", data_dir, opt_file);

    // Get options override from command-line
    reader->parseCommandLine(options, argc, argv);
  }catch(BoutException &e) {
    output << "Error encountered during initialisation\n";
    output << e.what() << endl;
    return 1;
  }

  try {
    /////////////////////////////////////////////
    /// Get some settings

    // Check if restarting
    bool append;
    OPTION(options, append, false);

    /// Get file extensions
    options->get("dump_format", dump_ext, "nc");

<<<<<<< HEAD
    /// Setup derivative methods
    if (derivs_init()) {
      output.write("Failed to initialise derivative methods. Aborting\n");
      return 1;
    }

    ///////////////////////////////////////////////
    
    mesh = Mesh::create();  ///< Create the mesh
    mesh->load();           ///< Load from sources. Required for Field initialisation
    
=======
>>>>>>> 96bf3b8b
    ////////////////////////////////////////////

    // Set up the "dump" data output file
    output << "Setting up output (dump) file\n";

    if(!options->getSection("output")->isSet("floats"))
      options->getSection("output")->set("floats", true, "default"); // by default output floats

    dump = Datafile(options->getSection("output"));
    
    /// Open a file for the output
    if(append) {
      dump.opena("%s/BOUT.dmp.%s", data_dir, dump_ext.c_str());
    }else {
      dump.openw("%s/BOUT.dmp.%s", data_dir, dump_ext.c_str());
    }

    /// Add book-keeping variables to the output files
    dump.writeVar(BOUT_VERSION, "BOUT_VERSION");
    dump.add(simtime, "t_array", 1); // Appends the time of dumps into an array
    dump.add(iteration, "iteration", 0);

    ////////////////////////////////////////////

    mesh->outputVars(dump); ///< Save mesh configuration into output file
    
  }catch(BoutException &e) {
    output.write("Error encountered during initialisation: %s\n", e.what());
    BoutComm::cleanup();
    throw;
  }
  return 0;
}

int bout_run(Solver *solver, rhsfunc physics_run) {
  
  /// Set the RHS function
  solver->setRHS(physics_run);
  
  /// Add the monitor function
  solver->addMonitor(bout_monitor, Solver::BACK);

  /// Run the simulation
  return solver->solve();
}

int BoutFinalise() {
  
  // Delete the mesh
  delete mesh;

  // Close the output file
  dump.close();
  
  // Make sure all processes have finished writing before exit
  MPI_Barrier(BoutComm::get());

  // Laplacian inversion
  Laplacian::cleanup();

  // Delete field memory
  Field2D::cleanup();
  Field3D::cleanup();

  // Cleanup boundary factory
  BoundaryFactory::cleanup();
  
  // Cleanup timer
  Timer::cleanup();

  // Options tree
  Options::cleanup();
  OptionsReader::cleanup();

  // Debugging message stack
  msg_stack.clear();

  // Call SlepcFinalize if not already called
  SlepcLib::cleanup();

  // Call PetscFinalize if not already called
  PetscLib::cleanup();
    
  // Logging output
  Output::cleanup();

  // MPI communicator, including MPI_Finalize()
  BoutComm::cleanup();
  
  return 0;
}

/*!*************************************************************************
 * SOLUTION MONITOR FUNCTION
 *
 * Called each timestep by the solver
 **************************************************************************/

int bout_monitor(Solver *solver, BoutReal t, int iter, int NOUT) {
  // Data used for timing
  static bool first_time = true;
  static BoutReal wall_limit, mpi_start_time; // Keep track of remaining wall time

#ifdef CHECK
  int msg_point = msg_stack.push("bout_monitor(%e, %d, %d)", t, iter, NOUT);
#endif

  // Set the global variables. This is done because they need to be
  // written to the output file before the first step (initial condition)
  simtime = t;
  iteration = iter;

  /// Write dump file
  dump.write();

  /// Collect timing information
  BoutReal wtime        = Timer::resetTime("run");
  int ncalls            = solver->rhs_ncalls;
  int ncalls_e		= solver->rhs_ncalls_e;
  int ncalls_i		= solver->rhs_ncalls_i;
  bool output_split     = solver->splitOperator();
  BoutReal wtime_rhs    = Timer::resetTime("rhs");
  BoutReal wtime_invert = Timer::resetTime("invert");
  BoutReal wtime_comms  = Timer::resetTime("comms");  // Time spent communicating (part of RHS)
  BoutReal wtime_io     = Timer::resetTime("io");      // Time spend on I/O

  output.print("\r"); // Only goes to screen

  if (first_time) {
    /// First time the monitor has been called

    /// Get some options
    Options *options = Options::getRoot();
    OPTION(options, wall_limit, -1.0); // Wall time limit. By default, no limit
    wall_limit *= 60.0*60.0;  // Convert from hours to seconds

    /// Record the starting time
    mpi_start_time = MPI_Wtime() - wtime;

    first_time = false;

    /// Print the column header for timing info
    if(!output_split){
	    output.write("Sim Time  |  RHS evals  | Wall Time |  Calc    Inv   Comm    I/O   SOLVER\n\n");
    }else{
	    output.write("Sim Time  |  RHS_e evals  | RHS_I evals  | Wall Time |  Calc    Inv   Comm    I/O   SOLVER\n\n");
    }
  }
  
 
  if(!output_split){
    output.write("%.3e      %5d       %.2e   %5.1f  %5.1f  %5.1f  %5.1f  %5.1f\n", 
               simtime, ncalls, wtime,
               100.0*(wtime_rhs - wtime_comms - wtime_invert)/wtime,
               100.*wtime_invert/wtime,  // Inversions
               100.0*wtime_comms/wtime,  // Communications
               100.* wtime_io / wtime,      // I/O
               100.*(wtime - wtime_io - wtime_rhs)/wtime); // Everything else
  }else{
    output.write("%.3e      %5d            %5d       %.2e   %5.1f  %5.1f  %5.1f  %5.1f  %5.1f\n",
               simtime, ncalls_e, ncalls_i, wtime,
               100.0*(wtime_rhs - wtime_comms - wtime_invert)/wtime,
               100.*wtime_invert/wtime,  // Inversions
               100.0*wtime_comms/wtime,  // Communications
               100.* wtime_io / wtime,      // I/O
               100.*(wtime - wtime_io - wtime_rhs)/wtime); // Everything else
  }
  
  // This bit only to screen, not log file

  BoutReal t_elapsed = MPI_Wtime() - mpi_start_time;
  output.print("%c  Step %d of %d. Elapsed %s", get_spin(), iteration+1, NOUT, (time_to_hms(t_elapsed)).c_str());
  output.print(" ETA %s", (time_to_hms(wtime * ((BoutReal) (NOUT - iteration - 1)))).c_str());

  if (wall_limit > 0.0) {
    // Check if enough time left

    BoutReal t_remain = mpi_start_time + wall_limit - MPI_Wtime();
    if (t_remain < wtime) {
      // Less than 1 time-step left
      output.write("Only %e seconds left. Quitting\n", t_remain);

#ifdef CHECK
      msg_stack.pop(msg_point);
#endif
      return 1; // Return an error code to quit
    } else {
      output.print(" Wall %s", (time_to_hms(t_remain)).c_str());
    }
  }
  
#ifdef CHECK
  msg_stack.pop(msg_point);
#endif

  return 0;
}

/**************************************************************************
 * Global error handling
 **************************************************************************/

/// Print an error message and exit
void bout_error() {
  bout_error(NULL);
}

void bout_error(const char *str) {
  output.write("****** ERROR CAUGHT ******\n");

  if (str != NULL) output.write(str);

  output.write("\n");

#ifdef CHECK
  msg_stack.dump();
#endif

  MPI_Abort(BoutComm::get(), 1);

  exit(1);
}

#ifdef SIGHANDLE
/// Signal handler - catch segfaults
void bout_signal_handler(int sig) {
  /// Set signal handler back to default to prevent possible infinite loop
  signal(SIGSEGV, SIG_DFL);

  output.write("\n****** SEGMENTATION FAULT CAUGHT ******\n\n");
#ifdef CHECK
  /// Print out the message stack to help debugging
  msg_stack.dump();
#else
  output.write("Enable checking (-DCHECK flag) to get a trace\n");
#endif

  exit(sig);
}
#endif

/**************************************************************************
 * Utilities
 **************************************************************************/

/// Write a time in h:mm:ss.s format
const string time_to_hms(BoutReal t) {
  int h, m;

  h = (int) (t / 3600); t -= 3600.*((BoutReal) h);
  m = (int) (t / 60);   t -= 60 * ((BoutReal) m);

  char buffer[256];
  sprintf(buffer,"%d:%02d:%04.1f", h, m, t);

  return string(buffer);
}

/// Produce a spinning bar character
char get_spin() {
  static int i = 0;
  char c = '|'; // Doesn't need to be assigned; squash warning

  switch(i) {
  case 0: 
    c = '|'; break;
  case 1:
    c = '/'; break;
  case 2:
    c = '-'; break;
  case 3:
    c = '\\'; break;
  }
  i = (i+1) % 4;
  return c;
}<|MERGE_RESOLUTION|>--- conflicted
+++ resolved
@@ -261,6 +261,11 @@
 
   try {
     /////////////////////////////////////////////
+    
+    mesh = Mesh::create();  ///< Create the mesh
+    mesh->load();           ///< Load from sources. Required for Field initialisation
+
+    /////////////////////////////////////////////
     /// Get some settings
 
     // Check if restarting
@@ -269,21 +274,7 @@
 
     /// Get file extensions
     options->get("dump_format", dump_ext, "nc");
-
-<<<<<<< HEAD
-    /// Setup derivative methods
-    if (derivs_init()) {
-      output.write("Failed to initialise derivative methods. Aborting\n");
-      return 1;
-    }
-
-    ///////////////////////////////////////////////
     
-    mesh = Mesh::create();  ///< Create the mesh
-    mesh->load();           ///< Load from sources. Required for Field initialisation
-    
-=======
->>>>>>> 96bf3b8b
     ////////////////////////////////////////////
 
     // Set up the "dump" data output file
