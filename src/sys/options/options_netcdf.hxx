
#pragma once

#ifndef OPTIONS_NETCDF_H
#define OPTIONS_NETCDF_H

#include "bout/build_defines.hxx"

#include "bout/options.hxx"
#include "bout/options_io.hxx"

#if !BOUT_HAS_NETCDF || BOUT_HAS_LEGACY_NETCDF

namespace {
RegisterUnavailableOptionsIO
    registerunavailableoptionsnetcdf("netcdf", "BOUT++ was not configured with NetCDF");
}

#else

#include <memory>
#include <netcdf>
#include <string>

namespace bout {

class OptionsNetCDF : public OptionsIO {
public:
  // Constructors need to be defined in implementation due to forward
  // declaration of NcFile
  OptionsNetCDF() = delete;

  /// Create an OptionsNetCDF
  ///
  /// Options:
  ///  - "file"   The name of the file
  ///    If not set then "path" and "prefix" options must be set,
  ///    and file is set to {path}/{prefix}.{rank}.nc
  ///  - "append"  File mode, default is false
  OptionsNetCDF(Options& options);

  ~OptionsNetCDF() override = default;

  OptionsNetCDF(const OptionsNetCDF&) = delete;
  OptionsNetCDF(OptionsNetCDF&&) noexcept = default;
  OptionsNetCDF& operator=(const OptionsNetCDF&) = delete;
  OptionsNetCDF& operator=(OptionsNetCDF&&) noexcept = default;

  /// Read options from file
<<<<<<< HEAD
  Options read() override;

  /// Write options to file
=======
  Options read(bool lazy = true) override;

  /// Write options to file
  void write(const Options& options) { write(options, "t"); }
>>>>>>> 0d976e11
  void write(const Options& options, const std::string& time_dim) override;

  /// Check that all variables with the same time dimension have the
  /// same size in that dimension. Throws BoutException if there are
  /// any differences, otherwise is silent
  void verifyTimesteps() const override;
<<<<<<< HEAD

  /// Flush file to disk
  void flush() override;
=======
>>>>>>> 0d976e11

private:
  enum class FileMode {
    replace, ///< Overwrite file when writing
    append   ///< Append to file when writing
  };

  /// Pointer to netCDF file so we don't introduce direct dependence
  std::unique_ptr<netCDF::NcFile> data_file = nullptr;

  /// Name of the file on disk
  std::string filename;
  /// How to open the file for writing
  FileMode file_mode{FileMode::replace};
};

namespace {
const RegisterOptionsIO<OptionsNetCDF> registeroptionsnetcdf("netcdf");
}

} // namespace bout

#endif

#endif //  OPTIONS_NETCDF_H<|MERGE_RESOLUTION|>--- conflicted
+++ resolved
@@ -47,28 +47,18 @@
   OptionsNetCDF& operator=(OptionsNetCDF&&) noexcept = default;
 
   /// Read options from file
-<<<<<<< HEAD
-  Options read() override;
-
-  /// Write options to file
-=======
   Options read(bool lazy = true) override;
 
   /// Write options to file
-  void write(const Options& options) { write(options, "t"); }
->>>>>>> 0d976e11
   void write(const Options& options, const std::string& time_dim) override;
 
   /// Check that all variables with the same time dimension have the
   /// same size in that dimension. Throws BoutException if there are
   /// any differences, otherwise is silent
   void verifyTimesteps() const override;
-<<<<<<< HEAD
 
   /// Flush file to disk
   void flush() override;
-=======
->>>>>>> 0d976e11
 
 private:
   enum class FileMode {
