--- conflicted
+++ resolved
@@ -336,15 +336,9 @@
 }
 
 Coordinates::metric_field_type D2DXDZ(const Field2D& f, CELL_LOC outloc,
-<<<<<<< HEAD
-                                      const std::string& method,
-                                      const std::string& region) {
-#if BOUT_USE_METRIC_3D
-=======
                                       MAYBE_UNUSED(const std::string& method),
                                       MAYBE_UNUSED(const std::string& region)) {
-#ifdef COORDINATES_USE_3D
->>>>>>> d7249822
+#if BOUT_USE_METRIC_3D
   Field3D tmp{f};
   return D2DXDZ(tmp, outloc, method, region);
 #else
@@ -367,15 +361,9 @@
 }
 
 Coordinates::metric_field_type D2DYDZ(const Field2D& f, CELL_LOC outloc,
-<<<<<<< HEAD
-                                      const std::string& method,
-                                      const std::string& region) {
-#if BOUT_USE_METRIC_3D
-=======
                                       MAYBE_UNUSED(const std::string& method),
                                       MAYBE_UNUSED(const std::string& region)) {
-#ifdef COORDINATES_USE_3D
->>>>>>> d7249822
+#if BOUT_USE_METRIC_3D
   Field3D tmp{f};
   return D2DYDZ(tmp, outloc, method, region);
 #else
@@ -446,18 +434,11 @@
 }
 
 // Note that this is zero because no compression is included
-<<<<<<< HEAD
-Coordinates::metric_field_type VDDZ(const Field3D& v, const Field2D& f, CELL_LOC outloc,
-                                    const std::string& method,
-                                    const std::string& region) {
-#if BOUT_USE_METRIC_3D
-=======
 Coordinates::metric_field_type VDDZ(MAYBE_UNUSED(const Field3D& v), const Field2D& f,
                                     CELL_LOC outloc,
                                     MAYBE_UNUSED(const std::string& method),
                                     MAYBE_UNUSED(const std::string& region)) {
-#ifdef COORDINATES_USE_3D
->>>>>>> d7249822
+#if BOUT_USE_METRIC_3D
   Field3D tmp{f};
   return bout::derivatives::index::VDDZ(v, tmp, outloc, method, region)
          / f.getCoordinates(outloc)->dz;
