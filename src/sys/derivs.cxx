--- conflicted
+++ resolved
@@ -350,23 +350,7 @@
   const auto y_location =
     (outloc == CELL_ZLOW or f.getLocation() == CELL_ZLOW) ? CELL_DEFAULT : outloc;
 
-<<<<<<< HEAD
-  Field3D result{emptyFrom(f)};
-  ASSERT1(outloc == CELL_DEFAULT || outloc == f.getLocation());
-  result.allocate();
-  result.setLocation(f.getLocation());
-  ASSERT1(method == "DEFAULT");
-  BOUT_FOR(i, result.getRegion("RGN_NOBNDRY")) {
-    const auto yp = i.yp(), ym = i.ym();
-    const auto ypzp = yp.zp(), ypzm = yp.zm();
-    const auto ymzp = ym.zp(), ymzm = ym.zm();
-    result[i] = 0.25 * (+(f[ypzp] - f[ymzp]) - (f[ypzm] - f[ymzm]))
-                / (coords->dy[i] * coords->dz);
-  }
-  return result;
-=======
   return DDZ(DDY(f, y_location, method, region), outloc, method, region);
->>>>>>> d6594cd5
 }
 
 /*******************************************************************************
