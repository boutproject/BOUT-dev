--- conflicted
+++ resolved
@@ -337,13 +337,8 @@
 #endif
 }
 
-<<<<<<< HEAD
-const Field3D D2DYDZ(const Field3D &f, CELL_LOC outloc, const std::string &method, REGION UNUSED(region)) {
+const Field3D D2DYDZ(const Field3D &f, CELL_LOC outloc, MAYBE_UNUSED(const std::string &method), REGION UNUSED(region)) {
 #ifndef COORDINATES_USE_3D
-=======
-const Field3D D2DYDZ(const Field3D& f, CELL_LOC outloc,
-                     MAYBE_UNUSED(const std::string& method), REGION UNUSED(region)) {
->>>>>>> f3b3dcb6
   Coordinates *coords = f.getCoordinates(outloc);
 
   Field3D result(f.getMesh());
