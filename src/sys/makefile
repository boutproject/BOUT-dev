
BOUT_TOP = ../..
DIRS		= options
SOURCEC		= bout_types.cxx boutexception.cxx derivs.cxx \
		  msg_stack.cxx options.cxx output.cxx \
		  utils.cxx optionsreader.cxx boutcomm.cxx \
		  timer.cxx range.cxx petsclib.cxx expressionparser.cxx \
<<<<<<< HEAD
	          slepclib.cxx type_name.cxx generator_context.cxx
=======
	          slepclib.cxx type_name.cxx generator_context.cxx \
		  globalindexer.cxx
>>>>>>> cce4e6d2

SOURCEH		= $(SOURCEC:%.cxx=%.hxx) globals.hxx bout_types.hxx multiostream.hxx
TARGET		= lib

include $(BOUT_TOP)/make.config<|MERGE_RESOLUTION|>--- conflicted
+++ resolved
@@ -5,12 +5,8 @@
 		  msg_stack.cxx options.cxx output.cxx \
 		  utils.cxx optionsreader.cxx boutcomm.cxx \
 		  timer.cxx range.cxx petsclib.cxx expressionparser.cxx \
-<<<<<<< HEAD
-	          slepclib.cxx type_name.cxx generator_context.cxx
-=======
 	          slepclib.cxx type_name.cxx generator_context.cxx \
 		  globalindexer.cxx
->>>>>>> cce4e6d2
 
 SOURCEH		= $(SOURCEC:%.cxx=%.hxx) globals.hxx bout_types.hxx multiostream.hxx
 TARGET		= lib
