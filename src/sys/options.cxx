--- conflicted
+++ resolved
@@ -965,11 +965,7 @@
 
     std::vector<std::string> comments;
 
-<<<<<<< HEAD
-    if (not options.valueUsed()) {
-=======
     if (unused and not options.valueUsed()) {
->>>>>>> b719d447
       if (conditionally_used(options)) {
         comments.emplace_back("unused value (marked conditionally used)");
       } else {
