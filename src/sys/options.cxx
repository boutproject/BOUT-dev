--- conflicted
+++ resolved
@@ -333,15 +333,12 @@
   return *this;
 }
 template <>
-<<<<<<< HEAD
-void Options::assign<>(Array<int> val, std::string source) {
+Options& Options::assign<>(Array<int> val, std::string source) {
   _set_no_check(std::move(val), std::move(source));
-}
-template <>
-void Options::assign<>(Matrix<BoutReal> val, std::string source) {
-=======
+  return *this;
+}
+template <>
 Options& Options::assign<>(Matrix<BoutReal> val, std::string source) {
->>>>>>> 088c92fc
   _set_no_check(std::move(val), std::move(source));
   return *this;
 }
