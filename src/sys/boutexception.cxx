--- conflicted
+++ resolved
@@ -118,11 +118,7 @@
   this->Backtrace();
 }
 
-<<<<<<< HEAD
-const char *BoutException::what() const throw() { return message.c_str(); }
-=======
 const char *BoutException::what() const noexcept { return message.c_str(); }
->>>>>>> ac011388
 
 BoutRhsFail::BoutRhsFail(const char *s, ...) : BoutException::BoutException(NULL) {
   INIT_EXCEPTION(s);
