--- conflicted
+++ resolved
@@ -1123,15 +1123,14 @@
         FDJpruneJacobian();
       }
 
-<<<<<<< HEAD
       if (equation_form == BoutSnesEquationForm::pseudo_transient) {
-        // Adjust local timesteps
-        PetscCall(updatePseudoTimestepping(snes_x));
-
         if (pid_controller) {
           // Adjust pseudo_alpha based on nonlinear iterations
           pseudo_alpha = pid(pseudo_alpha, nl_its, max_timestep * atol * 100);
         }
+
+        // Adjust local timesteps
+        PetscCall(updatePseudoTimestepping(snes_x));
 
       } else if (pid_controller) {
         // Changing the timestep using a PID controller.
@@ -1149,25 +1148,6 @@
         }
 
       } else {
-=======
-      if (pid_controller) {
-        // Changing the timestep.
-        // Note: The preconditioner depends on the timestep,
-        // so we recalculate the jacobian and the preconditioner
-        //  every time the timestep changes
-
-        timestep = pid(timestep, nl_its);
-
-        // NOTE(malamast): Do we really need this?
-        // Recompute Jacobian (for now)
-        if (saved_jacobian_lag == 0) {
-          SNESGetLagJacobian(snes, &saved_jacobian_lag);
-          SNESSetLagJacobian(snes, 1);
-        }
-
-      } else {
-
->>>>>>> 1de1a673
         // Consider changing the timestep.
         // Note: The preconditioner depends on the timestep,
         // so if it is not recalculated the it will be less
@@ -1186,7 +1166,6 @@
           // and a factor involving the timestep.
           // Depends on equation_form
           // -> Probably call SNESSetJacobian(snes, Jfd, Jfd, NULL, fdcoloring);
-
           if (static_cast<BoutReal>(lin_its) / nl_its > 4) {
             // Recompute Jacobian (for now)
             if (saved_jacobian_lag == 0) {
