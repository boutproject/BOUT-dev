--- conflicted
+++ resolved
@@ -128,18 +128,6 @@
                     .doc("Iterations above which the next timestep is reduced")
                     .withDefault(static_cast<int>(maxits * 0.8))),
       timestep_factor_on_failure((*options)["timestep_factor_on_failure"]
-<<<<<<< HEAD
-                                 .doc("Multiply timestep on convergence failure")
-                                 .withDefault(0.5)),
-      timestep_factor_on_upper_its((*options)["timestep_factor_on_upper_its"]
-                                   .doc("Multiply timestep if iterations exceed upper_its")
-                                   .withDefault(0.9)),
-      timestep_factor_on_lower_its((*options)["timestep_factor_on_lower_its"]
-                                   .doc("Multiply timestep if iterations are below lower_its")
-                                   .withDefault(1.4)),
-      pid_controller(
-          (*options)["pid_controller"].doc("Use PID controller?").withDefault(false)),
-=======
                                      .doc("Multiply timestep on convergence failure")
                                      .withDefault(0.5)),
       timestep_factor_on_upper_its(
@@ -150,9 +138,8 @@
           (*options)["timestep_factor_on_lower_its"]
               .doc("Multiply timestep if iterations are below lower_its")
               .withDefault(1.4)),
-      pidController(
-          (*options)["pidController"].doc("Use PID controller?").withDefault(false)),
->>>>>>> c2086399
+      pid_controller(
+          (*options)["pid_controller"].doc("Use PID controller?").withDefault(false)),
       target_its((*options)["target_its"]
                      .doc("Target snes iterations")
                      .withDefault(static_cast<int>(7))),
@@ -659,11 +646,7 @@
     // Note: If the 'Amat' Jacobian is matrix free, SNESComputeJacobian
     //       always updates its reference 'u' vector every nonlinear iteration
     SNESSetLagJacobian(snes, lag_jacobian);
-<<<<<<< HEAD
     if (pid_controller){
-=======
-    if (pidController) {
->>>>>>> c2086399
       nl_its_prev = target_its;
       nl_its_prev2 = target_its;
       SNESSetLagJacobianPersists(snes, PETSC_FALSE);
@@ -881,12 +864,8 @@
         VecAXPBY(snes_x, -beta, (1. + beta), x1);
       }
 
-<<<<<<< HEAD
 
       if (pid_controller){
-=======
-      if (pidController) {
->>>>>>> c2086399
         SNESSetLagJacobian(snes, lag_jacobian);
       }
 
@@ -1082,11 +1061,7 @@
 
       if (looping) {
 
-<<<<<<< HEAD
         if (pid_controller){
-=======
-        if (pidController) {
->>>>>>> c2086399
           // Changing the timestep.
           // Note: The preconditioner depends on the timestep,
           // so we recalculate the jacobian and the preconditioner
