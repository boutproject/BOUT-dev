#include "split-rk.hxx"

SplitRK::SplitRK(Options* opts)
    : Solver(opts), nstages((*options)["nstages"]
                                .doc("Number of stages in RKL step. Must be > 1")
                                .withDefault(10)),
      timestep((*options)["timestep"]
                   .doc("Internal timestep. This may be rounded down.")
                   .withDefault(getOutputTimestep())),
      adaptive((*options)["adaptive"]
                   .doc("Use accuracy tolerances to adapt timestep?")
                   .withDefault(true)),
      atol((*options)["atol"].doc("Absolute tolerance").withDefault(1e-10)),
      rtol((*options)["rtol"].doc("Relative tolerance").withDefault(1e-5)),
      max_timestep((*options)["max_timestep"]
                       .doc("Maximum timestep. Negative means no limit.")
                       .withDefault(getOutputTimestep())),
      max_timestep_change(
          (*options)["max_timestep_change"]
              .doc("Maximum factor by which the timestep should be changed. Must be >1")
              .withDefault(2.0)),
      mxstep((*options)["mxstep"]
                 .doc("Maximum number of internal steps between outputs")
                 .withDefault(1000)),
      adapt_period(
          (*options)["adapt_period"]
              .doc("Number of steps between tolerance checks. 1 means check every step.")
              .withDefault(1)),
      diagnose((*options)["diagnose"]
                   .doc("Print diagnostic information?")
                   .withDefault(false)) {
  ASSERT0(max_timestep_change > 1.0);
  ASSERT0(mxstep > 0);
  ASSERT0(nstages > 1);
}

int SplitRK::init() {
  AUTO_TRACE();

  Solver::init();
  output.write(_("\n\tSplit Runge-Kutta-Legendre and SSP-RK3 solver\n"));

  // Calculate number of variables
  nlocal = getLocalN();
  
  // Get total problem size
  if (bout::globals::mpi->MPI_Allreduce(&nlocal, &neq, 1, MPI_INT, MPI_SUM,
                                        BoutComm::get())) {
    throw BoutException("MPI_Allreduce failed!");
  }
  
  // Allocate memory
  state.reallocate(nlocal);

  // memory for taking a single time step
  u1.reallocate(nlocal);
  u2.reallocate(nlocal);
  u3.reallocate(nlocal);
  dydt.reallocate(nlocal);
  
  // Put starting values into f
  save_vars(std::begin(state));

  if (adaptive) {
    // Need additional storage to compare results after time steps
    state1.reallocate(nlocal);
    state2.reallocate(nlocal);
  }
  
  ASSERT0(adapt_period > 0);

  int ninternal_steps = static_cast<int>(std::ceil(getOutputTimestep() / timestep));
  ASSERT0(ninternal_steps > 0);

  timestep = getOutputTimestep() / ninternal_steps;
  output.write(_("\tUsing a timestep {:e}\n"), timestep);
  
  return 0;
}

int SplitRK::run() {
  AUTO_TRACE();

  for (int step = 0; step < getNumberOutputSteps(); step++) {
    // Take an output step

    BoutReal target = simtime + getOutputTimestep();

    BoutReal dt;  // The next timestep to take
    bool running = true;  // Changed to false to break out of inner loop
    int internal_steps = 0;  // Quit if this exceeds mxstep
    
    do {
      // Take a single time step

      if (adaptive and (internal_steps % adapt_period == 0)) {
        do {
          // Keep adapting the timestep until the error is within tolerances
          
          dt = timestep;
          running = true; // Reset after maybe adapting timestep
          if ((simtime + dt) >= target) {
            dt = target - simtime; // Make sure the last timestep is on the output 
            running = false; // Fall out of this inner loop after this step
          }
          
          // Take two half-steps
          take_step(simtime,          0.5*dt, state, state1);
          take_step(simtime + 0.5*dt, 0.5*dt, state1, state2);
          
          // Take a full step
          take_step(simtime, dt, state, state1);

          // Check accuracy
          BoutReal local_err = 0.;
          BOUT_OMP(parallel for reduction(+: local_err)   )
          for (int i = 0; i < nlocal; i++) {
            local_err += fabs(state2[i] - state1[i]) / (fabs(state1[i]) + fabs(state2[i]) + atol);
          }
          
          // Average over all processors
          BoutReal err;
          if (bout::globals::mpi->MPI_Allreduce(&local_err, &err, 1, MPI_DOUBLE, MPI_SUM,
                                                BoutComm::get())) {
            throw BoutException("MPI_Allreduce failed");
          }

          err /= static_cast<BoutReal>(neq);
          
          internal_steps++;
          if (internal_steps > mxstep) {
            throw BoutException("ERROR: MXSTEP exceeded. timestep = {:e}, err={:e}\n",
                                timestep, err);
          }

          if (diagnose) {
            output.write("\nError: {:e}. atol={:e}, rtol={:e}\n", err, atol, rtol);
          }

          if ((err > rtol) || (err < 0.1 * rtol)) {
            // Need to change timestep. Error ~ dt^2

            BoutReal factor = pow((0.5 * rtol) / err, 1./3);

            if (factor > max_timestep_change) {
              factor = max_timestep_change;
            } else if (factor < 1. / max_timestep_change) {
              factor = 1. / max_timestep_change;
            }

            timestep *= factor;

            if ((max_timestep > 0) && (timestep > max_timestep)) {
              timestep = max_timestep;
            }

            if (diagnose) {
              output.write("\tAdapting. timestep {:e} (factor {:e}). Max={:e}\n", timestep, factor, max_timestep);
            }
          }
          if (err < rtol) {
            swap(state, state2); // Put result in state
            break; // Acceptable accuracy
          }
        } while (true);
      } else {
        // No adaptive timestepping. Take a single step

        dt = timestep;
        running = true; // Reset after maybe adapting timestep
        if ((simtime + dt) >= target) {
          dt = target - simtime; // Make sure the last timestep is on the output 
          running = false; // Fall out of this inner loop after this step
        }
        
        take_step(simtime, timestep, state, state);
        internal_steps++;
      }
      
      simtime += dt;
      call_timestep_monitors(simtime, timestep);
      
    } while (running);
      
    load_vars(std::begin(state)); // Put result into variables
    // Call rhs function to get extra variables at this time
    run_rhs(simtime);
<<<<<<< HEAD
    
    /// Call the monitor function
    
    if(call_monitors(simtime, step, nsteps)) {
=======

    iteration++;

    if (call_monitors(simtime, step, getNumberOutputSteps())) {
>>>>>>> abc4771a
      // User signalled to quit
      break;
    }
  }
  return 0;
}

void SplitRK::take_step(BoutReal curtime, BoutReal dt, Array<BoutReal>& start,
                        Array<BoutReal>& result) {
  // Half step
  take_diffusion_step(curtime, 0.5*dt, start, result);
  
  // Full step
  take_advection_step(curtime, dt, result, result);

  // Half step
  take_diffusion_step(curtime + 0.5*dt, 0.5*dt, result, result);
}

void SplitRK::take_diffusion_step(BoutReal curtime, BoutReal dt, Array<BoutReal>& start,
                                  Array<BoutReal>& result) {

  const BoutReal weight = dt * 4./(SQ(nstages) + nstages - 2);
  
  load_vars(std::begin(start));
  run_diffusive(curtime);
  save_derivs(std::begin(dydt));   // dydt = f(y0)

  // Stage j = 1
  // y_m2 = y0 + weight/3.0 * f(y0)  -> u2

  BOUT_OMP(parallel for)
  for (int i = 0; i < dydt.size(); i++) {
    u2[i] = start[i] + (weight/3.0) * dydt[i];
  }
  
  // Stage j = 2
  // mu = 1.5, nu terms cancel
  load_vars(std::begin(u2));
  run_diffusive(curtime + (weight/3.0) * dt);
  save_derivs(std::begin(u3)); // f(y_m2) -> u3
  
  BOUT_OMP(parallel for)
  for (int i = 0; i < u3.size(); i++) {
    u1[i] = 1.5 * (u2[i] + weight * u3[i]) - 0.5 * start[i] - weight * dydt[i];
  }
  
  BoutReal b_jm2 = 1. / 3; // b_{j - 2}
  BoutReal b_jm1 = 1. / 3; // b_{j - 1}
  
  for (int j = 3; j <= nstages; j++) {
    
    BoutReal b_j = (SQ(j) + j - 2.0) / (2.*j * (j + 1.));
    
    BoutReal mu = (2.*j - 1.)/j * b_j / b_jm1;
    BoutReal nu = -(j - 1.)/j * b_j / b_jm2;
    BoutReal a_jm1 = 1. - b_jm1;

    load_vars(std::begin(u1));
    run_diffusive(curtime);
    save_derivs(std::begin(u3)); // f(y_m1) -> u3
    
    BOUT_OMP(parallel for)
    for (int i = 0; i < u3.size(); i++) {
      // Next stage result in u3
      u3[i] = mu * (u1[i] + weight * (u3[i] - a_jm1 * dydt[i])) + nu * u2[i]
              + (1. - mu - nu) * start[i];
    }

    // Cycle values
    b_jm2 = b_jm1;
    b_jm1 = b_j;

    // Cycle u2 <- u1 <- u3 <- u2
    // so that no new memory is allocated, and no arrays point to the same data
    swap(u1, u2);
    swap(u1, u3); 

    // Most recent now in u1, then u2, then u3
  }
  swap(u1, result);
}

void SplitRK::take_advection_step(BoutReal curtime, BoutReal dt, Array<BoutReal>& start,
                                  Array<BoutReal>& result) {
  const int nlocal = getLocalN();
  
  load_vars(std::begin(start));
  run_convective(curtime);
  save_derivs(std::begin(dydt));

  BOUT_OMP(parallel for)
  for(int i=0;i<nlocal;i++)
    u1[i] = start[i] + dt*dydt[i];

  load_vars(std::begin(u1));
  run_convective(curtime + dt);
  save_derivs(std::begin(dydt));

  BOUT_OMP(parallel for )
  for(int i=0;i<nlocal;i++)
    u2[i] = 0.75*start[i] + 0.25*u1[i] + 0.25*dt*dydt[i];

  load_vars(std::begin(u2));
  run_convective(curtime + 0.5*dt);
  save_derivs(std::begin(dydt));

  BOUT_OMP(parallel for)
  for(int i=0;i<nlocal;i++)
    result[i] = (1./3)*start[i] + (2./3.)*(u2[i] + dt*dydt[i]);
}<|MERGE_RESOLUTION|>--- conflicted
+++ resolved
@@ -185,17 +185,8 @@
     load_vars(std::begin(state)); // Put result into variables
     // Call rhs function to get extra variables at this time
     run_rhs(simtime);
-<<<<<<< HEAD
-    
-    /// Call the monitor function
-    
-    if(call_monitors(simtime, step, nsteps)) {
-=======
-
-    iteration++;
 
     if (call_monitors(simtime, step, getNumberOutputSteps())) {
->>>>>>> abc4771a
       // User signalled to quit
       break;
     }
