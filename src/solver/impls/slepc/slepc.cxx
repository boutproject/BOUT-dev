--- conflicted
+++ resolved
@@ -606,20 +606,11 @@
       output.write("\t{}\t: {} --> {}\n", i, formatEig(eigr[i], eigi[i]),
                    formatEig(reEigBout, imEigBout));
       if (eigenValOnly) {
-<<<<<<< HEAD
-        simtime = reEigBout;
-        bout::globals::dump.write();
-        incrementIterationCounter();
-        simtime = imEigBout;
-        bout::globals::dump.write();
-        incrementIterationCounter();
-=======
         // Silence the default monitor
         WithQuietOutput progress{output_progress};
         // Call monitors so fields get written
-        call_monitors(reEigBout, iteration++, getNumberOutputSteps());
-        call_monitors(imEigBout, iteration++, getNumberOutputSteps());
->>>>>>> abc4771a
+        call_monitors(reEigBout, incrementIterationCounter(), getNumberOutputSteps());
+        call_monitors(imEigBout, incrementIterationCounter(), getNumberOutputSteps());
       }
     }
   }
@@ -750,30 +741,15 @@
     // Run the rhs in order to calculate aux fields
     run_rhs(0.0);
 
-<<<<<<< HEAD
-    // Write to file
-    bout::globals::dump.write();
-    incrementIterationCounter();
-=======
     // Silence the default monitor
     WithQuietOutput progress{output_progress};
     // Call monitors so fields get written
-    call_monitors(reEigBout, iteration++, getNumberOutputSteps());
->>>>>>> abc4771a
+    call_monitors(reEigBout, incrementIterationCounter(), getNumberOutputSteps());
 
     // Now write imaginary part of eigen data
     // First dump imag part to fields
     vecToFields(vecImag);
-<<<<<<< HEAD
-    // Set the simtime to gamma
-    simtime = imEigBout;
-
-    // Write to file
-    bout::globals::dump.write();
-    incrementIterationCounter();
-=======
-    call_monitors(imEigBout, iteration++, getNumberOutputSteps());
->>>>>>> abc4771a
+    call_monitors(imEigBout, incrementIterationCounter(), getNumberOutputSteps());
   }
 
   // Destroy vectors
