--- conflicted
+++ resolved
@@ -1,4 +1,4 @@
-/**************************************************************************
+n/**************************************************************************
  * Interface to SUNDIALS CVODE
  *
  *
@@ -49,29 +49,18 @@
 
 #include <cvode/cvode.h>
 #include <cvode/cvode_bbdpre.h>
-<<<<<<< HEAD
-#include <sundials/sundials_types.h>
-#include <sunlinsol/sunlinsol_spgmr.h>
-=======
 #include <cvode/cvode_ls.h>
->>>>>>> a628ec01
 
 #include <algorithm>
 #include <iterator>
 #include <numeric>
 #include <string>
 
-<<<<<<< HEAD
-class Field2D;
-
-=======
->>>>>>> a628ec01
 BOUT_ENUM_CLASS(positivity_constraint, none, positive, non_negative, negative,
                 non_positive);
 
 // NOLINTBEGIN(readability-identifier-length)
 namespace {
-<<<<<<< HEAD
 int cvode_linear_rhs(BoutReal t, N_Vector u, N_Vector du, void* user_data);
 int cvode_nonlinear_rhs(BoutReal t, N_Vector u, N_Vector du, void* user_data);
 int cvode_bbd_rhs(sunindextype Nlocal, BoutReal t, N_Vector u, N_Vector du,
@@ -80,15 +69,6 @@
 int cvode_pre(BoutReal t, N_Vector yy, N_Vector yp, N_Vector rvec, N_Vector zvec,
               BoutReal gamma, BoutReal delta, int lr, void* user_data);
 
-=======
-int cvode_rhs(BoutReal t, N_Vector u, N_Vector du, void* user_data);
-int cvode_bbd_rhs(sunindextype Nlocal, BoutReal t, N_Vector u, N_Vector du,
-                  void* user_data);
-
-int cvode_pre(BoutReal t, N_Vector yy, N_Vector yp, N_Vector rvec, N_Vector zvec,
-              BoutReal gamma, BoutReal delta, int lr, void* user_data);
-
->>>>>>> a628ec01
 int cvode_jac(N_Vector v, N_Vector Jv, BoutReal t, N_Vector y, N_Vector fy,
               void* user_data, N_Vector tmp);
 } // namespace
@@ -239,7 +219,6 @@
     throw BoutException("CVodeSetUserData failed\n");
   }
 
-<<<<<<< HEAD
 #if SUNDIALS_VERSION_MAJOR >= 6
   // Set the default RHS to linear, then pass nonlinear rhs to NL solver
   if (CVodeInit(cvode_mem, cvode_linear_rhs, simtime, uvec) != CV_SUCCESS) {
@@ -247,9 +226,6 @@
   }
 #else
   if (CVodeInit(cvode_mem, cvode_nonlinear_rhs, simtime, uvec) != CV_SUCCESS) {
-=======
-  if (CVodeInit(cvode_mem, cvode_rhs, simtime, uvec) != CV_SUCCESS) {
->>>>>>> a628ec01
     throw BoutException("CVodeInit failed\n");
   }
 #endif
@@ -375,19 +351,11 @@
     if (CVodeSetLinearSolver(cvode_mem, sun_solver, nullptr) != CVLS_SUCCESS) {
       throw BoutException("CVodeSetLinearSolver failed\n");
     }
-<<<<<<< HEAD
 
     if (use_precon) {
       if (hasPreconditioner()) {
         output_info.write("\tUsing user-supplied preconditioner\n");
 
-=======
-
-    if (use_precon) {
-      if (hasPreconditioner()) {
-        output_info.write("\tUsing user-supplied preconditioner\n");
-
->>>>>>> a628ec01
         if (CVodeSetPreconditioner(cvode_mem, nullptr, cvode_pre) != CVLS_SUCCESS) {
           throw BoutException("CVodeSetPreconditioner failed\n");
         }
@@ -433,14 +401,11 @@
       output_info.write("\tUsing difference quotient approximation for Jacobian\n");
     }
   }
-<<<<<<< HEAD
 
 #if SUNDIALS_VERSION_MAJOR >= 6
   // Set the RHS function to be used in the nonlinear solver
   CVodeSetNlsRhsFn(cvode_mem, cvode_nonlinear_rhs);
 #endif
-=======
->>>>>>> a628ec01
 
   // Set internal tolerance factors
   if (CVodeSetNonlinConvCoef(cvode_mem, cvode_nonlinear_convergence_coef) != CV_SUCCESS) {
@@ -712,7 +677,6 @@
 
 // NOLINTBEGIN(readability-identifier-length)
 namespace {
-<<<<<<< HEAD
 int cvode_linear_rhs(BoutReal t, N_Vector u, N_Vector du, void* user_data) {
 
   BoutReal* udata = N_VGetArrayPointer(u);
@@ -730,9 +694,6 @@
 }
 
 int cvode_nonlinear_rhs(BoutReal t, N_Vector u, N_Vector du, void* user_data) {
-=======
-int cvode_rhs(BoutReal t, N_Vector u, N_Vector du, void* user_data) {
->>>>>>> a628ec01
 
   BoutReal* udata = N_VGetArrayPointer(u);
   BoutReal* dudata = N_VGetArrayPointer(du);
@@ -751,11 +712,7 @@
 /// RHS function for BBD preconditioner
 int cvode_bbd_rhs(sunindextype UNUSED(Nlocal), BoutReal t, N_Vector u, N_Vector du,
                   void* user_data) {
-<<<<<<< HEAD
   return cvode_linear_rhs(t, u, du, user_data);
-=======
-  return cvode_rhs(t, u, du, user_data);
->>>>>>> a628ec01
 }
 
 /// Preconditioner function
