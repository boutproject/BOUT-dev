#include "bout/build_config.hxx"

#if BOUT_HAS_PETSC

#include "imex-bdf2.hxx"

#include <bout/assert.hxx>
#include <bout/mesh.hxx>
#include <boutcomm.hxx>
#include <boutexception.hxx>
#include <msg_stack.hxx>
#include <utils.hxx>

#include <cmath>

#include <output.hxx>

#include "petscmat.h"
#include "petscsnes.h"

// Redundent definition because < C++17
constexpr int IMEXBDF2::MAX_SUPPORTED_ORDER;

IMEXBDF2::IMEXBDF2(Options* opt)
<<<<<<< HEAD
    : Solver(opt), maxOrder((*options)["maxOrder"]
                                .doc("Maximum order of the scheme (1/2/3)")
                                .withDefault(2)),
      timestep((*options)["timestep"]
                   .doc("Internal timestep (defaults to output timestep)")
                   .withDefault(getOutputTimestep())),
      mxstep((*options)["mxstep"]
                 .doc("Maximum number of internal iterations")
                 .withDefault(100000)),
      adaptive((*options)["adaptive"]
                   .doc("Do we try to estimate the error?")
                   .withDefault(true)),
      nadapt((*options)["nadapt"].doc("How often do we check the error").withDefault(4)),
      mxstepAdapt((*options)["mxstepAdapt"]
                      .doc("Maximum no. consecutive times we try to reduce timestep")
                      .withDefault(mxstep)),
      scaleCushUp((*options)["scaleCushUp"]
                      .doc("Don't increase timestep if scale factor < (1 + scaleCushUp)")
                      .withDefault(1.5)),
      scaleCushDown(
          (*options)["scaleCushDown"]
              .doc("Don't decrease timestep if scale factor > (1 - scaleCushDown)")
              .withDefault(1.0)),
      adaptRtol((*options)["adaptRtol"].doc("Target relative error").withDefault(1.0e-3)),
      dtMax((*options)["dtMax"].doc("Maximum timestep").withDefault(getOutputTimestep())),
      dtMinFatal((*options)["dtMinFatal"]
                     .doc("Abort if timestep drops below this (ignored if negative)")
                     .withDefault(1.0e-10)),
      dtMin((*options)["dtMin"].doc("Minimum timestep").withDefault(dtMinFatal)),
      matrix_free(
          (*options)["matrix_free"].doc(" Default is matrix free").withDefault(true)),
      use_coloring((*options)["use_coloring"]
                       .doc("Use matrix coloring to calculate Jacobian")
                       .withDefault(true)),
      atol((*options)["atol"].doc("Absolute tolerance").withDefault(1e-16)),
      rtol((*options)["rtol"].doc("Relative tolerance").withDefault(1e-10)),
      max_nonlinear_it((*options)["max_nonlinear_iterations"]
                           .doc("Maximum number of nonlinear iterations per SNES solve")
                           .withDefault(5)),
      lag_jacobian((*options)["lag_jacobian"]
                       .doc("How often to rebuild Jacobian (see PETSc's documentation "
                            "for SNESSetLagJacobian; used if `matrix_free` is false and "
                            "`use_coloring` is true)")
                       .withDefault(4)),
      use_precon((*options)["use_precon"]
                     .doc("Use user-supplied preconditioner")
                     .withDefault(false)),
      kspsetinitialguessnonzero((*options)["kspsetinitialguessnonzero"]
                                    .doc("Set the initial guess to be non-zero")
                                    .withDefault(false)),
      maxl((*options)["maxl"].doc("Maximum number of iterations").withDefault(20)),
      predictor(
          (*options)["predictor"]
              .doc("Type of predictor to use in implicit solve: 0 = constant, next step "
                   "same as previous; 1 = linear extrapolation from previous two steps; "
                   "2 = quadratic extrapolation; other values = no non-linear solve")
              .withDefault(1)),
      diagnose((*options)["diagnose"].doc(" Print diagnostics").withDefault(false)),
      verbose((*options)["verbose"]
                  .doc(" More outputs at each timestep")
                  .withDefault(false)) {
=======
    : Solver(opt), snes_f(nullptr), snes_x(nullptr), snes(nullptr), snesAlt(nullptr),
      snesUse(nullptr), Jmf(nullptr) {

>>>>>>> 9ef7087b
  has_constraints = true; ///< This solver can handle constraints
}

IMEXBDF2::~IMEXBDF2() {
  VecDestroy(&snes_f);
  VecDestroy(&snes_x);
}

/*!
 * PETSc callback function, which evaluates the nonlinear
 * function to be solved by SNES.
 *
 * This function assumes the context void pointer is a pointer
 * to an IMEXBDF2 object.
 */
static PetscErrorCode FormFunction(SNES UNUSED(snes), Vec x, Vec f, void* ctx) {
  return static_cast<IMEXBDF2*>(ctx)->snes_function(x, f, false);
}

/*!
 * PETSc callback function for forming Jacobian
 *
 * This function can be a linearised form of FormFunction
 */
static PetscErrorCode FormFunctionForDifferencing(void* ctx, Vec x, Vec f) {
  return static_cast<IMEXBDF2*>(ctx)->snes_function(x, f, true);
}

/*!
 * SNES callback for forming Jacobian with coloring
 *
 * This can be a linearised and simplified form of FormFunction
 */
static PetscErrorCode FormFunctionForColoring(SNES UNUSED(snes), Vec x, Vec f,
                                              void* ctx) {
  return static_cast<IMEXBDF2*>(ctx)->snes_function(x, f, true);
}

static PetscErrorCode imexbdf2PCapply(PC pc, Vec x, Vec y) {
  int ierr;

  // Get the context
  IMEXBDF2* s;
  ierr = PCShellGetContext(pc, reinterpret_cast<void**>(&s));
  CHKERRQ(ierr);

  PetscFunctionReturn(s->precon(x, y));
}

/*!
 * Initialisation routine. Called once before solve.
 *
 */
int IMEXBDF2::init() {

  TRACE("Initialising IMEX-BDF2 solver");

  Solver::init();
  output << "\n\tIMEX-BDF2 time-integration solver\n";

  // Calculate number of variables
  nlocal = getLocalN();

  // Get total problem size
  int ntmp;
  if (bout::globals::mpi->MPI_Allreduce(&nlocal, &ntmp, 1, MPI_INT, MPI_SUM,
                                        BoutComm::get())) {
    throw BoutException("MPI_Allreduce failed!");
  }
  neq = ntmp;

  output.write("\t3d fields = {:d}, 2d fields = {:d} neq={:d}, local_N={:d}\n", n3Dvars(),
               n2Dvars(), neq, nlocal);

  // Check if there are any constraints
  have_constraints = false;

  for (int i = 0; i < n2Dvars(); i++) {
    if (f2d[i].constraint) {
      have_constraints = true;
      break;
    }
  }
  for (int i = 0; i < n3Dvars(); i++) {
    if (f3d[i].constraint) {
      have_constraints = true;
      break;
    }
  }

  if (have_constraints) {
    is_dae.reallocate(nlocal);
    // Call the Solver function, which sets the array
    // to zero when not a constraint, one for constraint
    set_id(std::begin(is_dae));
  }

<<<<<<< HEAD
  ninternal = static_cast<int>(getOutputTimestep() / timestep);
  if ((ninternal == 0) || (getOutputTimestep() / ninternal > timestep)) {
=======
  // Get options
  OPTION(options, timestep, tstep); // Internal timestep
  OPTION(options, mxstep, 100000);  // Maximum number of internal iterations
  ninternal = static_cast<int>(out_timestep / timestep);
  if ((ninternal == 0) || (out_timestep / ninternal > timestep)) {
>>>>>>> 9ef7087b
    ++ninternal;
  }
  if (ninternal > mxstep) {
    throw BoutException(
        "Error: Number of internal timesteps ({:d}) exceeds mxstep ({:d})", ninternal,
        mxstep);
<<<<<<< HEAD
  };

  timestep = getOutputTimestep() / ninternal;
  output.write("\tUsing timestep = {:e}, {:d} internal steps per output\n", timestep,
               ninternal);

=======
  }

  timestep = out_timestep / ninternal;
  output.write("\tUsing timestep = {:e}, {:d} internal steps per output\n", timestep,
               ninternal);

  OPTION(options, maxOrder, 2); // Maximum order of the scheme (1/2/3)
>>>>>>> 9ef7087b
  if (maxOrder > MAX_SUPPORTED_ORDER) {
    throw BoutException("Requested maxOrder greater than MAX_SUPPORTED_ORDER ({:d})",
                        MAX_SUPPORTED_ORDER);
  }

  // Allocate memory and initialise structures
  u.reallocate(nlocal);
  for (int i = 0; i < maxOrder; i++) {
    uV.emplace_back(Array<BoutReal>{nlocal});
    fV.emplace_back(Array<BoutReal>{nlocal});
    timesteps.push_back(timestep);
    uFac.push_back(0.0);
    fFac.push_back(0.0);
    gFac.push_back(0.0);
  }

  rhs.reallocate(nlocal);

<<<<<<< HEAD
  if (adaptive) {
    err.reallocate(nlocal);
=======
  OPTION(options, adaptive, true); // Do we try to estimate the error?
  OPTION(options, nadapt, 4);      // How often do we check the error
  OPTION(options, dtMinFatal, 1.0e-10);
  OPTION(options, dtMax, out_timestep);
  OPTION(options, dtMin, dtMinFatal);
  if (adaptive) {
    err.reallocate(nlocal);
    OPTION(options, adaptRtol, 1.0e-3); // Target relative error
    OPTION(options, mxstepAdapt,
           mxstep); // Maximum no. consecutive times we try to reduce timestep
    OPTION(options, scaleCushUp, 1.5);
    OPTION(options, scaleCushDown, 1.0);
>>>>>>> 9ef7087b
  }

  // Put starting values into u
  saveVars(std::begin(u));
  for (int i = 0; i < nlocal; i++) {
    for (auto& u_ : uV) {
      u_[i] = u[i];
    }
  }

  // Initialise PETSc components
  int ierr;

  // Vectors
  ierr = VecCreate(BoutComm::get(), &snes_x);
  CHKERRQ(ierr);
  ierr = VecSetSizes(snes_x, nlocal, PETSC_DECIDE);
  CHKERRQ(ierr);
  ierr = VecSetFromOptions(snes_x);
  CHKERRQ(ierr);
  VecDuplicate(snes_x, &snes_f);

  // The SNES solver object(s)
  constructSNES(&snes);
  if (adaptive) {
    constructSNES(&snesAlt);
  }

  return 0;
}

// Set up a snes object stored at the specified location
void IMEXBDF2::constructSNES(SNES* snesIn) {

  // Use global mesh for now
  Mesh* mesh = bout::globals::mesh;

  // Nonlinear solver interface (SNES)
  SNESCreate(BoutComm::get(), snesIn);

  // Set the callback function
  SNESSetFunction(*snesIn, snes_f, FormFunction, this);

  /////////////////////////////////////////////////////
  // Set up the Jacobian

<<<<<<< HEAD
  if(matrix_free) {
=======
  bool matrix_free;
  OPTION(options, matrix_free, true); // Default is matrix free
  if (matrix_free) {
>>>>>>> 9ef7087b
    /*!
      PETSc SNES matrix free Jacobian, using a different
      operator for differencing.

      See PETSc examples
      http://www.mcs.anl.gov/petsc/petsc-current/src/snes/examples/tests/ex7.c.html
      and this thread:
      http://lists.mcs.anl.gov/pipermail/petsc-users/2014-January/020075.html

     */
    MatCreateSNESMF(*snesIn, &Jmf);

    // Set a function to be called for differencing
    // This can be a linearised form of the SNES function
    MatMFFDSetFunction(Jmf, FormFunctionForDifferencing, this);

    // Calculate Jacobian matrix free using FormFunctionForDifferencing
    SNESSetJacobian(*snesIn, Jmf, Jmf, MatMFFDComputeJacobian, this);
  } else {
    /*!
     * Calculate Jacobian using finite differences.
     *
     */

<<<<<<< HEAD
    if(use_coloring) {
=======
    bool use_coloring;
    OPTION(options, use_coloring, true);
    if (use_coloring) {
>>>>>>> 9ef7087b
      // Use matrix coloring to calculate Jacobian

      //////////////////////////////////////////////////
      // Get the local indices by starting at 0
      Field3D index = globalIndex(0);

      //////////////////////////////////////////////////
      // Pre-allocate PETSc storage

      int localN = getLocalN(); // Number of rows on this processor
      int n2d = f2d.size();
      int n3d = f3d.size();

      // Set size of Matrix on each processor to localN x localN
      MatCreate(BoutComm::get(), &Jmf);
      MatSetSizes(Jmf, localN, localN, PETSC_DETERMINE, PETSC_DETERMINE);
      MatSetFromOptions(Jmf);

      PetscInt *d_nnz, *o_nnz;
      PetscMalloc((localN) * sizeof(PetscInt), &d_nnz);
      PetscMalloc((localN) * sizeof(PetscInt), &o_nnz);

      // Set values for most points
      if (mesh->LocalNz > 1) {
        // A 3D mesh, so need points in Z

        for (int i = 0; i < localN; i++) {
          // Non-zero elements on this processor
          d_nnz[i] = 7 * n3d + 5 * n2d; // Star pattern in 3D
          // Non-zero elements on neighboring processor
          o_nnz[i] = 0;
        }
      } else {
        // Only one point in Z

        for (int i = 0; i < localN; i++) {
          // Non-zero elements on this processor
          d_nnz[i] = 5 * (n3d + n2d); // Star pattern in 2D
          // Non-zero elements on neighboring processor
          o_nnz[i] = 0;
        }
      }

      // X boundaries
      if (mesh->firstX()) {
        // Lower X boundary
        for (int y = mesh->ystart; y <= mesh->yend; y++) {
          for (int z = 0; z < mesh->LocalNz; z++) {
            int localIndex = ROUND(index(mesh->xstart, y, z));
            ASSERT2((localIndex >= 0) && (localIndex < localN));
            if (z == 0) {
              // All 2D and 3D fields
              for (int i = 0; i < n2d + n3d; i++)
                d_nnz[localIndex + i] -= (n3d + n2d);
            } else {
              // Only 3D fields
              for (int i = 0; i < n3d; i++)
                d_nnz[localIndex + i] -= (n3d + n2d);
            }
          }
        }
      } else {
        // On another processor
        for (int y = mesh->ystart; y <= mesh->yend; y++) {
          for (int z = 0; z < mesh->LocalNz; z++) {
            int localIndex = ROUND(index(mesh->xstart, y, z));
            ASSERT2((localIndex >= 0) && (localIndex < localN));
            if (z == 0) {
              // All 2D and 3D fields
              for (int i = 0; i < n2d + n3d; i++) {
                d_nnz[localIndex + i] -= (n3d + n2d);
                o_nnz[localIndex + i] += (n3d + n2d);
              }
            } else {
              // Only 3D fields
              for (int i = 0; i < n3d; i++) {
                d_nnz[localIndex + i] -= (n3d + n2d);
                o_nnz[localIndex + i] += (n3d + n2d);
              }
            }
          }
        }
      }

      if (mesh->lastX()) {
        // Upper X boundary
        for (int y = mesh->ystart; y <= mesh->yend; y++) {
          for (int z = 0; z < mesh->LocalNz; z++) {
            int localIndex = ROUND(index(mesh->xend, y, z));
            ASSERT2((localIndex >= 0) && (localIndex < localN));
            if (z == 0) {
              // All 2D and 3D fields
              for (int i = 0; i < n2d + n3d; i++)
                d_nnz[localIndex + i] -= (n3d + n2d);
            } else {
              // Only 3D fields
              for (int i = 0; i < n3d; i++)
                d_nnz[localIndex + i] -= (n3d + n2d);
            }
          }
        }
      } else {
        // On another processor
        for (int y = mesh->ystart; y <= mesh->yend; y++) {
          for (int z = 0; z < mesh->LocalNz; z++) {
            int localIndex = ROUND(index(mesh->xend, y, z));
            ASSERT2((localIndex >= 0) && (localIndex < localN));
            if (z == 0) {
              // All 2D and 3D fields
              for (int i = 0; i < n2d + n3d; i++) {
                d_nnz[localIndex + i] -= (n3d + n2d);
                o_nnz[localIndex + i] += (n3d + n2d);
              }
            } else {
              // Only 3D fields
              for (int i = 0; i < n3d; i++) {
                d_nnz[localIndex + i] -= (n3d + n2d);
                o_nnz[localIndex + i] += (n3d + n2d);
              }
            }
          }
        }
      }

      // Y boundaries

      for (int x = mesh->xstart; x <= mesh->xend; x++) {
        // Default to no boundary
        // NOTE: This assumes that communications in Y are to other
        //   processors. If Y is communicated with this processor (e.g. NYPE=1)
        //   then this will result in PETSc warnings about out of range allocations

        // z = 0 case
        int localIndex = ROUND(index(x, mesh->ystart, 0));
        // All 2D and 3D fields
        for (int i = 0; i < n2d + n3d; i++) {
          // d_nnz[localIndex+i] -= (n3d + n2d);
          o_nnz[localIndex + i] += (n3d + n2d);
        }

        for (int z = 1; z < mesh->LocalNz; z++) {
          localIndex = ROUND(index(x, mesh->ystart, z));

          // Only 3D fields
          for (int i = 0; i < n3d; i++) {
            // d_nnz[localIndex+i] -= (n3d + n2d);
            o_nnz[localIndex + i] += (n3d + n2d);
          }
        }

        // z = 0 case
        localIndex = ROUND(index(x, mesh->yend, 0));
        // All 2D and 3D fields
        for (int i = 0; i < n2d + n3d; i++) {
          // d_nnz[localIndex+i] -= (n3d + n2d);
          o_nnz[localIndex + i] += (n3d + n2d);
        }

        for (int z = 1; z < mesh->LocalNz; z++) {
          localIndex = ROUND(index(x, mesh->yend, z));

          // Only 3D fields
          for (int i = 0; i < n3d; i++) {
            // d_nnz[localIndex+i] -= (n3d + n2d);
            o_nnz[localIndex + i] += (n3d + n2d);
          }
        }
      }

      for (RangeIterator it = mesh->iterateBndryLowerY(); !it.isDone(); it++) {
        // A boundary, so no communication

        // z = 0 case
        int localIndex = ROUND(index(it.ind, mesh->ystart, 0));
        // All 2D and 3D fields
        for (int i = 0; i < n2d + n3d; i++) {
          o_nnz[localIndex + i] -= (n3d + n2d);
        }

        for (int z = 1; z < mesh->LocalNz; z++) {
          int localIndex = ROUND(index(it.ind, mesh->ystart, z));

          // Only 3D fields
          for (int i = 0; i < n3d; i++) {
            o_nnz[localIndex + i] -= (n3d + n2d);
          }
        }
      }

      for (RangeIterator it = mesh->iterateBndryUpperY(); !it.isDone(); it++) {
        // A boundary, so no communication

        // z = 0 case
        int localIndex = ROUND(index(it.ind, mesh->yend, 0));
        // All 2D and 3D fields
        for (int i = 0; i < n2d + n3d; i++) {
          o_nnz[localIndex + i] -= (n3d + n2d);
        }

        for (int z = 1; z < mesh->LocalNz; z++) {
          int localIndex = ROUND(index(it.ind, mesh->yend, z));

          // Only 3D fields
          for (int i = 0; i < n3d; i++) {
            o_nnz[localIndex + i] -= (n3d + n2d);
          }
        }
      }

      // Pre-allocate
      MatMPIAIJSetPreallocation(Jmf, 0, d_nnz, 0, o_nnz);
      MatSetUp(Jmf);
      MatSetOption(Jmf, MAT_NEW_NONZERO_ALLOCATION_ERR, PETSC_FALSE);
      PetscFree(d_nnz);
      PetscFree(o_nnz);

      // Determine which row/columns of the matrix are locally owned
      int Istart, Iend;
      MatGetOwnershipRange(Jmf, &Istart, &Iend);

      // Convert local into global indices
      index += Istart;

      // Now communicate to fill guard cells
      mesh->communicate(index);

      //////////////////////////////////////////////////
      // Mark non-zero entries

      // Offsets for a 5-point pattern
      const int xoffset[5] = {0, -1, 1, 0, 0};
      const int yoffset[5] = {0, 0, 0, -1, 1};

      PetscScalar val = 1.0;

      for (int x = mesh->xstart; x <= mesh->xend; x++) {
        for (int y = mesh->ystart; y <= mesh->yend; y++) {

          int ind0 = ROUND(index(x, y, 0));

          // 2D fields
          for (int i = 0; i < n2d; i++) {
            PetscInt row = ind0 + i;

            // Loop through each point in the 5-point stencil
            for (int c = 0; c < 5; c++) {
              int xi = x + xoffset[c];
              int yi = y + yoffset[c];

              if ((xi < 0) || (yi < 0) || (xi >= mesh->LocalNx) || (yi >= mesh->LocalNy)) {
                continue;
	      }

              int ind2 = ROUND(index(xi, yi, 0));

              if (ind2 < 0) {
                continue; // A boundary point
	      }

              // Depends on all variables on this cell
              for (int j = 0; j < n2d; j++) {
                PetscInt col = ind2 + j;

                // output.write("SETTING 1: {:d}, {:d}\n", row, col);
                MatSetValues(Jmf, 1, &row, 1, &col, &val, INSERT_VALUES);
              }
            }
          }

          // 3D fields
          for (int z = 0; z < mesh->LocalNz; z++) {

            int ind = ROUND(index(x, y, z));

            for (int i = 0; i < n3d; i++) {
              PetscInt row = ind + i;
              if (z == 0) {
                row += n2d;
	      }

              // Depends on 2D fields
              for (int j = 0; j < n2d; j++) {
                PetscInt col = ind0 + j;
                // output.write("SETTING 2: {:d}, {:d}\n", row, col);
                MatSetValues(Jmf, 1, &row, 1, &col, &val, INSERT_VALUES);
              }

              // 5 point star pattern
              for (int c = 0; c < 5; c++) {
                int xi = x + xoffset[c];
                int yi = y + yoffset[c];

                if ((xi < 0) || (yi < 0) || (xi >= mesh->LocalNx)
                    || (yi >= mesh->LocalNy)) {
                  continue;
		}

                int ind2 = ROUND(index(xi, yi, z));
                if (ind2 < 0) {
                  continue; // Boundary point
		}

                if (z == 0) {
                  ind2 += n2d;
		}

                // 3D fields on this cell
                for (int j = 0; j < n3d; j++) {
                  PetscInt col = ind2 + j;
                  // output.write("SETTING 3: {:d}, {:d}\n", row, col);
                  MatSetValues(Jmf, 1, &row, 1, &col, &val, INSERT_VALUES);
                }
              }

              int nz = mesh->LocalNz;
              if (nz > 1) {
                // Multiple points in z

                int zp = (z + 1) % nz;

                int ind2 = ROUND(index(x, y, zp));
                if (zp == 0) {
                  ind2 += n2d;
		}
                for (int j = 0; j < n3d; j++) {
                  PetscInt col = ind2 + j;
                  // output.write("SETTING 4: {:d}, {:d}\n", row, col);
                  MatSetValues(Jmf, 1, &row, 1, &col, &val, INSERT_VALUES);
                }

                int zm = (z - 1 + nz) % nz;
                ind2 = ROUND(index(x, y, zm));
                if (zm == 0) {
                  ind2 += n2d;
		}
                for (int j = 0; j < n3d; j++) {
                  PetscInt col = ind2 + j;
                  // output.write("SETTING 5: {:d}, {:d}\n", row, col);
                  MatSetValues(Jmf, 1, &row, 1, &col, &val, INSERT_VALUES);
                }
              }
            }
          }
        }
      }
      // Finished marking non-zero entries

      // Assemble Matrix
      MatAssemblyBegin(Jmf, MAT_FINAL_ASSEMBLY);
      MatAssemblyEnd(Jmf, MAT_FINAL_ASSEMBLY);

      ISColoring iscoloring;
      MatColoring coloring; // This new in PETSc 3.5
      MatColoringCreate(Jmf, &coloring);
      MatColoringSetType(coloring, MATCOLORINGSL);
      MatColoringSetFromOptions(coloring);
      // Calculate index sets
      MatColoringApply(coloring, &iscoloring);
      MatColoringDestroy(&coloring);

      // Create data structure for SNESComputeJacobianDefaultColor
      MatFDColoringCreate(Jmf, iscoloring, &fdcoloring);
      // Set the function to difference
      MatFDColoringSetFunction(
          fdcoloring, reinterpret_cast<PetscErrorCode (*)()>(FormFunctionForColoring),
          this);
      MatFDColoringSetFromOptions(fdcoloring);
      MatFDColoringSetUp(Jmf, iscoloring, fdcoloring);
      ISColoringDestroy(&iscoloring);

      SNESSetJacobian(*snesIn, Jmf, Jmf, SNESComputeJacobianDefaultColor, fdcoloring);

      // Re-use Jacobian
<<<<<<< HEAD
      SNESSetLagJacobian(*snesIn,lag_jacobian);
      
      //MatView(Jmf, PETSC_VIEWER_DRAW_WORLD);
      //MatView(Jmf, PETSC_VIEWER_STDOUT_WORLD);
    }else {
=======
      int lag_jacobian;
      OPTION(options, lag_jacobian, 4);
      SNESSetLagJacobian(*snesIn, lag_jacobian);

      // MatView(Jmf, PETSC_VIEWER_DRAW_WORLD);
      // MatView(Jmf, PETSC_VIEWER_STDOUT_WORLD);
    } else {
>>>>>>> 9ef7087b
      // Brute force calculation
      // NOTE: Slow!

      MatCreateAIJ(
          BoutComm::get(), nlocal, nlocal,  // Local sizes
          PETSC_DETERMINE, PETSC_DETERMINE, // Global sizes
          3, // Number of nonzero entries in diagonal portion of local submatrix
          PETSC_NULL,
          0, // Number of nonzeros per row in off-diagonal portion of local submatrix
          PETSC_NULL, &Jmf);

#if PETSC_VERSION_GE(3, 4, 0)
      SNESSetJacobian(*snesIn, Jmf, Jmf, SNESComputeJacobianDefault, this);
#else
      // Before 3.4
      SNESSetJacobian(*snesIn, Jmf, Jmf, SNESDefaultComputeJacobian, this);
#endif

      MatSetOption(Jmf, MAT_NEW_NONZERO_ALLOCATION_ERR, PETSC_FALSE);
    }
  }

  /////////////////////////////////////////////////////
  // Set tolerances
<<<<<<< HEAD
  SNESSetTolerances(*snesIn,atol,rtol,PETSC_DEFAULT,max_nonlinear_it,PETSC_DEFAULT);
=======
  BoutReal atol, rtol; // Tolerances for SNES solver
  options->get("atol", atol, 1e-16);
  options->get("rtol", rtol, 1e-10);
  int max_nonlinear_it = (*options)["max_nonlinear_iterations"]
                             .doc("Maximum number of nonlinear iterations per SNES solve")
                             .withDefault(5);
  SNESSetTolerances(*snesIn, atol, rtol, PETSC_DEFAULT, max_nonlinear_it, PETSC_DEFAULT);
>>>>>>> 9ef7087b

  /////////////////////////////////////////////////////
  // Preconditioner
<<<<<<< HEAD
 
=======

  bool use_precon;
  OPTION(options, use_precon, false);

>>>>>>> 9ef7087b
  // Get KSP context from SNES
  KSP ksp;
  SNESGetKSP(*snesIn, &ksp);

<<<<<<< HEAD
  if (kspsetinitialguessnonzero) {
    KSPSetInitialGuessNonzero(ksp, PETSC_TRUE);
  }

  KSPSetTolerances(ksp, 
                   PETSC_DEFAULT,  // rtol
                   PETSC_DEFAULT,  // abstol
                   PETSC_DEFAULT,  // dtol (divergence tolerance)
                   maxl);  // Maximum number of iterations
=======
  bool kspsetinitialguessnonzero;
  options->get("kspsetinitialguessnonzero", kspsetinitialguessnonzero, false);
  if (kspsetinitialguessnonzero) {
    // Set the initial guess to be non-zero
    KSPSetInitialGuessNonzero(ksp, PETSC_TRUE);
  }

  int maxl; // Maximum number of linear iterations
  OPTION(options, maxl, 20);
  KSPSetTolerances(ksp,
                   PETSC_DEFAULT, // rtol
                   PETSC_DEFAULT, // abstol
                   PETSC_DEFAULT, // dtol (divergence tolerance)
                   maxl);         // Maximum number of iterations
>>>>>>> 9ef7087b

  // Get PC context from KSP
  PC pc;
  KSPGetPC(ksp, &pc);

  if (use_precon && hasPreconditioner()) {
    output.write("\tUsing user-supplied preconditioner\n");

    // Set a Shell (matrix-free) preconditioner type
    PCSetType(pc, PCSHELL);

    // Specify the preconditioner function
    PCShellSetApply(pc, imexbdf2PCapply);
    // Context used to supply object pointer
    PCShellSetContext(pc, this);
  } else if (matrix_free) {
    PCSetType(pc, PCNONE);
  }

  /////////////////////////////////////////////////////
<<<<<<< HEAD
=======
  // diagnostics

  OPTION(options, diagnose, false); // Print diagnostics
  OPTION(options, verbose, false);  // More outputs at each timestep

  /////////////////////////////////////////////////////
>>>>>>> 9ef7087b
  // Get runtime options
  SNESSetFromOptions(*snesIn);

  if (diagnose) {
    // Some reporting
    PCType pctype;
    PCGetType(pc, &pctype);
    KSPType ksptype;
    KSPGetType(ksp, &ksptype);
    SNESType snestype;
    SNESGetType(*snesIn, &snestype);
    output << "SNES Type : " << snestype << endl;
    output << "KSP Type : " << ksptype << endl;
    output << "PC Type : " << pctype << endl;
  }
}

int IMEXBDF2::run() {
  TRACE("IMEXBDF2::run()");

  // Multi-step scheme, so first steps are different
  int order = 1;
  int lastOrder = -1;
  BoutReal dt = timestep;
  std::vector<BoutReal> lastTimesteps = timesteps;
  BoutReal dtNext = dt; // Timestep to try for next internal iteration

  // By default use the main snes object.
  snesUse = snes;

  int internalCounter = 0; // Cumulative number of successful internal iterations

<<<<<<< HEAD
  for (int s = 0; s < getNumberOutputSteps(); s++) {
=======
  for (int s = 0; s < nsteps; s++) {
>>>>>>> 9ef7087b
    BoutReal cumulativeTime = 0.;
    int counter = 0; // How many iterations in this output step

    // Reset linear and nonlinear fail counts
    linear_fails = 0;
    nonlinear_fails = 0;
<<<<<<< HEAD
    while (cumulativeTime < getOutputTimestep()) {
      //Move state history along one stage (i.e. u_2-->u_3,u_1-->u_2, u-->u_1 etc.)
      //Note: This sets the current timestep to be the same as the last timestep.
=======
    while (cumulativeTime < out_timestep) {
      // Move state history along one stage (i.e. u_2-->u_3,u_1-->u_2, u-->u_1 etc.)
      // Note: This sets the current timestep to be the same as the last timestep.
>>>>>>> 9ef7087b
      shuffleState();

      // First part of time step -- Run the convective part to find f_1
      // Calculate time-derivative of u_1, put into f_1
      /*
        Would be more efficient to include this loadVars at the end of the inner loop to
        avoid need to loadVars(u) before doing the monitors. Would need a setup call
        outside loops however and savings probably minimal.
      */
      loadVars(std::begin(uV[0]));
      run_convective(simtime);
      saveDerivs(std::begin(fV[0]));

      bool running = true;
      bool checkingErr = adaptive && (internalCounter % nadapt) == 0 && order > 1;
      int adaptCounter = 0;
      int failCounter = 0; // Number of failed steps
      while (running) {
        running = false;

        // Validate our desired next timestep
        if (dtNext < dtMinFatal) {
	  // Don't allow the timestep to go below requested fatal min
          throw BoutException(
              "Aborting: Timestep ({:f}) tried to go below minimum allowed", dtNext);
        }
	if (dtNext < dtMin) { // Don't allow timestep below requested min
          dtNext = dtMin;
        } else if (dtNext > dtMax) { // Don't allow timestep above request max
          dtNext = dtMax;
        } else { // Timestep is fine so don't do anything
        };

        // Check if we will go past the target time (i.e. past the output step).
        // If so we want to limit the timestep.
        // There's potential for this to confuse the adaptive calculation so
        // we'll set a flag to alert us to this forced change.
        bool artificalLimit = false;
        BoutReal dtNoLimit = dtNext; // What dt would have been without artificial limit
<<<<<<< HEAD
        if (cumulativeTime + dtNext > getOutputTimestep()) {
          artificalLimit = true;
          dtNext = getOutputTimestep() - cumulativeTime;
        }

        if(verbose) {
          output << endl << "At t=" << cumulativeTime << " attempting internal step "<<counter<<" (attempt "<<adaptCounter<<")"<<endl;
          output << "Using dt = "<<dtNext<<endl;
=======
        if (cumulativeTime + dtNext > out_timestep) {
          artificalLimit = true;
          dtNext = out_timestep - cumulativeTime;
        }

        if (verbose) {
          output << endl
                 << "At t=" << cumulativeTime << " attempting internal step " << counter
                 << " (attempt " << adaptCounter << ")" << endl;
          output << "Using dt = " << dtNext << endl;
>>>>>>> 9ef7087b
        }

        // Set the current timestep to try -- Has to be before calculateCoeffs call
        timesteps[0] = dtNext;

        // If we're checking the error at this point do the low order solution now
        if (checkingErr) {
          // First find coefficients for use with lower order scheme
          calculateCoeffs(order - 1);

          // Use alternative snes solver for low order scheme
          snesUse = snesAlt;

          // Solve
          try {
            take_step(simtime, timesteps[0], order - 1);
          } catch (const BoutException& e) {
            // An error occurred. If adaptive, reduce timestep
            if (!adaptive) {
              throw;
	    }

            failCounter++;
            if (failCounter > 10) {
              throw BoutException("Too many failed steps\n");
            }

            running = true; // Retry
            dtNext = timesteps[0] * 0.5;
            continue;
          }

          // Store this solution in err
          for (int i = 0; i < nlocal; i++) {
            err[i] = u[i];
          };

          // Go back to using the main snes object
          snesUse = snes;
        }

        // Now we get the coefficients if the order has changed *or* any of the
        // timesteps in the history are different *or* we had to calc coefficients
        // for lower order scheme.
        if ((order != lastOrder) || (lastTimesteps != timesteps) || checkingErr) {
          calculateCoeffs(order);
        }

        // Now we complete the timestep by constructing rhs and solving the implicit part
        try {
          take_step(simtime, timesteps[0], order);
        } catch (const BoutException& e) {
          // An error occurred. If adaptive, reduce timestep
          if (!adaptive) {
            throw;
	  }

          failCounter++;
          if (failCounter > 10) {
            throw BoutException("Too many failed steps\n");
          }

          running = true; // Retry
          dtNext = timesteps[0] * 0.5;
          continue;
        }

        // Now we can calculate the error and decide what we want to do
        if (checkingErr) {
          // Now we want to find the actual (abs) error
          BoutReal errTot[3] = {0, 0, 0};
          BoutReal errGlobTot[3] = {0, 0, 0};

          // Find local data
          for (int i = 0; i < nlocal; i++) {
            errTot[0] += std::abs(err[i] - u[i]);
            errTot[1] += std::abs(u[i]);
            errTot[2] += std::abs(err[i]);
          };

          // Now reduce across procs
          bout::globals::mpi->MPI_Allreduce(&errTot, &errGlobTot, 3, MPI_DOUBLE, MPI_SUM,
                                            BoutComm::get());

          BoutReal aRtol = errGlobTot[0] / errGlobTot[1];
          if (verbose) {
            output << "The average errors are aerr = " << errGlobTot[0]
                   << " and rerr = " << aRtol << endl;
            output << "The err mag is " << errGlobTot[2] << " and the sol mag is "
                   << errGlobTot[1] << endl;
          }

          /*
           * The following is how we argue the timestep should be scaled (s)
           * to achieve the target error (adaptRtol).
           * U_{N-1} = T + O(dt^{N-1})
           * U_{N} = T + O(dt^N)
           * Next we assume U_{N} == T
           * => aRtol ~ C dt^{N-1}   {A}
           * adaptRtol = C (s*dt)^{N-1} = delta*aRtol {B}
           * {B}/{A} = delta = s^{N-1}
           * => s is the {N-1}th root of delta, where delta = adaptRtol/aRtol
           * If s<scaleCushDown then we recommend a reduction in the timestep.
           * If scaleCushDown<=s<scaleCushUp timestep change possible but not worth it
           * If s>=scaleCushUp we want to increase the timestep next time
           * It should be noted that this may not be a good approximation, particularly
           * when we use a low order scheme. In addition we argue U_N = T but then assume
           * aRtol represents the error on the U_N as this is what we follow.
           */
          BoutReal delta = adaptRtol / aRtol;
          BoutReal s = pow(delta, 1.0 / (order - 1.0));

          // Work out if we need to change the timestep and repeat this step
          if (s < scaleCushDown) {
            running = true;
            dtNext = timesteps[0] * s;
          } else if ((s >= scaleCushUp) && (adaptCounter == 0) && (failCounter == 0)) {
            // Here we decide to increase the timestep
            // but note we only allow this if this is the first attempt at this step.
            // and if there have been no failed steps
            // This is designed to prevent oscillation in timestep.

            s = BOUTMIN(s, 1.25); // Limit increase
            dtNext = timesteps[0] * s;
          } else { // No change to the timestep
            dtNext = timesteps[0];
          }

          if (verbose) {
            output << "Error ratio is " << delta << " so scaling factor is " << s
                   << " and dtNext is " << dtNext << endl;
          }

          adaptCounter++;
          if (adaptCounter > mxstepAdapt) {
            throw BoutException(
                "Aborting: Maximum number of adapative iterations ({:d}) exceeded",
                mxstepAdapt);
          }
        } else if (artificalLimit) {
          // Reset dtNext if it was artificially limited
          // to the value it would have been without artificial limit
          dtNext = dtNoLimit;
        }
      } // End of running -- Done a single internal step

      // Update record of what was used to complete this step
      lastOrder = order;
      lastTimesteps = timesteps;

      // Increment order if we're not at the maximum requested
      if (order < maxOrder) {
        order++;
      }

      // Update simulation time and record of how far through this output step we are.
      simtime += timesteps[0];
      cumulativeTime += timesteps[0];

      call_timestep_monitors(simtime, timesteps[0]);

      // Increment internal counter to keep track of number of internal iterations
      internalCounter++;

      // Increment iteration counter to ensure we don't get an infinite loop
      counter++;
      if (counter > mxstep) {
        throw BoutException(
            "Aborting: Maximum number of internal iterations ({:d}) exceeded", mxstep);
      };
    }

    if (diagnose) {
      output.write("\n   Last dt = {:e}, order = {:d}\n", timesteps[0], lastOrder);
      output.write("   Linear fails = {:d}, nonlinear fails = {:d}\n", linear_fails,
                   nonlinear_fails);
    }

    loadVars(std::begin(u)); // Put result into variables
    run_rhs(simtime);        // Run RHS to calculate auxilliary variables

    iteration++; // Advance iteration number

    /// Call the monitor function

<<<<<<< HEAD
    if (call_monitors(simtime, s, getNumberOutputSteps())) {
=======
    if (call_monitors(simtime, s, nsteps) != 0) {
>>>>>>> 9ef7087b
      // User signalled to quit
      break;
    }
  }

  return 0;
}

/*
 * Calculate the coefficients required for this order calculation
 * See: http://summit.sfu.ca/item/9862 for more details
 * Note that reference uses increasing index to indicate increasing time
 * i.e. u_n is one stage older than u_(n+1). This is opposite to the order
 * we use here where uV[0] is newer than uV[1].
 * Note: uFac corresponds to -alpha. fFrac corresponds to beta and gFac corresponds to C
 * The BDF schemes have gamma=1, theta,c = 0
 * Currently only implemented schemes with gFac=0 (these are BDF schemes) could look at
 * changing this, for order>2 TVB schemes should be better, for details see
 * http://homepages.cwi.nl/~willem/DOCART/JCP07.pdf
 */
void IMEXBDF2::calculateCoeffs(int order) {
  BoutReal uCurrFac;

  switch (order) {
  case 1: {
    uCurrFac = 1.0;
    uFac[0] = 1.0;
    fFac[0] = timesteps[0];
    dtImp = timesteps[0];
    break;
  }
  case 2: {
    BoutReal omega1 = timesteps[0] / timesteps[1];
    uCurrFac = (1 + 2 * omega1) / (1 + omega1);
    uFac[0] = (1 + omega1);
    uFac[1] = -pow(omega1, 2) / (1 + omega1);
    fFac[0] = timesteps[0] * (1 + omega1);
    fFac[1] = -timesteps[0] * omega1;
    dtImp = timesteps[0];
    break;
  }
  case 3: {
    BoutReal omega1 = timesteps[1] / timesteps[2];
    BoutReal omega2 = timesteps[0] / timesteps[1];
    uCurrFac = 1 + omega2 / (1 + omega2) + omega1 * omega2 / (1 + omega1 * (1 + omega2));
    uFac[0] = 1 + omega2 + omega1 * omega2 * (1 + omega2) / (1 + omega1);
    uFac[1] = -pow(omega2, 2) * (omega1 + 1 / (1 + omega2));
    uFac[2] = pow(omega1, 3) * pow(omega2, 2) * (1 + omega2)
              / ((1 + omega1) * (1 + omega1 + omega1 * omega2));
    fFac[0] = timesteps[0] * (1 + omega2) * (1 + omega1 * (1 + omega2)) / (1 + omega1);
    fFac[1] = -timesteps[0] * omega2 * (1 + omega1 * (1 + omega2));
    fFac[2] = timesteps[0] * pow(omega1, 2) * omega2 * (1 + omega2) / (1 + omega1);
    dtImp = timesteps[0];
    break;
  }
  case 4: {
    BoutReal omega1 = timesteps[2] / timesteps[3];
    BoutReal omega2 = timesteps[1] / timesteps[2];
    BoutReal omega3 = timesteps[0] / timesteps[1];
    BoutReal A1 = 1 + omega1 * (1 + omega2);
    BoutReal A2 = 1 + omega2 * (1 + omega3);
    BoutReal A3 = 1 + omega1 * A2;
    uCurrFac =
        1 + omega3 / (1 + omega3) + omega2 * omega3 / A2 + omega1 * omega2 * omega3 / A3;
    uFac[0] =
        1 + omega3 * (1 + omega2 * (1 + omega3) * (1 + omega1 * A2 / A1) / (1 + omega2));
    uFac[1] = -omega3
              * (omega3 / (1 + omega3) + omega2 * omega3 * (A3 + omega1) / (1 + omega1));
    uFac[2] = pow(omega2, 3) * pow(omega3, 2) * (1 + omega3) * A3 / ((1 + omega2) * A2);
    uFac[3] = -((1 + omega3) / (1 + omega1)) * (A2 / A1) * pow(omega1, 4) * pow(omega2, 3)
              * pow(omega3, 2) / A3;
    fFac[0] = timesteps[0] * (omega2 * (1 + omega3) / (1 + omega2))
              * ((1 + omega3) * (A3 + omega1) + (1 + omega1) / omega2) / A1;
    fFac[1] = -timesteps[0] * A2 * A3 * omega3 / (1 + omega1);
    fFac[2] = timesteps[0] * pow(omega2, 2) * omega3 * A3 * (1 + omega3) / (1 + omega2);
    fFac[3] = -timesteps[0] * pow(omega1, 3) * pow(omega2, 2) * omega3 * (A2 / A1)
              * (1 + omega3) / (1 + omega1);
    dtImp = timesteps[0];
    break;
  }
  default: {
    throw BoutException("Invalid order supplied in IMEXBDF2::calculateCoeffs");
  }
  };

  // Scale the factors by uCurrFac
  for (int i = 0; i < order; i++) {
    uFac[i] /= uCurrFac;
    fFac[i] /= uCurrFac;
    gFac[i] /= uCurrFac;
  }
  dtImp /= uCurrFac;
}

/*!
 * Take a full IMEX-BDF step of order "order". Note that this assumes
 * that enough time points are already available (in u and f).
 *
 * Inputs:
 * u*   - Solution history
 * f*   - Non-stiff component history
 *
 * Outputs:
 * u   - Latest Solution
 * f1  - Non-stiff time derivative at current time
 */
void IMEXBDF2::take_step(BoutReal curtime, BoutReal UNUSED(dt), int order) {

  // First zero out rhs
  std::fill(std::begin(rhs), std::end(rhs), 0.0);

  // Now add the contribution to rhs from each history step
  for (int j = 0; j < order; j++) {
    for (int i = 0; i < nlocal; i++) {
      rhs[i] += uV[j][i] * uFac[j] + fV[j][i] * fFac[j];
    }
  }

  // Now need to solve u - dtImp*G(u) = rhs
  solve_implicit(curtime + timesteps[0], dtImp);
}

/*
 *  Moves the solution histories along one step. Also handles the timesteps.
 */
void IMEXBDF2::shuffleState() {

  // Note: std::rotate takes the start and end of a range and a third value (2nd arg)
  // which says rotate the elements of the vector such that this element is first.
  // Here we want the last point in history to become the work array for the first
  // as we are losing this last point from our records.

  // Shuffle stashed values along a step
  // Non-stiff solutions
  std::rotate(fV.begin(), fV.end() - 1, fV.end());

  // Rotate u -> u_1, u_1 -> u_2, u_2 -> u . U later overwritten
  std::rotate(uV.begin(), uV.end() - 1, uV.end()); // Rotate
  // Slight extra handling required as the current state "u" is held externally
  // from the history vector *for reasons*
  std::swap(u, uV[0]);

  // Timesteps used
  std::rotate(timesteps.begin(), timesteps.end() - 1, timesteps.end());
  // Note -- timesteps[0] is currently not correct in general. Must set it
  // before we take_step. This is a bit unpleasent but is somewhat necessary
  // in order to allow us to trial different step sizes. Really it's probably
  // nicer if we at least leave timesteps in a sensible default state. Hence
  // here we say lets just use the same timestep as last time by default.
  // That way we only need to fiddle with timesteps if we're adapting.
  timesteps[0] = timesteps[1];
}

/*
 * Solves u - gamma*G(u) = rhs
 *
 * where u is the result, G(u) is the stiff part of the rhs (run_diffusive)
 * and gamma is a factor depending on the time-step and method
 *
 * Inputs:
 * rhsvec
 *
 *
 */
PetscErrorCode IMEXBDF2::solve_implicit(BoutReal curtime, BoutReal gamma) {
  implicit_curtime = curtime;
  implicit_gamma = gamma;

  // Set initial guess at the solution
  BoutReal* xdata;
  int ierr;
  ierr = VecGetArray(snes_x, &xdata);
  CHKERRQ(ierr);

  switch (predictor) {
  case 0: {
    // Constant, so next step is same as last step
    for (int i = 0; i < nlocal; i++) {
      xdata[i] = uV[0][i]; // Use previous solution
    }
    break;
  }
  case 1: {
    // Linear extrapolation from last two steps
    for (int i = 0; i < nlocal; i++) {
      xdata[i] = 2. * uV[0][i] - uV[1][i];
    }
    break;
  }
  case 2: {
    // Quadratic extrapolation.
    for (int i = 0; i < nlocal; i++) {
      xdata[i] = 3. * uV[0][i] - 3. * uV[1][i] + uV[2][i];
    }
    break;
  }
  // Could add a cubic extrapolation here
  //
  default: {
    // Assume that there is no non-linear solve, so G = 0
    for (int i = 0; i < nlocal; i++) {
      xdata[i] = rhs[i]; // If G = 0
    }
  }
  }

  ierr = VecRestoreArray(snes_x, &xdata);
  CHKERRQ(ierr);

  SNESSolve(snesUse, nullptr, snes_x);

  // Find out if converged
  SNESConvergedReason reason;
  SNESGetConvergedReason(snesUse, &reason);
  if (reason < 0) {
    // Diverged
    KSP ksp;
    SNESGetKSP(snesUse, &ksp);
    KSPConvergedReason kreason;
    KSPGetConvergedReason(ksp, &kreason);
    if (kreason < 0) {
      if (verbose) {
        output << "KSP Failed to converge with reason " << kreason << endl;
      }
      linear_fails++;
    } else {
      nonlinear_fails++;
      if (verbose) {
        output << "KSP Succeeded with reason " << kreason << endl;
      }
    };
    if (verbose) {
      output << "SNES failed to converge with reason " << reason << endl;
    }
    throw BoutException("SNES failed to converge. Reason: {:d}\n", reason);
  }

  int its;
  SNESGetIterationNumber(snesUse, &its);

  if (verbose) {
    output << "Number of SNES iterations: " << its << endl;
  }

  // Put the result into u
  ierr = VecGetArray(snes_x, &xdata);
  CHKERRQ(ierr);

  for (int i = 0; i < nlocal; i++)
    u[i] = xdata[i];
  ierr = VecRestoreArray(snes_x, &xdata);
  CHKERRQ(ierr);

  return 0;
}

// f = (x - gamma*G(x)) - rhs
PetscErrorCode IMEXBDF2::snes_function(Vec x, Vec f, bool linear) {
  const BoutReal* xdata;
  BoutReal* fdata;
  int ierr;

  // Get data from PETSc into BOUT++ fields
  ierr = VecGetArrayRead(x, &xdata);
  CHKERRQ(ierr);

  // Hacky
  loadVars(const_cast<BoutReal*>(xdata));

  // Call RHS function
  run_diffusive(implicit_curtime, linear);

  // Copy derivatives back
  ierr = VecGetArray(f, &fdata);
  CHKERRQ(ierr);
  saveDerivs(fdata);

  // G(x) now in fdata

  if (!have_constraints) {
    // No constraints, so simple loop over all variables

    for (int i = 0; i < nlocal; i++) {
      fdata[i] = xdata[i] - implicit_gamma * fdata[i] - rhs[i];
    }
  } else {
    // Some constraints
    for (int i = 0; i < nlocal; i++) {
      if (is_dae[i] > 0.5) { // 1 -> differential, 0 -> algebraic
        fdata[i] = xdata[i] - implicit_gamma * fdata[i] - rhs[i];
      }
      // Otherwise the constraint is that fdata[i] = 0.0
    }
  }

  // Restore data arrays to PETSc
  ierr = VecRestoreArray(f, &fdata);
  CHKERRQ(ierr);
  ierr = VecRestoreArrayRead(x, &xdata);
  CHKERRQ(ierr);

  return 0;
}

/*
 * Preconditioner function
 */
PetscErrorCode IMEXBDF2::precon(Vec x, Vec f) {
  if (!hasPreconditioner()) {
    // No user preconditioner
    throw BoutException("No user preconditioner");
  }

  int ierr;

  // Get data from PETSc into BOUT++ fields
  Vec solution;
  SNESGetSolution(snes, &solution);
  BoutReal* soldata;
  ierr = VecGetArray(solution, &soldata);
  CHKERRQ(ierr);
  load_vars(soldata);
  ierr = VecRestoreArray(solution, &soldata);
  CHKERRQ(ierr);

  // Load vector to be inverted into ddt() variables
  const BoutReal* xdata;
  ierr = VecGetArrayRead(x, &xdata);
  CHKERRQ(ierr);
  load_derivs(const_cast<BoutReal*>(xdata)); // Note: load_derivs does not modify data
  ierr = VecRestoreArrayRead(x, &xdata);
  CHKERRQ(ierr);

  // Run the preconditioner
  runPreconditioner(implicit_curtime, implicit_gamma, 0.0);

  // Save the solution from F_vars
  BoutReal* fdata;
  ierr = VecGetArray(f, &fdata);
  CHKERRQ(ierr);
  save_derivs(fdata);
  ierr = VecRestoreArray(f, &fdata);
  CHKERRQ(ierr);

  return 0;
}

/*!
 * Loop over arrays, using template parameter
 * to specify the operation to be performed at each point
 *
 */
template <class Op>
void IMEXBDF2::loopVars(BoutReal* u) {
  // Use global mesh for now
  Mesh* mesh = bout::globals::mesh;

  // Loop over 2D variables
  for (auto& it : f2d) {
    Op op(it.var, it.F_var); // Initialise the operator

    if (it.evolve_bndry) {
      // Include boundary regions

      // Inner X
      if (mesh->firstX() && !mesh->periodicX) {
        for (int jx = 0; jx < mesh->xstart; ++jx)
          for (int jy = mesh->ystart; jy <= mesh->yend; ++jy) {
            op.run(jx, jy, u);
            ++u;
          }
      }

      // Outer X
      if (mesh->lastX() && !mesh->periodicX) {
        for (int jx = mesh->xend + 1; jx < mesh->LocalNx; ++jx)
          for (int jy = mesh->ystart; jy <= mesh->yend; ++jy) {
            op.run(jx, jy, u);
            ++u;
          }
      }
      // Lower Y
      for (RangeIterator xi = mesh->iterateBndryLowerY(); !xi.isDone(); ++xi) {
        for (int jy = 0; jy < mesh->ystart; ++jy) {
          op.run(*xi, jy, u);
          ++u;
        }
      }

      // Upper Y
      for (RangeIterator xi = mesh->iterateBndryUpperY(); !xi.isDone(); ++xi) {
        for (int jy = mesh->yend + 1; jy < mesh->LocalNy; ++jy) {
          op.run(*xi, jy, u);
          ++u;
        }
      }
    }

    // Bulk of points
    for (int jx = mesh->xstart; jx <= mesh->xend; ++jx)
      for (int jy = mesh->ystart; jy <= mesh->yend; ++jy) {
        op.run(jx, jy, u);
        ++u;
      }
  }

  // Loop over 3D variables
  for (auto& it : f3d) {
    Op op(it.var, it.F_var); // Initialise the operator
    if (it.evolve_bndry) {
      // Include boundary regions

      // Inner X
      if (mesh->firstX() && !mesh->periodicX) {
        for (int jx = 0; jx < mesh->xstart; ++jx) {
          for (int jy = mesh->ystart; jy <= mesh->yend; ++jy) {
            for (int jz = 0; jz < mesh->LocalNz; ++jz) {
              op.run(jx, jy, jz, u);
              ++u;
            }
          }
        }
      }

      // Outer X
      if (mesh->lastX() && !mesh->periodicX) {
        for (int jx = mesh->xend + 1; jx < mesh->LocalNx; ++jx) {
          for (int jy = mesh->ystart; jy <= mesh->yend; ++jy) {
            for (int jz = 0; jz < mesh->LocalNz; ++jz) {
              op.run(jx, jy, jz, u);
              ++u;
            }
          }
        }
      }
      // Lower Y
      for (RangeIterator xi = mesh->iterateBndryLowerY(); !xi.isDone(); ++xi) {
        for (int jy = 0; jy < mesh->ystart; ++jy) {
          for (int jz = 0; jz < mesh->LocalNz; ++jz) {
            op.run(*xi, jy, jz, u);
            ++u;
          }
        }
      }

      // Upper Y
      for (RangeIterator xi = mesh->iterateBndryUpperY(); !xi.isDone(); ++xi) {
        for (int jy = mesh->yend + 1; jy < mesh->LocalNy; ++jy) {
          for (int jz = 0; jz < mesh->LocalNz; ++jz) {
            op.run(*xi, jy, jz, u);
            ++u;
          }
        }
      }
    }

    // Bulk of points
    for (int jx = mesh->xstart; jx <= mesh->xend; ++jx) {
      for (int jy = mesh->ystart; jy <= mesh->yend; ++jy) {
        for (int jz = 0; jz < mesh->LocalNz; ++jz) {
          op.run(jx, jy, jz, u);
          ++u;
        }
      }
    }
  }
}

///////////////////////////////////////////////////////////////////

class SaveVarOp {
public:
  // Initialise with a Field2D iterator
  SaveVarOp(Field2D* var, Field2D* UNUSED(F_var)) : var2D(var) {}
  // Initialise with a Field3D iterator
  SaveVarOp(Field3D* var, Field3D* UNUSED(F_var)) : var3D(var) {}

  // Perform operation on 2D field
  inline void run(int jx, int jy, BoutReal* u) { *u = (*var2D)(jx, jy); }

  // Perform operation on 3D field
  inline void run(int jx, int jy, int jz, BoutReal* u) { *u = (*var3D)(jx, jy, jz); }

private:
  Field2D* var2D;
  Field3D* var3D;
};

/*!
 * Copy data from fields into array
 */
void IMEXBDF2::saveVars(BoutReal* u) {
  // loopVars<SaveVarOp>(u);
  save_vars(u);
}

///////////////////////////////////////////////////////////////////

class LoadVarOp {
public:
  // Initialise with a Field2D iterator
  LoadVarOp(Field2D* var, Field2D* UNUSED(F_var)) : var2D(var) {}
  // Initialise with a Field3D iterator
  LoadVarOp(Field3D* var, Field3D* UNUSED(F_var)) : var3D(var) {}

  // Perform operation on 2D field
  inline void run(int jx, int jy, BoutReal* u) { (*var2D)(jx, jy) = *u; }

  // Perform operation on 3D field
  inline void run(int jx, int jy, int jz, BoutReal* u) { (*var3D)(jx, jy, jz) = *u; }

private:
  Field2D* var2D;
  Field3D* var3D;
};

/*!
 * Copy data from array into fields
 */
void IMEXBDF2::loadVars(BoutReal* u) {
  // loopVars<LoadVarOp>(u);
  load_vars(u);
}

///////////////////////////////////////////////////////////////////

class SaveDerivsOp {
public:
  // Initialise with a Field2D iterator
  SaveDerivsOp(Field2D* UNUSED(var), Field2D* F_var) : F_var2D(F_var) {}
  // Initialise with a Field3D iterator
  SaveDerivsOp(Field3D* UNUSED(var), Field3D* F_var) : F_var3D(F_var) {}

  // Perform operation on 2D field
  inline void run(int jx, int jy, BoutReal* u) { *u = (*F_var2D)(jx, jy); }

  // Perform operation on 3D field
  inline void run(int jx, int jy, int jz, BoutReal* u) { *u = (*F_var3D)(jx, jy, jz); }

private:
  Field2D* F_var2D;
  Field3D* F_var3D;
};

/*!
 * Copy time derivatives from fields into array
 */
void IMEXBDF2::saveDerivs(BoutReal* u) {
  // loopVars<SaveDerivsOp>(u);
  save_derivs(u);
}

#endif // BOUT_HAS_PETSC<|MERGE_RESOLUTION|>--- conflicted
+++ resolved
@@ -22,7 +22,6 @@
 constexpr int IMEXBDF2::MAX_SUPPORTED_ORDER;
 
 IMEXBDF2::IMEXBDF2(Options* opt)
-<<<<<<< HEAD
     : Solver(opt), maxOrder((*options)["maxOrder"]
                                 .doc("Maximum order of the scheme (1/2/3)")
                                 .withDefault(2)),
@@ -84,11 +83,6 @@
       verbose((*options)["verbose"]
                   .doc(" More outputs at each timestep")
                   .withDefault(false)) {
-=======
-    : Solver(opt), snes_f(nullptr), snes_x(nullptr), snes(nullptr), snesAlt(nullptr),
-      snesUse(nullptr), Jmf(nullptr) {
-
->>>>>>> 9ef7087b
   has_constraints = true; ///< This solver can handle constraints
 }
 
@@ -186,38 +180,20 @@
     set_id(std::begin(is_dae));
   }
 
-<<<<<<< HEAD
   ninternal = static_cast<int>(getOutputTimestep() / timestep);
   if ((ninternal == 0) || (getOutputTimestep() / ninternal > timestep)) {
-=======
-  // Get options
-  OPTION(options, timestep, tstep); // Internal timestep
-  OPTION(options, mxstep, 100000);  // Maximum number of internal iterations
-  ninternal = static_cast<int>(out_timestep / timestep);
-  if ((ninternal == 0) || (out_timestep / ninternal > timestep)) {
->>>>>>> 9ef7087b
     ++ninternal;
   }
   if (ninternal > mxstep) {
     throw BoutException(
         "Error: Number of internal timesteps ({:d}) exceeds mxstep ({:d})", ninternal,
         mxstep);
-<<<<<<< HEAD
-  };
+  }
 
   timestep = getOutputTimestep() / ninternal;
   output.write("\tUsing timestep = {:e}, {:d} internal steps per output\n", timestep,
                ninternal);
 
-=======
-  }
-
-  timestep = out_timestep / ninternal;
-  output.write("\tUsing timestep = {:e}, {:d} internal steps per output\n", timestep,
-               ninternal);
-
-  OPTION(options, maxOrder, 2); // Maximum order of the scheme (1/2/3)
->>>>>>> 9ef7087b
   if (maxOrder > MAX_SUPPORTED_ORDER) {
     throw BoutException("Requested maxOrder greater than MAX_SUPPORTED_ORDER ({:d})",
                         MAX_SUPPORTED_ORDER);
@@ -236,23 +212,8 @@
 
   rhs.reallocate(nlocal);
 
-<<<<<<< HEAD
   if (adaptive) {
     err.reallocate(nlocal);
-=======
-  OPTION(options, adaptive, true); // Do we try to estimate the error?
-  OPTION(options, nadapt, 4);      // How often do we check the error
-  OPTION(options, dtMinFatal, 1.0e-10);
-  OPTION(options, dtMax, out_timestep);
-  OPTION(options, dtMin, dtMinFatal);
-  if (adaptive) {
-    err.reallocate(nlocal);
-    OPTION(options, adaptRtol, 1.0e-3); // Target relative error
-    OPTION(options, mxstepAdapt,
-           mxstep); // Maximum no. consecutive times we try to reduce timestep
-    OPTION(options, scaleCushUp, 1.5);
-    OPTION(options, scaleCushDown, 1.0);
->>>>>>> 9ef7087b
   }
 
   // Put starting values into u
@@ -299,13 +260,7 @@
   /////////////////////////////////////////////////////
   // Set up the Jacobian
 
-<<<<<<< HEAD
-  if(matrix_free) {
-=======
-  bool matrix_free;
-  OPTION(options, matrix_free, true); // Default is matrix free
   if (matrix_free) {
->>>>>>> 9ef7087b
     /*!
       PETSc SNES matrix free Jacobian, using a different
       operator for differencing.
@@ -330,13 +285,7 @@
      *
      */
 
-<<<<<<< HEAD
-    if(use_coloring) {
-=======
-    bool use_coloring;
-    OPTION(options, use_coloring, true);
     if (use_coloring) {
->>>>>>> 9ef7087b
       // Use matrix coloring to calculate Jacobian
 
       //////////////////////////////////////////////////
@@ -710,21 +659,11 @@
       SNESSetJacobian(*snesIn, Jmf, Jmf, SNESComputeJacobianDefaultColor, fdcoloring);
 
       // Re-use Jacobian
-<<<<<<< HEAD
       SNESSetLagJacobian(*snesIn,lag_jacobian);
       
-      //MatView(Jmf, PETSC_VIEWER_DRAW_WORLD);
-      //MatView(Jmf, PETSC_VIEWER_STDOUT_WORLD);
-    }else {
-=======
-      int lag_jacobian;
-      OPTION(options, lag_jacobian, 4);
-      SNESSetLagJacobian(*snesIn, lag_jacobian);
-
       // MatView(Jmf, PETSC_VIEWER_DRAW_WORLD);
       // MatView(Jmf, PETSC_VIEWER_STDOUT_WORLD);
     } else {
->>>>>>> 9ef7087b
       // Brute force calculation
       // NOTE: Slow!
 
@@ -749,33 +688,15 @@
 
   /////////////////////////////////////////////////////
   // Set tolerances
-<<<<<<< HEAD
   SNESSetTolerances(*snesIn,atol,rtol,PETSC_DEFAULT,max_nonlinear_it,PETSC_DEFAULT);
-=======
-  BoutReal atol, rtol; // Tolerances for SNES solver
-  options->get("atol", atol, 1e-16);
-  options->get("rtol", rtol, 1e-10);
-  int max_nonlinear_it = (*options)["max_nonlinear_iterations"]
-                             .doc("Maximum number of nonlinear iterations per SNES solve")
-                             .withDefault(5);
-  SNESSetTolerances(*snesIn, atol, rtol, PETSC_DEFAULT, max_nonlinear_it, PETSC_DEFAULT);
->>>>>>> 9ef7087b
 
   /////////////////////////////////////////////////////
   // Preconditioner
-<<<<<<< HEAD
  
-=======
-
-  bool use_precon;
-  OPTION(options, use_precon, false);
-
->>>>>>> 9ef7087b
   // Get KSP context from SNES
   KSP ksp;
   SNESGetKSP(*snesIn, &ksp);
 
-<<<<<<< HEAD
   if (kspsetinitialguessnonzero) {
     KSPSetInitialGuessNonzero(ksp, PETSC_TRUE);
   }
@@ -785,22 +706,6 @@
                    PETSC_DEFAULT,  // abstol
                    PETSC_DEFAULT,  // dtol (divergence tolerance)
                    maxl);  // Maximum number of iterations
-=======
-  bool kspsetinitialguessnonzero;
-  options->get("kspsetinitialguessnonzero", kspsetinitialguessnonzero, false);
-  if (kspsetinitialguessnonzero) {
-    // Set the initial guess to be non-zero
-    KSPSetInitialGuessNonzero(ksp, PETSC_TRUE);
-  }
-
-  int maxl; // Maximum number of linear iterations
-  OPTION(options, maxl, 20);
-  KSPSetTolerances(ksp,
-                   PETSC_DEFAULT, // rtol
-                   PETSC_DEFAULT, // abstol
-                   PETSC_DEFAULT, // dtol (divergence tolerance)
-                   maxl);         // Maximum number of iterations
->>>>>>> 9ef7087b
 
   // Get PC context from KSP
   PC pc;
@@ -821,15 +726,6 @@
   }
 
   /////////////////////////////////////////////////////
-<<<<<<< HEAD
-=======
-  // diagnostics
-
-  OPTION(options, diagnose, false); // Print diagnostics
-  OPTION(options, verbose, false);  // More outputs at each timestep
-
-  /////////////////////////////////////////////////////
->>>>>>> 9ef7087b
   // Get runtime options
   SNESSetFromOptions(*snesIn);
 
@@ -862,26 +758,16 @@
 
   int internalCounter = 0; // Cumulative number of successful internal iterations
 
-<<<<<<< HEAD
   for (int s = 0; s < getNumberOutputSteps(); s++) {
-=======
-  for (int s = 0; s < nsteps; s++) {
->>>>>>> 9ef7087b
     BoutReal cumulativeTime = 0.;
     int counter = 0; // How many iterations in this output step
 
     // Reset linear and nonlinear fail counts
     linear_fails = 0;
     nonlinear_fails = 0;
-<<<<<<< HEAD
     while (cumulativeTime < getOutputTimestep()) {
       //Move state history along one stage (i.e. u_2-->u_3,u_1-->u_2, u-->u_1 etc.)
       //Note: This sets the current timestep to be the same as the last timestep.
-=======
-    while (cumulativeTime < out_timestep) {
-      // Move state history along one stage (i.e. u_2-->u_3,u_1-->u_2, u-->u_1 etc.)
-      // Note: This sets the current timestep to be the same as the last timestep.
->>>>>>> 9ef7087b
       shuffleState();
 
       // First part of time step -- Run the convective part to find f_1
@@ -921,19 +807,9 @@
         // we'll set a flag to alert us to this forced change.
         bool artificalLimit = false;
         BoutReal dtNoLimit = dtNext; // What dt would have been without artificial limit
-<<<<<<< HEAD
         if (cumulativeTime + dtNext > getOutputTimestep()) {
           artificalLimit = true;
           dtNext = getOutputTimestep() - cumulativeTime;
-        }
-
-        if(verbose) {
-          output << endl << "At t=" << cumulativeTime << " attempting internal step "<<counter<<" (attempt "<<adaptCounter<<")"<<endl;
-          output << "Using dt = "<<dtNext<<endl;
-=======
-        if (cumulativeTime + dtNext > out_timestep) {
-          artificalLimit = true;
-          dtNext = out_timestep - cumulativeTime;
         }
 
         if (verbose) {
@@ -941,7 +817,6 @@
                  << "At t=" << cumulativeTime << " attempting internal step " << counter
                  << " (attempt " << adaptCounter << ")" << endl;
           output << "Using dt = " << dtNext << endl;
->>>>>>> 9ef7087b
         }
 
         // Set the current timestep to try -- Has to be before calculateCoeffs call
@@ -1127,11 +1002,7 @@
 
     /// Call the monitor function
 
-<<<<<<< HEAD
     if (call_monitors(simtime, s, getNumberOutputSteps())) {
-=======
-    if (call_monitors(simtime, s, nsteps) != 0) {
->>>>>>> 9ef7087b
       // User signalled to quit
       break;
     }
