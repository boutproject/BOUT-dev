/**************************************************************************
 * Experimental interface to SUNDIALS ARKode IMEX solver
 *
 * NOTE: ARKode is still in beta testing so use with cautious optimism
 *
 **************************************************************************
 * Copyright 2010 B.D.Dudson, S.Farley, M.V.Umansky, X.Q.Xu
 *
 * Contact: Nick Walkden, nick.walkden@ccfe.ac.uk
 *
 * This file is part of BOUT++.
 *
 * BOUT++ is free software: you can redistribute it and/or modify
 * it under the terms of the GNU Lesser General Public License as published by
 * the Free Software Foundation, either version 3 of the License, or
 * (at your option) any later version.
 *
 * BOUT++ is distributed in the hope that it will be useful,
 * but WITHOUT ANY WARRANTY; without even the implied warranty of
 * MERCHANTABILITY or FITNESS FOR A PARTICULAR PURPOSE.  See the
 * GNU Lesser General Public License for more details.
 *
 * You should have received a copy of the GNU Lesser General Public License
 * along with BOUT++.  If not, see <http://www.gnu.org/licenses/>.
 *
 **************************************************************************/

#include "bout/build_config.hxx"

#include "arkode.hxx"

#if BOUT_HAS_ARKODE

#include "boutcomm.hxx"
#include "boutexception.hxx"
#include "field3d.hxx"
#include "msg_stack.hxx"
#include "options.hxx"
#include "output.hxx"
#include "unused.hxx"
#include "bout/mesh.hxx"
#include "utils.hxx"

#if SUNDIALS_VERSION_MAJOR >= 4
#include <arkode/arkode_arkstep.h>
#else
#include <arkode/arkode.h>
#if SUNDIALS_VERSION_MAJOR >= 3
#include <arkode/arkode_spils.h>
#else
#include <arkode/arkode_spgmr.h>
#endif
#endif

#include <arkode/arkode_bbdpre.h>
#include <sundials/sundials_math.h>
#include <sundials/sundials_types.h>

#include <algorithm>
#include <numeric>

class Field2D;

#define ZERO RCONST(0.)
#define ONE RCONST(1.0)

#ifndef ARKODEINT
#if SUNDIALS_VERSION_MAJOR < 3
using ARKODEINT = bout::utils::function_traits<ARKLocalFn>::arg_t<0>;
#else
using ARKODEINT = sunindextype;
#endif
#endif

static int arkode_rhs_explicit(BoutReal t, N_Vector u, N_Vector du, void* user_data);
static int arkode_rhs_implicit(BoutReal t, N_Vector u, N_Vector du, void* user_data);
static int arkode_rhs(BoutReal t, N_Vector u, N_Vector du, void* user_data);

static int arkode_bbd_rhs(ARKODEINT Nlocal, BoutReal t, N_Vector u, N_Vector du,
                          void* user_data);
static int arkode_pre(BoutReal t, N_Vector yy, N_Vector yp, N_Vector rvec, N_Vector zvec,
                      BoutReal gamma, BoutReal delta, int lr, void* user_data);
#if SUNDIALS_VERSION_MAJOR < 3
// Shim for earlier versions
inline static int arkode_pre_shim(BoutReal t, N_Vector yy, N_Vector yp, N_Vector rvec,
                                  N_Vector zvec, BoutReal gamma, BoutReal delta, int lr,
                                  void* user_data, N_Vector UNUSED(tmp)) {
  return arkode_pre(t, yy, yp, rvec, zvec, gamma, delta, lr, user_data);
}
#else
// Alias for newer versions
constexpr auto& arkode_pre_shim = arkode_pre;
#endif

static int arkode_jac(N_Vector v, N_Vector Jv, realtype t, N_Vector y, N_Vector fy,
                      void* user_data, N_Vector tmp);
#if SUNDIALS_VERSION_MAJOR < 4
// Shim for earlier versions
inline int ARKStepSetJacTimes(void* arkode_mem, std::nullptr_t,
                              ARKSpilsJacTimesVecFn jtimes) {
#if SUNDIALS_VERSION_MAJOR < 3
  return ARKSpilsSetJacTimesVecFn(arkode_mem, jtimes);
#else
  return ARKSpilsSetJacTimes(arkode_mem, nullptr, jtimes);
#endif
}
#endif

#if SUNDIALS_VERSION_MAJOR < 4
void* ARKStepCreate(ARKRhsFn fe, ARKRhsFn fi, BoutReal t0, N_Vector y0) {
  auto arkode_mem = ARKodeCreate();

  if (arkode_mem == nullptr)
    throw BoutException("ARKodeCreate failed\n");
  if (ARKodeInit(arkode_mem, fe, fi, t0, y0) != ARK_SUCCESS)
    throw BoutException("ARKodeInit failed\n");
  return arkode_mem;
}

#if SUNDIALS_VERSION_MAJOR == 3
int ARKStepSetLinearSolver(void* arkode_mem, SUNLinearSolver LS, std::nullptr_t) {
  return ARKSpilsSetLinearSolver(arkode_mem, LS);
}
#endif

// Aliases for older versions
// In SUNDIALS 4, ARKode has become ARKStep, hence all the renames
constexpr auto& ARKStepEvolve = ARKode;
constexpr auto& ARKStepFree = ARKodeFree;
constexpr auto& ARKStepGetCurrentTime = ARKodeGetCurrentTime;
constexpr auto& ARKStepGetDky = ARKodeGetDky;
constexpr auto& ARKStepGetLastStep = ARKodeGetLastStep;
constexpr auto& ARKStepGetNumLinIters = ARKSpilsGetNumLinIters;
constexpr auto& ARKStepGetNumNonlinSolvIters = ARKodeGetNumNonlinSolvIters;
constexpr auto& ARKStepGetNumPrecEvals = ARKSpilsGetNumPrecEvals;
constexpr auto& ARKStepGetNumRhsEvals = ARKodeGetNumRhsEvals;
constexpr auto& ARKStepGetNumSteps = ARKodeGetNumSteps;
constexpr auto& ARKStepReInit = ARKodeReInit;
constexpr auto& ARKStepSStolerances = ARKodeSStolerances;
constexpr auto& ARKStepSVtolerances = ARKodeSVtolerances;
constexpr auto& ARKStepSetAdaptivityMethod = ARKodeSetAdaptivityMethod;
constexpr auto& ARKStepSetCFLFraction = ARKodeSetCFLFraction;
constexpr auto& ARKStepSetEpsLin = ARKSpilsSetEpsLin;
constexpr auto& ARKStepSetExplicit = ARKodeSetExplicit;
constexpr auto& ARKStepSetFixedPoint = ARKodeSetFixedPoint;
constexpr auto& ARKStepSetFixedStep = ARKodeSetFixedStep;
constexpr auto& ARKStepSetImEx = ARKodeSetImEx;
constexpr auto& ARKStepSetImplicit = ARKodeSetImplicit;
constexpr auto& ARKStepSetInitStep = ARKodeSetInitStep;
constexpr auto& ARKStepSetLinear = ARKodeSetLinear;
constexpr auto& ARKStepSetMaxNumSteps = ARKodeSetMaxNumSteps;
constexpr auto& ARKStepSetMaxStep = ARKodeSetMaxStep;
constexpr auto& ARKStepSetMinStep = ARKodeSetMinStep;
constexpr auto& ARKStepSetOptimalParams = ARKodeSetOptimalParams;
constexpr auto& ARKStepSetOrder = ARKodeSetOrder;
constexpr auto& ARKStepSetPreconditioner = ARKSpilsSetPreconditioner;
constexpr auto& ARKStepSetUserData = ARKodeSetUserData;
#endif

<<<<<<< HEAD
ArkodeSolver::ArkodeSolver(Options* opts)
    : Solver(opts), diagnose((*options)["diagnose"]
                                 .doc("Print some additional diagnostics")
                                 .withDefault(false)),
      mxsteps((*options)["mxstep"]
                  .doc("Maximum number of steps to take between outputs")
                  .withDefault(500)),
      imex((*options)["imex"].doc("Use ImEx capability").withDefault(true)),
      solve_explicit(
          (*options)["explicit"].doc("Solve only explicit part").withDefault(true)),
      solve_implicit(
          (*options)["implicit"].doc("Solve only implicit part").withDefault(true)),
      set_linear(
          (*options)["set_linear"]
              .doc("Use linear implicit solver (only evaluates jacobian inversion once)")
              .withDefault(false)),
      fixed_step((*options)["fixed_step"]
                     .doc("Solve explicit portion in fixed timestep mode. NOTE: This is "
                          "not recommended except for code comparison")
                     .withDefault(false)),
      order((*options)["order"].doc("Order of internal step").withDefault(4)),
      cfl_frac((*options)["cfl_frac"]
                   .doc("Fraction of the estimated explicitly stable step to use")
                   .withDefault(-1.0)),
      adap_method((*options)["adap_method"]
                      .doc("Set timestep adaptivity function: 0 -> PID adaptivity "
                           "(default); 1 -> PI; 2 -> I; 3 -> explicit Gustafsson; 4 -> "
                           "implicit Gustafsson; 5 -> ImEx Gustafsson;")
                      .withDefault(0)),
      abstol((*options)["atol"].doc("Absolute tolerance").withDefault(1.0e-12)),
      reltol((*options)["rtol"].doc("Relative tolerance").withDefault(1.0e-5)),
      use_vector_abstol((*options)["use_vector_abstol"]
                            .doc("Use separate absolute tolerance for each field")
                            .withDefault(false)),
      max_timestep((*options)["max_timestep"]
                       .doc("Maximum timestep (only used if greater than zero)")
                       .withDefault(-1.)),
      min_timestep((*options)["min_timestep"]
                       .doc("Minimum timestep (only used if greater than zero)")
                       .withDefault(-1.)),
      start_timestep((*options)["start_timestep"]
                         .doc("Initial timestep (only used if greater than zero)")
                         .withDefault(-1)),
      fixed_point(
          (*options)["fixed_point"]
              .doc("Use accelerated fixed point solver instead of Newton iterative")
              .withDefault(false)),
      use_precon((*options)["use_precon"]
                     .doc("Use user-supplied preconditioner function")
                     .withDefault(false)),
      maxl(
          (*options)["maxl"].doc("Number of Krylov basis vectors to use").withDefault(0)),
      rightprec((*options)["rightprec"]
                    .doc("Use right preconditioning instead of left preconditioning")
                    .withDefault(false)),
      use_jacobian((*options)["use_jacobian"]
                       .doc("Use user-supplied Jacobian function")
                       .withDefault(false)),
      optimize((*options)["optimize"]
                   .doc("Use ARKode optimal parameters")
                   .withDefault(false)) {
=======
#if SUNDIALS_VERSION_MAJOR < 6
void* ARKStepCreate(ARKRhsFn fe, ARKRhsFn fi, BoutReal t0, N_Vector y0,
                    MAYBE_UNUSED(SUNContext context)) {
  return ARKStepCreate(fe, fi, t0, y0);
}
#endif

ArkodeSolver::ArkodeSolver(Options* opts) : Solver(opts), suncontext(MPI_COMM_WORLD) {
>>>>>>> d34cd444
  has_constraints = false; // This solver doesn't have constraints

  // Add diagnostics to output
  add_int_diagnostic(nsteps, "arkode_nsteps", "Cumulative number of internal steps");
  add_int_diagnostic(nfe_evals, "arkode_nfe_evals",
                     "No. of calls to fe (explicit portion of the right-hand-side "
                     "function) function");
  add_int_diagnostic(nfi_evals, "arkode_nfi_evals",
                     "No. of calls to fi (implicit portion of the right-hand-side "
                     "function) function");
  add_int_diagnostic(nniters, "arkode_nniters", "No. of nonlinear solver iterations");
  add_int_diagnostic(npevals, "arkode_npevals", "No. of preconditioner evaluations");
  add_int_diagnostic(nliters, "arkode_nliters", "No. of linear iterations");
}

ArkodeSolver::~ArkodeSolver() {
<<<<<<< HEAD
  N_VDestroy_Parallel(uvec);
  ARKStepFree(&arkode_mem);
#if SUNDIALS_VERSION_MAJOR >= 3
  SUNLinSolFree(sun_solver);
#endif
#if SUNDIALS_VERSION_MAJOR >= 4
  SUNNonlinSolFree(nonlinear_solver);
#endif
=======
  if (initialised) {
    N_VDestroy_Parallel(uvec);
    ARKStepFree(&arkode_mem);
    SUNLinSolFree(sun_solver);
    SUNNonlinSolFree(nonlinear_solver);
  }
>>>>>>> d34cd444
}

/**************************************************************************
 * Initialise
 **************************************************************************/

int ArkodeSolver::init() {
  TRACE("Initialising ARKODE solver");

  Solver::init();

  output.write("Initialising SUNDIALS' ARKODE solver\n");

  // Calculate number of variables (in generic_solver)
  const int local_N = getLocalN();

  // Get total problem size
  int neq;
  if (bout::globals::mpi->MPI_Allreduce(&local_N, &neq, 1, MPI_INT, MPI_SUM,
                                        BoutComm::get())) {
    throw BoutException("Allreduce localN -> GlobalN failed!\n");
  }

  output.write("\t3d fields = {:d}, 2d fields = {:d} neq={:d}, local_N={:d}\n", n3Dvars(),
               n2Dvars(), neq, local_N);

  // Allocate memory
  if ((uvec = N_VNew_Parallel(BoutComm::get(), local_N, neq, suncontext)) == nullptr) {
    throw BoutException("SUNDIALS memory allocation failed\n");
  }

  // Put the variables into uvec
  save_vars(NV_DATA_P(uvec));

  ASSERT1(solve_explicit or solve_implicit);

  const auto& explicit_rhs = [this]() {
    if (imex) {
      return arkode_rhs_explicit;
    } else {
      return solve_explicit ? arkode_rhs : nullptr;
    }
  }();
  const auto& implicit_rhs = [this]() {
    if (imex) {
      return arkode_rhs_implicit;
    } else {
      return solve_implicit ? arkode_rhs : nullptr;
    }
  }();

  if ((arkode_mem = ARKStepCreate(explicit_rhs, implicit_rhs, simtime, uvec, suncontext))
      == nullptr) {
    throw BoutException("ARKStepCreate failed\n");
  }

  if (imex and solve_explicit and solve_implicit) {
    output_info.write("\tUsing ARKode ImEx solver \n");
    if (ARKStepSetImEx(arkode_mem) != ARK_SUCCESS)
      throw BoutException("ARKStepSetImEx failed\n");
  } else if (solve_explicit) {
    output_info.write("\tUsing ARKStep Explicit solver \n");
    if (ARKStepSetExplicit(arkode_mem) != ARK_SUCCESS)
      throw BoutException("ARKStepSetExplicit failed\n");
  } else {
    output_info.write("\tUsing ARKStep Implicit solver \n");
    if (ARKStepSetImplicit(arkode_mem) != ARK_SUCCESS)
      throw BoutException("ARKStepSetImplicit failed\n");
  }

  // For callbacks, need pointer to solver object
  if (ARKStepSetUserData(arkode_mem, this) != ARK_SUCCESS)
    throw BoutException("ARKStepSetUserData failed\n");

  if (set_linear) {
    output.write("\tSetting ARKStep implicit solver to Linear\n");
    if (ARKStepSetLinear(arkode_mem, 1) != ARK_SUCCESS)
      throw BoutException("ARKStepSetLinear failed\n");
  }

  if (fixed_step) {
    // If not given, default to adaptive timestepping
    const auto fixed_timestep = (*options)["timestep"].withDefault(0.0);
    if (ARKStepSetFixedStep(arkode_mem, fixed_timestep) != ARK_SUCCESS)
      throw BoutException("ARKStepSetFixedStep failed\n");
  }

  if (ARKStepSetOrder(arkode_mem, order) != ARK_SUCCESS) {
    throw BoutException("ARKStepSetOrder failed\n");
  }

  if (ARKStepSetCFLFraction(arkode_mem, cfl_frac) != ARK_SUCCESS) {
    throw BoutException("ARKStepSetCFLFraction failed\n");
  }

  if (ARKStepSetAdaptivityMethod(arkode_mem, adap_method, 1, 1, nullptr) != ARK_SUCCESS) {
    throw BoutException("ARKStepSetAdaptivityMethod failed\n");
  }

  if (use_vector_abstol) {
    std::vector<BoutReal> f2dtols;
    f2dtols.reserve(f2d.size());
    std::transform(begin(f2d), end(f2d), std::back_inserter(f2dtols),
                   [abstol = abstol](const VarStr<Field2D>& f2) {
                     auto f2_options = Options::root()[f2.name];
                     const auto wrong_name = f2_options.isSet("abstol");
                     if (wrong_name) {
                       output_warn << "WARNING: Option 'abstol' for field " << f2.name
                                   << " is deprecated. Please use 'atol' instead\n";
                     }
                     const std::string atol_name = wrong_name ? "abstol" : "atol";
                     return f2_options[atol_name].withDefault(abstol);
                   });

    std::vector<BoutReal> f3dtols;
    f3dtols.reserve(f3d.size());
    std::transform(begin(f3d), end(f3d), std::back_inserter(f3dtols),
                   [abstol = abstol](const VarStr<Field3D>& f3) {
                     return Options::root()[f3.name]["atol"].withDefault(abstol);
                   });

    N_Vector abstolvec = N_VNew_Parallel(BoutComm::get(), local_N, neq, suncontext);
    if (abstolvec == nullptr)
      throw BoutException("SUNDIALS memory allocation (abstol vector) failed\n");

    set_abstol_values(NV_DATA_P(abstolvec), f2dtols, f3dtols);

    if (ARKStepSVtolerances(arkode_mem, reltol, abstolvec) != ARK_SUCCESS)
      throw BoutException("ARKStepSVtolerances failed\n");

    N_VDestroy_Parallel(abstolvec);
  } else {
    if (ARKStepSStolerances(arkode_mem, reltol, abstol) != ARK_SUCCESS)
      throw BoutException("ARKStepSStolerances failed\n");
  }

  if (ARKStepSetMaxNumSteps(arkode_mem, mxsteps) != ARK_SUCCESS)
    throw BoutException("ARKStepSetMaxNumSteps failed\n");

  if (max_timestep > 0.0) {
    if (ARKStepSetMaxStep(arkode_mem, max_timestep) != ARK_SUCCESS)
      throw BoutException("ARKStepSetMaxStep failed\n");
  }

  if (min_timestep > 0.0) {
    if (ARKStepSetMinStep(arkode_mem, min_timestep) != ARK_SUCCESS)
      throw BoutException("ARKStepSetMinStep failed\n");
  }

  if (start_timestep > 0.0) {
    if (ARKStepSetInitStep(arkode_mem, start_timestep) != ARK_SUCCESS)
      throw BoutException("ARKStepSetInitStep failed");
  }

  // ARKStepSetPredictorMethod(arkode_mem,4);

#if SUNDIALS_VERSION_MAJOR < 4
  if (fixed_point) {
    output.write("\tUsing accelerated fixed point solver\n");
    if (ARKodeSetFixedPoint(arkode_mem, 3.0))
      throw BoutException("ARKodeSetFixedPoint failed\n");
  } else {
    output.write("\tUsing Newton iteration\n");
    if (ARKodeSetNewton(arkode_mem))
      throw BoutException("ARKodeSetNewton failed\n");
  }
#else
  if (fixed_point) {
    output.write("\tUsing accelerated fixed point solver\n");
    if ((nonlinear_solver = SUNNonlinSol_FixedPoint(uvec, 3, suncontext)) == nullptr) {
      throw BoutException("Creating SUNDIALS fixed point nonlinear solver failed\n");
    }
  } else {
    output.write("\tUsing Newton iteration\n");
    if ((nonlinear_solver = SUNNonlinSol_Newton(uvec, suncontext)) == nullptr) {
      throw BoutException("Creating SUNDIALS Newton nonlinear solver failed\n");
    }
  }
  if (ARKStepSetNonlinearSolver(arkode_mem, nonlinear_solver) != ARK_SUCCESS)
    throw BoutException("ARKStepSetNonlinearSolver failed\n");
#endif

  /// Set Preconditioner
  if (use_precon) {
<<<<<<< HEAD

    const int prectype = rightprec ? PREC_RIGHT : PREC_LEFT;
=======
    const auto rightprec = (*options)["rightprec"].withDefault(false);
    const int prectype = rightprec ? SUN_PREC_RIGHT : SUN_PREC_LEFT;
>>>>>>> d34cd444

#if SUNDIALS_VERSION_MAJOR >= 3
    if ((sun_solver = SUNLinSol_SPGMR(uvec, prectype, maxl, suncontext)) == nullptr) {
      throw BoutException("Creating SUNDIALS linear solver failed\n");
    }
    if (ARKStepSetLinearSolver(arkode_mem, sun_solver, nullptr) != ARK_SUCCESS)
      throw BoutException("ARKStepSetLinearSolver failed\n");
#else
    if (ARKSpgmr(arkode_mem, prectype, maxl) != ARKSPILS_SUCCESS)
      throw BoutException("ARKSpgmr failed\n");
#endif

    if (!hasPreconditioner()) {
      output.write("\tUsing BBD preconditioner\n");

      /// Get options
      // Compute band_width_default from actually added fields, to allow for multiple
      // Mesh objects
      //
      // Previous implementation was equivalent to:
      //   int MXSUB = mesh->xend - mesh->xstart + 1;
      //   int band_width_default = n3Dvars()*(MXSUB+2);
      const int band_width_default = std::accumulate(
          begin(f3d), end(f3d), 0, [](int a, const VarStr<Field3D>& fvar) {
            Mesh* localmesh = fvar.var->getMesh();
            return a + localmesh->xend - localmesh->xstart + 3;
          });

      const auto mudq = (*options)["mudq"]
                            .doc("Upper half-bandwidth to be used in the difference "
                                 "quotient Jacobian approximation")
                            .withDefault(band_width_default);
      const auto mldq = (*options)["mldq"]
                            .doc("Lower half-bandwidth to be used in the difference "
                                 "quotient Jacobian approximation")
                            .withDefault(band_width_default);
      const auto mukeep = (*options)["mukeep"]
                              .doc("Upper half-bandwidth of the retained banded "
                                   "approximate Jacobian block")
                              .withDefault(n3Dvars() + n2Dvars());
      const auto mlkeep = (*options)["mlkeep"]
                              .doc("Lower half-bandwidth of the retained banded "
                                   "approximate Jacobian block")
                              .withDefault(n3Dvars() + n2Dvars());

      if (ARKBBDPrecInit(arkode_mem, local_N, mudq, mldq, mukeep, mlkeep, ZERO,
                         arkode_bbd_rhs, nullptr)
          != ARK_SUCCESS)
        throw BoutException("ARKBBDPrecInit failed\n");

    } else {
      output.write("\tUsing user-supplied preconditioner\n");

      if (ARKStepSetPreconditioner(arkode_mem, nullptr, arkode_pre_shim) != ARK_SUCCESS)
        throw BoutException("ARKStepSetPreconditioner failed\n");
    }
  } else {
    // Not using preconditioning

    output.write("\tNo preconditioning\n");

#if SUNDIALS_VERSION_MAJOR >= 3
    if ((sun_solver = SUNLinSol_SPGMR(uvec, SUN_PREC_NONE, maxl, suncontext))
        == nullptr) {
      throw BoutException("Creating SUNDIALS linear solver failed\n");
    }
    if (ARKStepSetLinearSolver(arkode_mem, sun_solver, nullptr) != ARK_SUCCESS)
      throw BoutException("ARKStepSetLinearSolver failed\n");
#else
    if (ARKSpgmr(arkode_mem, SUN_PREC_NONE, maxl) != ARKSPILS_SUCCESS)
      throw BoutException("ARKSpgmr failed\n");
#endif
  }

  /// Set Jacobian-vector multiplication function

  if (use_jacobian and hasJacobian()) {
    output.write("\tUsing user-supplied Jacobian function\n");

    if (ARKStepSetJacTimes(arkode_mem, nullptr, arkode_jac) != ARK_SUCCESS)
      throw BoutException("ARKStepSetJacTimesVecFn failed\n");
  } else
    output.write("\tUsing difference quotient approximation for Jacobian\n");

  if (optimize) {
    output.write("\tUsing ARKode inbuilt optimization\n");
    if (ARKStepSetOptimalParams(arkode_mem) != ARK_SUCCESS)
      throw BoutException("ARKStepSetOptimalParams failed");
  }
  return 0;
}

/**************************************************************************
 * Run - Advance time
 **************************************************************************/

int ArkodeSolver::run() {
  TRACE("ArkodeSolver::run()");

  if (!initialised)
    throw BoutException("ArkodeSolver not initialised\n");

  for (int i = 0; i < getNumberOutputSteps(); i++) {

    /// Run the solver for one output timestep
    simtime = run(simtime + getOutputTimestep());
    iteration++;

    /// Check if the run succeeded
    if (simtime < 0.0) {
      // Step failed
      output.write("Timestep failed. Aborting\n");

      throw BoutException("ARKode timestep failed\n");
    }

    // Get additional diagnostics
    long int temp_long_int, temp_long_int2;
    ARKStepGetNumSteps(arkode_mem, &temp_long_int);
    nsteps = int(temp_long_int);
    ARKStepGetNumRhsEvals(arkode_mem, &temp_long_int, &temp_long_int2);
    nfe_evals = int(temp_long_int);
    nfi_evals = int(temp_long_int2);
    ARKStepGetNumNonlinSolvIters(arkode_mem, &temp_long_int);
    nniters = int(temp_long_int);
    ARKStepGetNumPrecEvals(arkode_mem, &temp_long_int);
    npevals = int(temp_long_int);
    ARKStepGetNumLinIters(arkode_mem, &temp_long_int);
    nliters = int(temp_long_int);

    if (diagnose) {
      output.write("\nARKODE: nsteps {:d}, nfe_evals {:d}, nfi_evals {:d}, nniters {:d}, "
                   "npevals {:d}, nliters {:d}\n",
                   nsteps, nfe_evals, nfi_evals, nniters, npevals, nliters);

      output.write("    -> Newton iterations per step: {:e}\n",
                   static_cast<BoutReal>(nniters) / static_cast<BoutReal>(nsteps));
      output.write("    -> Linear iterations per Newton iteration: {:e}\n",
                   static_cast<BoutReal>(nliters) / static_cast<BoutReal>(nniters));
      output.write("    -> Preconditioner evaluations per Newton: {:e}\n",
                   static_cast<BoutReal>(npevals) / static_cast<BoutReal>(nniters));
    }

    if (call_monitors(simtime, i, getNumberOutputSteps())) {
      // User signalled to quit
      break;
    }
  }

  return 0;
}

BoutReal ArkodeSolver::run(BoutReal tout) {
  TRACE("Running solver: solver::run({:e})", tout);

  bout::globals::mpi->MPI_Barrier(BoutComm::get());

  pre_Wtime = 0.0;
  pre_ncalls = 0;

  int flag;
  if (!monitor_timestep) {
    // Run in normal mode
    flag = ARKStepEvolve(arkode_mem, tout, uvec, &simtime, ARK_NORMAL);
  } else {
    // Run in single step mode, to call timestep monitors
    BoutReal internal_time;
    ARKStepGetCurrentTime(arkode_mem, &internal_time);
    while (internal_time < tout) {
      // Run another step
      const BoutReal last_time = internal_time;
      flag = ARKStepEvolve(arkode_mem, tout, uvec, &internal_time, ARK_ONE_STEP);

      if (flag != ARK_SUCCESS) {
        output_error.write("ERROR ARKODE solve failed at t = {:e}, flag = {:d}\n",
                           internal_time, flag);
        return -1.0;
      }

      // Call timestep monitor
      call_timestep_monitors(internal_time, internal_time - last_time);
    }
    // Get output at the desired time
    flag = ARKStepGetDky(arkode_mem, tout, 0, uvec);
    simtime = tout;
  }

  // Copy variables
  load_vars(NV_DATA_P(uvec));
  // Call rhs function to get extra variables at this time
  run_rhs(simtime);
  // run_diffusive(simtime);
  if (flag != ARK_SUCCESS) {
    output_error.write("ERROR ARKODE solve failed at t = {:e}, flag = {:d}\n", simtime, flag);
    return -1.0;
  }

  return simtime;
}

/**************************************************************************
 * Explicit RHS function du = F_E(t, u)
 **************************************************************************/

void ArkodeSolver::rhs_e(BoutReal t, BoutReal* udata, BoutReal* dudata) {
  TRACE("Running RHS: ArkodeSolver::rhs_e({:e})", t);

  // Load state from udata
  load_vars(udata);

  // Get the current timestep
  // Note: ARKodeGetCurrentStep updated too late in older versions
  ARKStepGetLastStep(arkode_mem, &hcur);

  // Call RHS function
  run_convective(t);

  // Save derivatives to dudata
  save_derivs(dudata);
}

/**************************************************************************
 *   Implicit RHS function du = F_I(t, u)
 **************************************************************************/

void ArkodeSolver::rhs_i(BoutReal t, BoutReal* udata, BoutReal* dudata) {
  TRACE("Running RHS: ArkodeSolver::rhs_i({:e})", t);

  load_vars(udata);
  ARKStepGetLastStep(arkode_mem, &hcur);
  // Call Implicit RHS function
  run_diffusive(t);
  save_derivs(dudata);
}

/**************************************************************************
 *   Full  RHS function du = F(t, u)
 **************************************************************************/
void ArkodeSolver::rhs(BoutReal t, BoutReal* udata, BoutReal* dudata) {
  TRACE("Running RHS: ArkodeSolver::rhs({:e})", t);

  load_vars(udata);
  ARKStepGetLastStep(arkode_mem, &hcur);
  // Call Implicit RHS function
  run_rhs(t);
  save_derivs(dudata);
}

/**************************************************************************
 * Preconditioner function
 **************************************************************************/

void ArkodeSolver::pre(BoutReal t, BoutReal gamma, BoutReal delta, BoutReal* udata,
                       BoutReal* rvec, BoutReal* zvec) {
  TRACE("Running preconditioner: ArkodeSolver::pre({:e})", t);

  const BoutReal tstart = bout::globals::mpi->MPI_Wtime();

  if (!hasPreconditioner()) {
    // Identity (but should never happen)
    const int N = NV_LOCLENGTH_P(uvec);
    std::copy(rvec, rvec + N, zvec);
    return;
  }

  // Load state from udata (as with res function)
  load_vars(udata);

  // Load vector to be inverted into F_vars
  load_derivs(rvec);

  runPreconditioner(t, gamma, delta);

  // Save the solution from F_vars
  save_derivs(zvec);

  pre_Wtime += bout::globals::mpi->MPI_Wtime() - tstart;
  pre_ncalls++;
}

/**************************************************************************
 * Jacobian-vector multiplication function
 **************************************************************************/

void ArkodeSolver::jac(BoutReal t, BoutReal* ydata, BoutReal* vdata, BoutReal* Jvdata) {
  TRACE("Running Jacobian: ArkodeSolver::jac({:e})", t);

  if (not hasJacobian()) {
    throw BoutException("No jacobian function supplied!\n");
  }

  // Load state from ydate
  load_vars(ydata);

  // Load vector to be multiplied into F_vars
  load_derivs(vdata);

  // Call function
  runJacobian(t);

  // Save Jv from vars
  save_derivs(Jvdata);
}

/**************************************************************************
 * ARKODE explicit RHS functions
 **************************************************************************/

static int arkode_rhs_explicit(BoutReal t, N_Vector u, N_Vector du, void* user_data) {

  BoutReal* udata = NV_DATA_P(u);
  BoutReal* dudata = NV_DATA_P(du);

  auto* s = static_cast<ArkodeSolver*>(user_data);

  // Calculate RHS function
  try {
    s->rhs_e(t, udata, dudata);
  } catch (BoutRhsFail& error) {
    return 1;
  }
  return 0;
}

static int arkode_rhs_implicit(BoutReal t, N_Vector u, N_Vector du, void* user_data) {

  BoutReal* udata = NV_DATA_P(u);
  BoutReal* dudata = NV_DATA_P(du);

  auto* s = static_cast<ArkodeSolver*>(user_data);

  // Calculate RHS function
  try {
    s->rhs_i(t, udata, dudata);
  } catch (BoutRhsFail& error) {
    return 1;
  }
  return 0;
}

static int arkode_rhs(BoutReal t, N_Vector u, N_Vector du, void* user_data) {

  BoutReal* udata = NV_DATA_P(u);
  BoutReal* dudata = NV_DATA_P(du);

  auto* s = static_cast<ArkodeSolver*>(user_data);

  // Calculate RHS function
  try {
    s->rhs(t, udata, dudata);
  } catch (BoutRhsFail& error) {
    return 1;
  }
  return 0;
}

/// RHS function for BBD preconditioner
static int arkode_bbd_rhs(ARKODEINT UNUSED(Nlocal), BoutReal t, N_Vector u, N_Vector du,
                          void* user_data) {
  return arkode_rhs_implicit(t, u, du, user_data);
}

/// Preconditioner function
static int arkode_pre(BoutReal t, N_Vector yy, N_Vector UNUSED(yp), N_Vector rvec,
                      N_Vector zvec, BoutReal gamma, BoutReal delta, int UNUSED(lr),
                      void* user_data) {
  BoutReal* udata = NV_DATA_P(yy);
  BoutReal* rdata = NV_DATA_P(rvec);
  BoutReal* zdata = NV_DATA_P(zvec);

  auto* s = static_cast<ArkodeSolver*>(user_data);

  // Calculate residuals
  s->pre(t, gamma, delta, udata, rdata, zdata);

  return 0;
}

/// Jacobian-vector multiplication function
static int arkode_jac(N_Vector v, N_Vector Jv, realtype t, N_Vector y,
                      N_Vector UNUSED(fy), void* user_data, N_Vector UNUSED(tmp)) {
  BoutReal* ydata = NV_DATA_P(y);   ///< System state
  BoutReal* vdata = NV_DATA_P(v);   ///< Input vector
  BoutReal* Jvdata = NV_DATA_P(Jv); ///< Jacobian*vector output

  auto* s = static_cast<ArkodeSolver*>(user_data);

  s->jac(t, ydata, vdata, Jvdata);

  return 0;
}

/**************************************************************************
 * vector abstol functions
 **************************************************************************/

void ArkodeSolver::set_abstol_values(BoutReal* abstolvec_data,
                                     std::vector<BoutReal>& f2dtols,
                                     std::vector<BoutReal>& f3dtols) {
  int p = 0; // Counter for location in abstolvec_data array

  // All boundaries
  for (const auto& i2d : bout::globals::mesh->getRegion2D("RGN_BNDRY")) {
    loop_abstol_values_op(i2d, abstolvec_data, p, f2dtols, f3dtols, true);
  }
  // Bulk of points
  for (const auto& i2d : bout::globals::mesh->getRegion2D("RGN_NOBNDRY")) {
    loop_abstol_values_op(i2d, abstolvec_data, p, f2dtols, f3dtols, false);
  }
}

void ArkodeSolver::loop_abstol_values_op(Ind2D UNUSED(i2d), BoutReal* abstolvec_data,
                                         int& p, std::vector<BoutReal>& f2dtols,
                                         std::vector<BoutReal>& f3dtols, bool bndry) {
  // Loop over 2D variables
  for (std::vector<BoutReal>::size_type i = 0; i < f2dtols.size(); i++) {
    if (bndry && !f2d[i].evolve_bndry)
      continue;
    abstolvec_data[p] = f2dtols[i];
    p++;
  }

  for (int jz = 0; jz < bout::globals::mesh->LocalNz; jz++) {
    // Loop over 3D variables
    for (std::vector<BoutReal>::size_type i = 0; i < f3dtols.size(); i++) {
      if (bndry && !f3d[i].evolve_bndry)
        continue;
      abstolvec_data[p] = f3dtols[i];
      p++;
    }
  }
}

#endif<|MERGE_RESOLUTION|>--- conflicted
+++ resolved
@@ -157,7 +157,13 @@
 constexpr auto& ARKStepSetUserData = ARKodeSetUserData;
 #endif
 
-<<<<<<< HEAD
+#if SUNDIALS_VERSION_MAJOR < 6
+void* ARKStepCreate(ARKRhsFn fe, ARKRhsFn fi, BoutReal t0, N_Vector y0,
+                    MAYBE_UNUSED(SUNContext context)) {
+  return ARKStepCreate(fe, fi, t0, y0);
+}
+#endif
+
 ArkodeSolver::ArkodeSolver(Options* opts)
     : Solver(opts), diagnose((*options)["diagnose"]
                                  .doc("Print some additional diagnostics")
@@ -216,19 +222,9 @@
       use_jacobian((*options)["use_jacobian"]
                        .doc("Use user-supplied Jacobian function")
                        .withDefault(false)),
-      optimize((*options)["optimize"]
-                   .doc("Use ARKode optimal parameters")
-                   .withDefault(false)) {
-=======
-#if SUNDIALS_VERSION_MAJOR < 6
-void* ARKStepCreate(ARKRhsFn fe, ARKRhsFn fi, BoutReal t0, N_Vector y0,
-                    MAYBE_UNUSED(SUNContext context)) {
-  return ARKStepCreate(fe, fi, t0, y0);
-}
-#endif
-
-ArkodeSolver::ArkodeSolver(Options* opts) : Solver(opts), suncontext(MPI_COMM_WORLD) {
->>>>>>> d34cd444
+      optimize(
+          (*options)["optimize"].doc("Use ARKode optimal parameters").withDefault(false)),
+      suncontext(MPI_COMM_WORLD) {
   has_constraints = false; // This solver doesn't have constraints
 
   // Add diagnostics to output
@@ -245,23 +241,10 @@
 }
 
 ArkodeSolver::~ArkodeSolver() {
-<<<<<<< HEAD
   N_VDestroy_Parallel(uvec);
   ARKStepFree(&arkode_mem);
-#if SUNDIALS_VERSION_MAJOR >= 3
   SUNLinSolFree(sun_solver);
-#endif
-#if SUNDIALS_VERSION_MAJOR >= 4
   SUNNonlinSolFree(nonlinear_solver);
-#endif
-=======
-  if (initialised) {
-    N_VDestroy_Parallel(uvec);
-    ARKStepFree(&arkode_mem);
-    SUNLinSolFree(sun_solver);
-    SUNNonlinSolFree(nonlinear_solver);
-  }
->>>>>>> d34cd444
 }
 
 /**************************************************************************
@@ -446,13 +429,7 @@
 
   /// Set Preconditioner
   if (use_precon) {
-<<<<<<< HEAD
-
-    const int prectype = rightprec ? PREC_RIGHT : PREC_LEFT;
-=======
-    const auto rightprec = (*options)["rightprec"].withDefault(false);
     const int prectype = rightprec ? SUN_PREC_RIGHT : SUN_PREC_LEFT;
->>>>>>> d34cd444
 
 #if SUNDIALS_VERSION_MAJOR >= 3
     if ((sun_solver = SUNLinSol_SPGMR(uvec, prectype, maxl, suncontext)) == nullptr) {
