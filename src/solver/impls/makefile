
BOUT_TOP = ../../..

<<<<<<< HEAD
DIRS		= arkode cvode ida petsc-3.1 petsc-3.2 petsc-3.3 petsc pvode karniadakis rk4 euler rk3-ssp power imex-bdf2 snes rkgeneric
=======
DIRS		= arkode \
	pvode cvode ida \
	petsc-3.1 petsc-3.2 petsc-3.3 petsc \
	power slepc-3.4 \
	karniadakis rk4 euler rk3-ssp
>>>>>>> 487aeae7
TARGET		= lib

include $(BOUT_TOP)/make.config<|MERGE_RESOLUTION|>--- conflicted
+++ resolved
@@ -1,15 +1,11 @@
 
 BOUT_TOP = ../../..
 
-<<<<<<< HEAD
-DIRS		= arkode cvode ida petsc-3.1 petsc-3.2 petsc-3.3 petsc pvode karniadakis rk4 euler rk3-ssp power imex-bdf2 snes rkgeneric
-=======
 DIRS		= arkode \
 	pvode cvode ida \
-	petsc-3.1 petsc-3.2 petsc-3.3 petsc \
+	petsc-3.1 petsc-3.2 petsc-3.3 petsc snes imex-bdf2 \
 	power slepc-3.4 \
-	karniadakis rk4 euler rk3-ssp
->>>>>>> 487aeae7
+	karniadakis rk4 euler rk3-ssp rkgeneric
 TARGET		= lib
 
 include $(BOUT_TOP)/make.config