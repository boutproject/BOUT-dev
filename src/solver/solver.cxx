--- conflicted
+++ resolved
@@ -829,11 +829,11 @@
     for (const auto& monitor : monitors) {
       if ((iter % monitor.monitor->period) == 0) {
         // Call each monitor one by one
-<<<<<<< HEAD
-        if (monitor.monitor->call(this, simtime, iter / monitor.monitor->period - 1,
-                                  NOUT / monitor.monitor->period)
-            != 0) {
-          throw BoutException(_("Monitor signalled to quit"));
+        const int ret =
+            monitor.monitor->call(this, simtime, iter / monitor.monitor->period - 1,
+                                  NOUT / monitor.monitor->period);
+        if (ret != 0) {
+          throw BoutException(_("Monitor signalled to quit (return code {})"), ret);
         }
         // Write the monitor's diagnostics to the main output file
         Options monitor_dump;
@@ -851,20 +851,9 @@
     }
 
     model->finishOutputTimestep();
-  } catch (const BoutException&) {
+  } catch (const BoutException& e) {
     for (const auto& monitor : monitors) {
       monitor.monitor->cleanup();
-=======
-        int ret = monitor->call(this, simtime, iter / monitor->period - 1,
-                                NOUT / monitor->period);
-        if (ret)
-          throw BoutException(_("Monitor signalled to quit (return code {})"), ret);
-      }
-    }
-  } catch (const BoutException& e) {
-    for (const auto& it : monitors) {
-      it->cleanup();
->>>>>>> 4fcf070f
     }
     output_error.write(_("Monitor signalled to quit (exception {})\n"), e.what());
     throw;
