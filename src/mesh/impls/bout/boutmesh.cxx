--- conflicted
+++ resolved
@@ -116,13 +116,8 @@
     OPTION(options, MZ, 64);
     if (!is_pow2(MZ)) {
       // Should be a power of 2 for efficient FFTs
-<<<<<<< HEAD
       output_warn.write(_("WARNING: Number of toroidal points should be 2^n for efficient "
-                          "FFT performance -- consider changing MZ if using FFTs\n"),
-=======
-      output_warn.write("WARNING: Number of toroidal points should be 2^n for efficient "
-                        "FFT performance -- consider changing MZ (%d) if using FFTs\n",
->>>>>>> a0cf8ee9
+                          "FFT performance -- consider changing MZ (%d) if using FFTs\n"),
                         MZ);
     }
   } else {
