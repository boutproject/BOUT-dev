/**************************************************************************
 * Implementation of the Mesh class, handling input files compatible with
 * BOUT / BOUT-06.
 *
 * Changelog
 * ---------
 *
 * 2015-01 Ben Dudson <benjamin.dudson@york.ac.uk>
 *      *
 *
 * 2010-05 Ben Dudson <bd512@york.ac.uk>
 *      * Initial version, adapted from grid.cpp and topology.cpp
 *
 **************************************************************************
 * Copyright 2010 B.D.Dudson, S.Farley, M.V.Umansky, X.Q.Xu
 *
 * Contact: Ben Dudson, bd512@york.ac.uk
 *
 * This file is part of BOUT++.
 *
 * BOUT++ is free software: you can redistribute it and/or modify
 * it under the terms of the GNU Lesser General Public License as published by
 * the Free Software Foundation, either version 3 of the License, or
 * (at your option) any later version.
 *
 * BOUT++ is distributed in the hope that it will be useful,
 * but WITHOUT ANY WARRANTY; without even the implied warranty of
 * MERCHANTABILITY or FITNESS FOR A PARTICULAR PURPOSE.  See the
 * GNU Lesser General Public License for more details.
 *
 * You should have received a copy of the GNU Lesser General Public License
 * along with BOUT++.  If not, see <http://www.gnu.org/licenses/>.
 *
 **************************************************************************/

#include "boutmesh.hxx"

#include <bout/constants.hxx>
#include <bout/sys/timer.hxx>
#include <boutcomm.hxx>
#include <boutexception.hxx>
#include <dcomplex.hxx>
#include <derivs.hxx>
#include <fft.hxx>
#include <msg_stack.hxx>
#include <options.hxx>
#include <output.hxx>
#include <utils.hxx>

/// MPI type of BoutReal for communications
#define PVEC_REAL_MPI_TYPE MPI_DOUBLE

BoutMesh::BoutMesh(GridDataSource *s, Options *opt) : Mesh(s, opt) {
  OPTION(options, symmetricGlobalX, true);
  if (!options->isSet("symmetricGlobalY")) {
    std::string optionfile;
    OPTION(Options::getRoot(), optionfile, "");
    output_warn << "WARNING: The default of this option has changed in release 4.1.\n\
If you want the old setting, you have to specify mesh:symmetricGlobalY=false in "
                << optionfile << "\n";
  }
  OPTION(options, symmetricGlobalY, true);

  comm_x = MPI_COMM_NULL;
  comm_inner = MPI_COMM_NULL;
  comm_middle = MPI_COMM_NULL;
  comm_outer = MPI_COMM_NULL;
}

BoutMesh::~BoutMesh() {
  // Delete the communication handles
  clear_handles();

  // Delete the boundary regions
  for (const auto &bndry : boundary)
    delete bndry;
  for (const auto &bndry : par_boundary)
    delete bndry;

  if (comm_x != MPI_COMM_NULL)
    MPI_Comm_free(&comm_x);
  if (comm_inner != MPI_COMM_NULL)
    MPI_Comm_free(&comm_inner);
  if (comm_outer != MPI_COMM_NULL)
    MPI_Comm_free(&comm_outer);
}

int BoutMesh::load() {
  TRACE("BoutMesh::load()");

  output_progress << "Loading mesh" << endl;

  // Use root level options
  Options *options = Options::getRoot();

  //////////////
  // Number of processors

  MPI_Comm_size(BoutComm::get(), &NPES);
  MPI_Comm_rank(BoutComm::get(), &MYPE);

  //////////////
  // Grid sizes

  if (Mesh::get(nx, "nx"))
    throw BoutException("Mesh must contain nx");

  if (Mesh::get(ny, "ny"))
    throw BoutException("Mesh must contain ny");

  int MZ;

  if (Mesh::get(MZ, "nz")) {
    // No "nz" variable in the grid file. Instead read MZ from options

    OPTION(options, MZ, 64);
    if (!is_pow2(MZ)) {
      // Should be a power of 2 for efficient FFTs
      output_warn.write("WARNING: Number of toroidal points should be 2^n\n", MZ);
    }
  } else {
    output_info.write("\tRead nz from input grid file\n");
  }

  output_info << "\tGrid size: " << nx << " x " << ny << " x " << MZ << endl;

  // Get guard cell sizes
  // Try to read from grid file first, then if not found
  // get from options
  if (Mesh::get(MXG, "MXG")) {
    // Error code returned
    options->get("MXG", MXG, 2);
  }
  ASSERT0(MXG >= 0);

  if (Mesh::get(MYG, "MYG")) {
    options->get("MYG", MYG, 2);
  }
  ASSERT0(MYG >= 0);

  output_info << "\tGuard cells (x,y): " << MXG << ", " << MYG << std::endl;

  // Check that nx is large enough
  if (nx <= 2 * MXG) {
    throw BoutException("Error: nx must be greater than 2 times MXG (2 * %d)", MXG);
  }

  // Set global grid sizes
  GlobalNx = nx;
  GlobalNy = ny + 2 * MYG;
  GlobalNz = MZ;

  if (2 * MXG >= nx)
    throw BoutException("nx must be greater than 2*MXG");

  // separatrix location
  if (Mesh::get(ixseps1, "ixseps1")) {
    ixseps1 = GlobalNx;
    output_warn.write(
        "\tWARNING: Separatrix location 'ixseps1' not found. Setting to %d\n", ixseps1);
  }
  if (Mesh::get(ixseps2, "ixseps2")) {
    ixseps2 = GlobalNx;
    output_warn.write(
        "\tWARNING: Separatrix location 'ixseps2' not found. Setting to %d\n", ixseps2);
  }
  if (Mesh::get(jyseps1_1, "jyseps1_1")) {
    jyseps1_1 = -1;
    output_warn.write("\tWARNING: Branch-cut 'jyseps1_1' not found. Setting to %d\n",
                      jyseps1_1);
  }
  if (Mesh::get(jyseps1_2, "jyseps1_2")) {
    jyseps1_2 = ny / 2;
    output_warn.write("\tWARNING: Branch-cut 'jyseps1_2' not found. Setting to %d\n",
                      jyseps1_2);
  }
  if (Mesh::get(jyseps2_1, "jyseps2_1")) {
    jyseps2_1 = jyseps1_2;
    output_warn.write("\tWARNING: Branch-cut 'jyseps2_1' not found. Setting to %d\n",
                      jyseps2_1);
  }
  if (Mesh::get(jyseps2_2, "jyseps2_2")) {
    jyseps2_2 = ny - 1;
    output_warn.write("\tWARNING: Branch-cut 'jyseps2_2' not found. Setting to %d\n",
                      jyseps2_2);
  }

  if (Mesh::get(ny_inner, "ny_inner")) {
    ny_inner = jyseps2_1;
    output_warn.write(
        "\tWARNING: Number of inner y points 'ny_inner' not found. Setting to %d\n",
        ny_inner);
  }

  /// Check inputs
  if (jyseps1_1 < -1) {
    output_warn.write("\tWARNING: jyseps1_1 (%d) must be >= -1. Setting to -1\n",
                      jyseps1_1);
    jyseps1_1 = -1;
  }

  if (jyseps2_1 <= jyseps1_1) {
    output_warn.write(
        "\tWARNING: jyseps2_1 (%d) must be > jyseps1_1 (%d). Setting to %d\n", jyseps2_1,
        jyseps1_1, jyseps1_1 + 1);
    jyseps2_1 = jyseps1_1 + 1;
  }
  if (jyseps1_2 < jyseps2_1) {
    output_warn.write(
        "\tWARNING: jyseps1_2 (%d) must be >= jyseps2_1 (%d). Setting to %d\n", jyseps1_2,
        jyseps2_1, jyseps2_1);
    jyseps1_2 = jyseps2_1;
  }
  if (jyseps2_2 >= ny) {
    output_warn.write("\tWARNING: jyseps2_2 (%d) must be < ny (%d). Setting to %d\n",
                      jyseps2_2, ny, ny - 1);
    jyseps2_2 = ny - 1;
  }
  if (jyseps2_2 < jyseps1_2) {
    if (jyseps1_2 >= ny) {
      throw BoutException("jyseps1_2 (%d) must be < ny (%d).", jyseps1_2, ny);
    }
    output_warn.write("\tWARNING: jyseps2_2 (%d) must be >= jyseps1_2 (%d). Setting to %d\n",
                      jyseps2_2, jyseps1_2, jyseps1_2);
    jyseps2_2 = jyseps1_2;
  }

  if (options->isSet("NXPE")) {    // Specified NXPE
    options->get("NXPE", NXPE, 1); // Decomposition in the radial direction
    if ((NPES % NXPE) != 0) {
      throw BoutException(
          "Number of processors (%d) not divisible by NPs in x direction (%d)\n", NPES,
          NXPE);
    }

    NYPE = NPES / NXPE;

    int nyp = NPES / NXPE;
    int ysub = ny / NYPE;

    // Check size of Y mesh
    if (ysub < MYG) {
      throw BoutException("\t -> ny/NYPE (%d/%d = %d) must be >= MYG (%d)\n", ny, nyp,
                        ysub, MYG);
    }
    // Check branch cuts
    if ((jyseps1_1 + 1) % ysub != 0) {
      throw BoutException(
          "\t -> Leg region jyseps1_1+1 (%d) must be a multiple of MYSUB (%d)\n",
          jyseps1_1 + 1, ysub);
    }

    if (jyseps2_1 != jyseps1_2) {
      // Double Null

      if ((jyseps2_1 - jyseps1_1) % ysub != 0) {
        throw BoutException("\t -> Core region jyseps2_1-jyseps1_1 (%d-%d = %d) must "
                          "be a multiple of MYSUB (%d)\n",
                          jyseps2_1, jyseps1_1, jyseps2_1 - jyseps1_1, ysub);
      }

      if ((jyseps2_2 - jyseps1_2) % ysub != 0) {
        throw BoutException("\t -> Core region jyseps2_2-jyseps1_2 (%d-%d = %d) must "
                          "be a multiple of MYSUB (%d)\n",
                          jyseps2_2, jyseps1_2, jyseps2_2 - jyseps1_2, ysub);
      }

      // Check upper legs
      if ((ny_inner - jyseps2_1 - 1) % ysub != 0) {
        throw BoutException("\t -> leg region ny_inner-jyseps2_1-1 (%d-%d-1 = %d) must "
                          "be a multiple of MYSUB (%d)\n",
                          ny_inner, jyseps2_1, ny_inner - jyseps2_1 - 1, ysub);
      }
      if ((jyseps1_2 - ny_inner + 1) % ysub != 0) {
        throw BoutException("\t -> leg region jyseps1_2-ny_inner+1 (%d-%d+1 = %d) must "
                          "be a multiple of MYSUB (%d)\n",
                          jyseps1_2, ny_inner, jyseps1_2 - ny_inner + 1, ysub);
      }
    } else {
      // Single Null
      if ((jyseps2_2 - jyseps1_1) % ysub != 0) {
        throw BoutException("\t -> Core region jyseps2_2-jyseps1_1 (%d-%d = %d) must "
                          "be a multiple of MYSUB (%d)\n",
                          jyseps2_2, jyseps1_1, jyseps2_2 - jyseps1_1, ysub);
      }
    }

    if ((ny - jyseps2_2 - 1) % ysub != 0) {
      throw BoutException("\t -> leg region ny-jyseps2_2-1 (%d-%d-1 = %d) must be a "
                        "multiple of MYSUB (%d)\n",
                        ny, jyseps2_2, ny - jyseps2_2 - 1, ysub);
    }
  } else {
    // Choose NXPE

    MX = nx - 2 * MXG;

    NXPE = -1; // Best option
    
    BoutReal ideal = sqrt(MX * NPES / static_cast<BoutReal>(ny)); // Results in square domains

    output_info.write("Finding value for NXPE (ideal = %f)\n", ideal);

    for (int i = 1; i <= NPES; i++) { // Loop over all possibilities
      if ((NPES % i == 0) &&          // Processors divide equally
          (MX % i == 0) &&            // Mesh in X divides equally
          (ny % (NPES / i) == 0)) {   // Mesh in Y divides equally

        output_info.write("\tCandidate value: %d\n", i);

        int nyp = NPES / i;
        int ysub = ny / nyp;

        // Check size of Y mesh
        if (ysub < MYG) {
          output_info.write("\t -> ny/NYPE (%d/%d = %d) must be >= MYG (%d)\n", ny, nyp,
                            ysub, MYG);
          continue;
        }
        // Check branch cuts
        if ((jyseps1_1 + 1) % ysub != 0) {
          output_info.write(
              "\t -> Leg region jyseps1_1+1 (%d) must be a multiple of MYSUB (%d)\n",
              jyseps1_1 + 1, ysub);
          continue;
        }

        if (jyseps2_1 != jyseps1_2) {
          // Double Null

          if ((jyseps2_1 - jyseps1_1) % ysub != 0) {
            output_info.write("\t -> Core region jyseps2_1-jyseps1_1 (%d-%d = %d) must "
                              "be a multiple of MYSUB (%d)\n",
                              jyseps2_1, jyseps1_1, jyseps2_1 - jyseps1_1, ysub);
            continue;
          }

          if ((jyseps2_2 - jyseps1_2) % ysub != 0) {
            output_info.write("\t -> Core region jyseps2_2-jyseps1_2 (%d-%d = %d) must "
                              "be a multiple of MYSUB (%d)\n",
                              jyseps2_2, jyseps1_2, jyseps2_2 - jyseps1_2, ysub);
            continue;
          }

          // Check upper legs
          if ((ny_inner - jyseps2_1 - 1) % ysub != 0) {
            output_info.write("\t -> leg region ny_inner-jyseps2_1-1 (%d-%d-1 = %d) must "
                              "be a multiple of MYSUB (%d)\n",
                              ny_inner, jyseps2_1, ny_inner - jyseps2_1 - 1, ysub);
            continue;
          }
          if ((jyseps1_2 - ny_inner + 1) % ysub != 0) {
            output_info.write("\t -> leg region jyseps1_2-ny_inner+1 (%d-%d+1 = %d) must "
                              "be a multiple of MYSUB (%d)\n",
                              jyseps1_2, ny_inner, jyseps1_2 - ny_inner + 1, ysub);
            continue;
          }
        } else {
          // Single Null
          if ((jyseps2_2 - jyseps1_1) % ysub != 0) {
            output_info.write("\t -> Core region jyseps2_2-jyseps1_1 (%d-%d = %d) must "
                              "be a multiple of MYSUB (%d)\n",
                              jyseps2_2, jyseps1_1, jyseps2_2 - jyseps1_1, ysub);
            continue;
          }
        }

        if ((ny - jyseps2_2 - 1) % ysub != 0) {
          output_info.write("\t -> leg region ny-jyseps2_2-1 (%d-%d-1 = %d) must be a "
                            "multiple of MYSUB (%d)\n",
                            ny, jyseps2_2, ny - jyseps2_2 - 1, ysub);
          continue;
        }
        output_info.write("\t -> Good value\n");
        // Found an acceptable value
        if ((NXPE < 1) || (fabs(ideal - i) < fabs(ideal - NXPE)))
          NXPE = i; // Keep value nearest to the ideal
      }
    }

    if (NXPE < 1)
      throw BoutException(
          "Could not find a valid value for NXPE. Try a different number of processors.");

    NYPE = NPES / NXPE;

    output_progress.write(
        "\tDomain split (NXPE=%d, NYPE=%d) into domains (localNx=%d, localNy=%d)\n", NXPE,
        NYPE, MX / NXPE, ny / NYPE);
  }

  /// Get X and Y processor indices
  PE_YIND = MYPE / NXPE;
  PE_XIND = MYPE % NXPE;

  // Work out other grid size quantities

  /// MXG at each end needed for edge boundary regions
  MX = nx - 2 * MXG;

  /// Split MX points between NXPE processors
  MXSUB = MX / NXPE;
  if ((MX % NXPE) != 0) {
    throw BoutException("Cannot split %d X points equally between %d processors\n", MX,
                        NXPE);
  }

  /// NOTE: No grid data reserved for Y boundary cells - copy from neighbours
  MY = ny;
  MYSUB = MY / NYPE;
  if ((MY % NYPE) != 0) {
    throw BoutException(
        "\tERROR: Cannot split %d Y points equally between %d processors\n", MY, NYPE);
  }

  /// Get mesh options
  OPTION(options, IncIntShear, false);
  OPTION(options, periodicX, false); // Periodic in X

  OPTION(options, async_send, false); // Whether to use asyncronous sends

  // Set global offsets

  OffsetX = PE_XIND * MXSUB;
  OffsetY = PE_YIND * MYSUB;
  OffsetZ = 0;

  if (options->isSet("zperiod")) {
    OPTION(options, zperiod, 1);
    ZMIN = 0.0;
    ZMAX = 1.0 / static_cast<BoutReal>(zperiod);
  } else {
    OPTION(options, ZMIN, 0.0);
    OPTION(options, ZMAX, 1.0);

    zperiod = ROUND(1.0 / (ZMAX - ZMIN));
  }

  /// Number of grid cells is ng* = M*SUB + guard/boundary cells
  LocalNx = MXSUB + 2 * MXG;
  LocalNy = MYSUB + 2 * MYG;
  LocalNz = MZ;

  // Set local index ranges

  xstart = MXG;
  xend = MXG + MXSUB - 1;

  ystart = MYG;
  yend = MYG + MYSUB - 1;

  ///////////////////// TOPOLOGY //////////////////////////
  /// Call topology to set layout of grid
  topology();

  OPTION(options, TwistShift, false);

  if (TwistShift) {
    output_info.write("Applying Twist-Shift condition. Interpolation: FFT\n");

    // Try to read the shift angle from the grid file
    // NOTE: All processors should know the twist-shift angle (for invert_parderiv)

    ShiftAngle.resize(LocalNx);

    if (!source->get(this, ShiftAngle, "ShiftAngle", LocalNx, XGLOBAL(0))) {
      throw BoutException("ERROR: Twist-shift angle 'ShiftAngle' not found.");
    }
  }

  //////////////////////////////////////////////////////
  /// Communicator

  MPI_Group group_world;
  MPI_Comm_group(BoutComm::get(), &group_world); // Get the entire group

  //////////////////////////////////////////////////////
  /// Communicator in X

  MPI_Group group;
  MPI_Comm comm_tmp;

  int proc[3]; // Processor range

  for (int yp = 0; yp < NYPE; yp++) {
    proc[0] = PROC_NUM(0, yp);        // First
    proc[1] = PROC_NUM(NXPE - 1, yp); // Last
    proc[2] = 1;                      // stride

    output_debug << "XCOMM " << proc[0] << ", " << proc[1] << endl;

    if (MPI_Group_range_incl(group_world, 1, &proc, &group) != MPI_SUCCESS)
      throw BoutException(
          "Could not create X communication group for yp=%d (xind=%d,yind=%d)\n", yp,
          PE_XIND, PE_YIND);
    if (MPI_Comm_create(BoutComm::get(), group, &comm_tmp) != MPI_SUCCESS)
      throw BoutException("Could not create X communicator for yp=%d (xind=%d,yind=%d)\n",
                          yp, PE_XIND, PE_YIND);
    MPI_Group_free(&group);

    if (yp == PE_YIND) {
      // Should be in this group
      if (comm_tmp == MPI_COMM_NULL)
        throw BoutException("X communicator null");

      comm_x = comm_tmp;
    } else {
      if (comm_tmp != MPI_COMM_NULL)
        throw BoutException("X communicator should be null");
    }
  }

  //////////////////////////////////////////////////////
  /// Communicators for Y gather/scatter

  MPI_Group group_tmp1, group_tmp2;

  proc[2] = NXPE; // Stride in processor rank

  // Outer SOL regions
  if (jyseps1_2 == jyseps2_1) {
    // Single-null. All processors with same PE_XIND
    TRACE("Creating Outer SOL communicators for Single Null operation");

    for (int i = 0; i < NXPE; i++) {
      proc[0] = PROC_NUM(i, 0);
      proc[1] = PROC_NUM(i, NYPE - 1);

      output_debug << "Outer SOL " << proc[0] << ", " << proc[1] << endl;

      MPI_Group_range_incl(group_world, 1, &proc, &group);
      MPI_Comm_create(BoutComm::get(), group, &comm_tmp);
      if (i == PE_XIND) {
        // Should be part of this communicator
        if (comm_tmp == MPI_COMM_NULL) {
          // error
          throw BoutException("Single null outer SOL not correct\n");
        }
        comm_outer = comm_tmp;
      } else if (comm_tmp != MPI_COMM_NULL) {
        // Not part of this communicator so should be NULL
        throw BoutException("Single null outer SOL not correct\n");
      }
      MPI_Group_free(&group);
    }
  } else {
    // Double null
    TRACE("Creating Outer SOL communicators for Double Null operation");

    for (int i = 0; i < NXPE; i++) {
      // Inner SOL
      proc[0] = PROC_NUM(i, 0);
      proc[1] = PROC_NUM(i, YPROC(ny_inner - 1));

      output_debug << "Double Null inner SOL " << proc[0] << ", " << proc[1] << endl;

      if (MPI_Group_range_incl(group_world, 1, &proc, &group) != MPI_SUCCESS)
        throw BoutException("MPI_Group_range_incl failed for xp = %d", NXPE);
      MPI_Comm_create(BoutComm::get(), group, &comm_tmp);
      if (comm_tmp != MPI_COMM_NULL)
        comm_outer = comm_tmp;
      MPI_Group_free(&group);

      // Outer SOL
      proc[0] = PROC_NUM(i, YPROC(ny_inner));
      proc[1] = PROC_NUM(i, NYPE - 1);

      output_debug << "Double Null outer SOL " << proc[0] << ", " << proc[1] << endl;

      MPI_Group_range_incl(group_world, 1, &proc, &group);
      MPI_Comm_create(BoutComm::get(), group, &comm_tmp);
      if (comm_tmp != MPI_COMM_NULL) {
        comm_outer = comm_tmp;
      }
      MPI_Group_free(&group);
    }
  }

  for (int i = 0; i < NXPE; i++) {
    // Lower PF region

    if ((jyseps1_1 >= 0) || (jyseps2_2 + 1 < ny)) {
      // A lower PF region exists
      TRACE("Creating lower PF communicators for xp=%d", i);

      output_debug << "Creating lower PF communicators for xp = " << i << endl;

      if (jyseps1_1 >= 0) {
        proc[0] = PROC_NUM(i, 0);
        proc[1] = PROC_NUM(i, YPROC(jyseps1_1));

        output_debug << "PF1 " << proc[0] << ", " << proc[1] << endl;

        MPI_Group_range_incl(group_world, 1, &proc, &group_tmp1);
      } else
        group_tmp1 = MPI_GROUP_EMPTY;

      if (jyseps2_2 + 1 < ny) {
        proc[0] = PROC_NUM(i, YPROC(jyseps2_2 + 1));
        proc[1] = PROC_NUM(i, NYPE - 1);

        output_debug << "PF2 " << proc[0] << ", " << proc[1] << endl;

        MPI_Group_range_incl(group_world, 1, &proc, &group_tmp2);
      } else {
        group_tmp2 = MPI_GROUP_EMPTY;
      }

      MPI_Group_union(group_tmp1, group_tmp2, &group);
      MPI_Comm_create(BoutComm::get(), group, &comm_tmp);
      if (comm_tmp != MPI_COMM_NULL) {
        comm_inner = comm_tmp;
        if (ixseps_lower == ixseps_outer) {
          // Between the separatrices is still in the PF region

          output_debug << "-> Inner and middle\n";

          comm_middle = comm_inner;
        } else {

          output_debug << "-> Outer and middle\n";

          comm_middle = comm_outer;
        }
      }

      output_debug << "Freeing\n";

      MPI_Group_free(&group);
      if (group_tmp1 != MPI_GROUP_EMPTY) {
        MPI_Group_free(&group_tmp1);
      }
      if (group_tmp2 != MPI_GROUP_EMPTY) {
        MPI_Group_free(&group_tmp2);
      }

      output_debug << "done lower PF\n";
    }

    if (jyseps2_1 != jyseps1_2) {
      // Upper PF region
      // Note need to order processors so that a continuous surface is formed
      TRACE("Creating upper PF communicators for xp=%d", i);

      output_debug << "Creating upper PF communicators for xp = " << i << endl;

      proc[0] = PROC_NUM(i, YPROC(ny_inner));
      proc[1] = PROC_NUM(i, YPROC(jyseps1_2));

      output_debug << "PF3 " << proc[0] << ", " << proc[1] << endl;

      MPI_Group_range_incl(group_world, 1, &proc, &group_tmp1);
      proc[0] = PROC_NUM(i, YPROC(jyseps2_1 + 1));
      proc[1] = PROC_NUM(i, YPROC(ny_inner - 1));

      output_debug << "PF4 " << proc[0] << ", " << proc[1] << endl;

      MPI_Group_range_incl(group_world, 1, &proc, &group_tmp2);
      MPI_Group_union(group_tmp1, group_tmp2, &group);
      MPI_Comm_create(BoutComm::get(), group, &comm_tmp);
      if (comm_tmp != MPI_COMM_NULL) {
        comm_inner = comm_tmp;
        if (ixseps_upper == ixseps_outer) {

          output_debug << "-> Inner and middle\n";

          comm_middle = comm_inner;
        } else {

          output_debug << "-> Outer and middle\n";

          comm_middle = comm_outer;
          // MPI_Comm_dup(comm_outer, &comm_middle);
        }
      }

      output_debug << "Freeing\n";

      MPI_Group_free(&group);
      if (group_tmp1 != MPI_GROUP_EMPTY)
        MPI_Group_free(&group_tmp1);
      if (group_tmp2 != MPI_GROUP_EMPTY)
        MPI_Group_free(&group_tmp2);

      output_debug << "done upper PF\n";
    }

    // Core region
    TRACE("Creating core communicators");
    proc[0] = PROC_NUM(i, YPROC(jyseps1_1 + 1));
    proc[1] = PROC_NUM(i, YPROC(jyseps2_1));

    output_debug << "CORE1 " << proc[0] << ", " << proc[1] << endl;

    if ((proc[0] < 0) || (proc[1] < 0))
      throw BoutException("Invalid processor range for core processors");
    MPI_Group_range_incl(group_world, 1, &proc, &group_tmp1);

    proc[0] = PROC_NUM(i, YPROC(jyseps1_2 + 1));
    proc[1] = PROC_NUM(i, YPROC(jyseps2_2));

    output_debug << "CORE2 " << proc[0] << ", " << proc[1] << endl;

    if ((proc[0] < 0) || (proc[1] < 0)) {
      group_tmp2 = MPI_GROUP_EMPTY;
    } else {
      MPI_Group_range_incl(group_world, 1, &proc, &group_tmp2);
    }

    MPI_Group_union(group_tmp1, group_tmp2, &group);
    MPI_Comm_create(BoutComm::get(), group, &comm_tmp);
    if (comm_tmp != MPI_COMM_NULL) {
      comm_inner = comm_tmp;

      if (ixseps_inner == ixseps_outer)
        MPI_Comm_dup(comm_inner, &comm_middle);
    }

    if (group_tmp1 != MPI_GROUP_EMPTY)
      MPI_Group_free(&group_tmp1);
    if (group_tmp2 != MPI_GROUP_EMPTY)
      MPI_Group_free(&group_tmp2);
    MPI_Group_free(&group);
  }

  if (ixseps_inner == ixseps_outer) {
    // Balanced null, so no middle
    MPI_Comm_dup(comm_inner, &comm_middle);
  } else {
    // Need to handle unbalanced double-null case

    output_debug << "Unbalanced " << endl;

    if (ixseps_upper > ixseps_lower) {
      // middle is connected to the bottom
      TRACE("Creating unbalanced lower communicators");

      for (int i = 0; i < NXPE; i++) {
        proc[0] = PROC_NUM(i, 0);
        proc[1] = PROC_NUM(i, YPROC(jyseps2_1));
        MPI_Group_range_incl(group_world, 1, &proc, &group_tmp1);
        proc[0] = PROC_NUM(i, YPROC(jyseps1_2 + 1));
        proc[1] = PROC_NUM(i, NYPE - 1);
        MPI_Group_range_incl(group_world, 1, &proc, &group_tmp2);
        MPI_Group_union(group_tmp1, group_tmp2, &group);
        MPI_Comm_create(BoutComm::get(), group, &comm_tmp);
        if (comm_tmp != MPI_COMM_NULL)
          comm_middle = comm_tmp;

        if (group_tmp1 != MPI_GROUP_EMPTY)
          MPI_Group_free(&group_tmp1);
        if (group_tmp2 != MPI_GROUP_EMPTY)
          MPI_Group_free(&group_tmp2);
        MPI_Group_free(&group);
      }
    } else {
      // middle is connected to the top
      TRACE("Creating unbalanced upper communicators");

      for (int i = 0; i < NXPE; i++) {
        proc[0] = PROC_NUM(i, YPROC(ny_inner));
        proc[1] = PROC_NUM(i, YPROC(jyseps2_2));
        MPI_Group_range_incl(group_world, 1, &proc, &group_tmp1);
        proc[0] = PROC_NUM(i, YPROC(jyseps1_1 + 1));
        proc[1] = PROC_NUM(i, YPROC(ny_inner - 1));
        MPI_Group_range_incl(group_world, 1, &proc, &group_tmp2);
        MPI_Group_union(group_tmp1, group_tmp2, &group);
        MPI_Comm_create(BoutComm::get(), group, &comm_tmp);
        if (comm_tmp != MPI_COMM_NULL)
          comm_middle = comm_tmp;

        if (group_tmp1 != MPI_GROUP_EMPTY)
          MPI_Group_free(&group_tmp1);
        if (group_tmp2 != MPI_GROUP_EMPTY)
          MPI_Group_free(&group_tmp2);
        MPI_Group_free(&group);
      }
    }
  }
  MPI_Group_free(&group_world);
  // Now have communicators for all regions.

  output_debug << "Got communicators" << endl;

  //////////////////////////////////////////////////////
  // Boundary regions
  if (!periodicX && (MXG > 0)) {
    // Need boundaries in X if not periodic and have X guard cells
    if (PE_XIND == 0) {
      // Inner either core or PF

      int yg = YGLOBAL(MYG); // Get a global index in this processor

      if (((yg > jyseps1_1) && (yg <= jyseps2_1)) ||
          ((yg > jyseps1_2) && (yg <= jyseps2_2))) {
        // Core
        boundary.push_back(new BoundaryRegionXIn("core", ystart, yend, this));
      } else {
        // PF region
        boundary.push_back(new BoundaryRegionXIn("pf", ystart, yend, this));
      }
    }
    if (PE_XIND == (NXPE - 1)) {
      // Outer SOL
      boundary.push_back(new BoundaryRegionXOut("sol", ystart, yend, this));
    }
  }

  if (MYG > 0) {
    // Need boundaries in Y

    if ((UDATA_INDEST < 0) && (UDATA_XSPLIT > xstart))
      boundary.push_back(new BoundaryRegionYUp("upper_target", xstart, UDATA_XSPLIT - 1, this));
    if ((UDATA_OUTDEST < 0) && (UDATA_XSPLIT <= xend))
      boundary.push_back(new BoundaryRegionYUp("upper_target", UDATA_XSPLIT, xend, this));

    if ((DDATA_INDEST < 0) && (DDATA_XSPLIT > xstart))
      boundary.push_back(
<<<<<<< HEAD
			 new BoundaryRegionYDown("lower_target", xstart, DDATA_XSPLIT - 1, this));
=======
          new BoundaryRegionYDown("lower_target", xstart, DDATA_XSPLIT - 1, this));
>>>>>>> a9eb18eb
    if ((DDATA_OUTDEST < 0) && (DDATA_XSPLIT <= xend))
      boundary.push_back(new BoundaryRegionYDown("lower_target", DDATA_XSPLIT, xend, this));
  }

  if (!boundary.empty()) {
    output_info << "Boundary regions in this processor: ";
    for (const auto &bndry : boundary) {
      output_info << bndry->label << ", ";
    }
    output_info << endl;
  } else {
    output_info << "No boundary regions in this processor" << endl;
  }
  
  output_info << "Constructing default regions" << endl;
  createDefaultRegions();

  // Add boundary regions
  addBoundaryRegions();

  output_info.write("\tdone\n");

  return 0;
}

/****************************************************************
 *                 COMMUNICATIONS
 ****************************************************************/

const int IN_SENT_UP = 0;    ///< Data lower in X than branch-cut, at upper boundary in Y
const int OUT_SENT_UP = 1;   ///< Data higher in X than branch-cut, at upper boundary in Y
const int IN_SENT_DOWN = 2;  ///< Data lower in X than branch-cut, at lower boundary in Y
const int OUT_SENT_DOWN = 3; ///< Data higher in X than branch-cut, at lower boundary in Y
// X communication signals
const int IN_SENT_OUT = 4; ///< Data going in positive X direction (in to out)
const int OUT_SENT_IN = 5; ///< Data going in negative X direction (out to in)

void BoutMesh::post_receive(CommHandle &ch) {
  BoutReal *inbuff;
  int len;

  /// Post receive data from above (y+1)

  len = 0;
  if (UDATA_INDEST != -1) {
    len = msg_len(ch.var_list.get(), 0, UDATA_XSPLIT, 0, MYG);
    MPI_Irecv(std::begin(ch.umsg_recvbuff), len, PVEC_REAL_MPI_TYPE, UDATA_INDEST,
              IN_SENT_DOWN, BoutComm::get(), &ch.request[0]);
  }
  if (UDATA_OUTDEST != -1) {
    inbuff = &ch.umsg_recvbuff[len]; // pointer to second half of the buffer
    MPI_Irecv(inbuff, msg_len(ch.var_list.get(), UDATA_XSPLIT, LocalNx, 0, MYG),
              PVEC_REAL_MPI_TYPE, UDATA_OUTDEST, OUT_SENT_DOWN, BoutComm::get(),
              &ch.request[1]);
  }

  /// Post receive data from below (y-1)

  len = 0;

  if (DDATA_INDEST != -1) { // If sending & recieving data from a processor
    len = msg_len(ch.var_list.get(), 0, DDATA_XSPLIT, 0, MYG);
    MPI_Irecv(std::begin(ch.dmsg_recvbuff), len, PVEC_REAL_MPI_TYPE, DDATA_INDEST,
              IN_SENT_UP, BoutComm::get(), &ch.request[2]);
  }
  if (DDATA_OUTDEST != -1) {
    inbuff = &ch.dmsg_recvbuff[len];
    MPI_Irecv(inbuff, msg_len(ch.var_list.get(), DDATA_XSPLIT, LocalNx, 0, MYG),
              PVEC_REAL_MPI_TYPE, DDATA_OUTDEST, OUT_SENT_UP, BoutComm::get(),
              &ch.request[3]);
  }

  /// Post receive data from left (x-1)

  if (IDATA_DEST != -1) {
    MPI_Irecv(std::begin(ch.imsg_recvbuff), msg_len(ch.var_list.get(), 0, MXG, 0, MYSUB),
              PVEC_REAL_MPI_TYPE, IDATA_DEST, OUT_SENT_IN, BoutComm::get(),
              &ch.request[4]);
  }

  // Post receive data from right (x+1)

  if (ODATA_DEST != -1) {
    MPI_Irecv(std::begin(ch.omsg_recvbuff), msg_len(ch.var_list.get(), 0, MXG, 0, MYSUB),
              PVEC_REAL_MPI_TYPE, ODATA_DEST, IN_SENT_OUT, BoutComm::get(),
              &ch.request[5]);
  }
}

comm_handle BoutMesh::send(FieldGroup &g) {
  /// Start timer
  Timer timer("comms");

  /// Work out length of buffer needed
  int xlen = msg_len(g.get(), 0, MXG, 0, MYSUB);
  int ylen = msg_len(g.get(), 0, LocalNx, 0, MYG);

  /// Get a communications handle of (at least) the needed size
  CommHandle *ch = get_handle(xlen, ylen);
  ch->var_list = g; // Group of fields to send

  /// Post receives
  post_receive(*ch);

  //////////////////////////////////////////////////

  /// Send data going up (y+1)

  int len = 0;
  BoutReal *outbuff;

  if (UDATA_INDEST != -1) { // If there is a destination for inner x data
    len = pack_data(ch->var_list.get(), 0, UDATA_XSPLIT, MYSUB, MYSUB + MYG,
                    std::begin(ch->umsg_sendbuff));
    // Send the data to processor UDATA_INDEST

    if (async_send) {
      MPI_Isend(std::begin(ch->umsg_sendbuff), // Buffer to send
                len,                           // Length of buffer in BoutReals
                PVEC_REAL_MPI_TYPE,            // Real variable type
                UDATA_INDEST,                  // Destination processor
                IN_SENT_UP,                    // Label (tag) for the message
                BoutComm::get(), &(ch->sendreq[0]));
    } else
      MPI_Send(std::begin(ch->umsg_sendbuff), len, PVEC_REAL_MPI_TYPE, UDATA_INDEST,
               IN_SENT_UP, BoutComm::get());
  }
  if (UDATA_OUTDEST != -1) {             // if destination for outer x data
    outbuff = &(ch->umsg_sendbuff[len]); // A pointer to the start of the second part
                                         // of the buffer
    len =
        pack_data(ch->var_list.get(), UDATA_XSPLIT, LocalNx, MYSUB, MYSUB + MYG, outbuff);
    // Send the data to processor UDATA_OUTDEST
    if (async_send) {
      MPI_Isend(outbuff, len, PVEC_REAL_MPI_TYPE, UDATA_OUTDEST, OUT_SENT_UP,
                BoutComm::get(), &(ch->sendreq[1]));
    } else
      MPI_Send(outbuff, len, PVEC_REAL_MPI_TYPE, UDATA_OUTDEST, OUT_SENT_UP,
               BoutComm::get());
  }

  /// Send data going down (y-1)

  len = 0;
  if (DDATA_INDEST != -1) { // If there is a destination for inner x data
    len = pack_data(ch->var_list.get(), 0, DDATA_XSPLIT, MYG, 2 * MYG,
                    std::begin(ch->dmsg_sendbuff));
    // Send the data to processor DDATA_INDEST
    if (async_send) {
      MPI_Isend(std::begin(ch->dmsg_sendbuff), len, PVEC_REAL_MPI_TYPE, DDATA_INDEST,
                IN_SENT_DOWN, BoutComm::get(), &(ch->sendreq[2]));
    } else
      MPI_Send(std::begin(ch->dmsg_sendbuff), len, PVEC_REAL_MPI_TYPE, DDATA_INDEST,
               IN_SENT_DOWN, BoutComm::get());
  }
  if (DDATA_OUTDEST != -1) {             // if destination for outer x data
    outbuff = &(ch->dmsg_sendbuff[len]); // A pointer to the start of the second part
                                         // of the buffer
    len = pack_data(ch->var_list.get(), DDATA_XSPLIT, LocalNx, MYG, 2 * MYG, outbuff);
    // Send the data to processor DDATA_OUTDEST

    if (async_send) {
      MPI_Isend(outbuff, len, PVEC_REAL_MPI_TYPE, DDATA_OUTDEST, OUT_SENT_DOWN,
                BoutComm::get(), &(ch->sendreq[3]));
    } else
      MPI_Send(outbuff, len, PVEC_REAL_MPI_TYPE, DDATA_OUTDEST, OUT_SENT_DOWN,
               BoutComm::get());
  }

  /// Send to the left (x-1)

  if (IDATA_DEST != -1) {
    len = pack_data(ch->var_list.get(), MXG, 2 * MXG, MYG, MYG + MYSUB,
                    std::begin(ch->imsg_sendbuff));
    if (async_send) {
      MPI_Isend(std::begin(ch->imsg_sendbuff), len, PVEC_REAL_MPI_TYPE, IDATA_DEST,
                IN_SENT_OUT, BoutComm::get(), &(ch->sendreq[4]));
    } else
      MPI_Send(std::begin(ch->imsg_sendbuff), len, PVEC_REAL_MPI_TYPE, IDATA_DEST,
               IN_SENT_OUT, BoutComm::get());
  }

  /// Send to the right (x+1)

  if (ODATA_DEST != -1) {
    len = pack_data(ch->var_list.get(), MXSUB, MXSUB + MXG, MYG, MYG + MYSUB,
                    std::begin(ch->omsg_sendbuff));
    if (async_send) {
      MPI_Isend(std::begin(ch->omsg_sendbuff), len, PVEC_REAL_MPI_TYPE, ODATA_DEST,
                OUT_SENT_IN, BoutComm::get(), &(ch->sendreq[5]));
    } else
      MPI_Send(std::begin(ch->omsg_sendbuff), len, PVEC_REAL_MPI_TYPE, ODATA_DEST,
               OUT_SENT_IN, BoutComm::get());
  }

  /// Mark communication handle as in progress
  ch->in_progress = true;

  return static_cast<void *>(ch);
}

int BoutMesh::wait(comm_handle handle) {
  TRACE("BoutMesh::wait(comm_handle)");

  if (handle == nullptr)
    return 1;

  CommHandle *ch = static_cast<CommHandle *>(handle);

  if (!ch->in_progress)
    return 2;

  /// Start timer
  Timer timer("comms");

  ///////////// WAIT FOR DATA //////////////

  int ind, len;
  MPI_Status status;

  if (ch->var_list.size() == 0) {

    // Just waiting for a single MPI request
    MPI_Wait(ch->request, &status);
    free_handle(ch);

    return 0;
  }

  do {
    MPI_Waitany(6, ch->request, &ind, &status);
    switch (ind) {
    case 0: { // Up, inner
      unpack_data(ch->var_list.get(), 0, UDATA_XSPLIT, MYSUB + MYG, MYSUB + 2 * MYG,
                  std::begin(ch->umsg_recvbuff));
      break;
    }
    case 1: { // Up, outer
      len = msg_len(ch->var_list.get(), 0, UDATA_XSPLIT, 0, MYG);
      unpack_data(ch->var_list.get(), UDATA_XSPLIT, LocalNx, MYSUB + MYG, MYSUB + 2 * MYG,
                  &(ch->umsg_recvbuff[len]));
      break;
    }
    case 2: { // Down, inner
      unpack_data(ch->var_list.get(), 0, DDATA_XSPLIT, 0, MYG,
                  std::begin(ch->dmsg_recvbuff));
      break;
    }
    case 3: { // Down, outer
      len = msg_len(ch->var_list.get(), 0, DDATA_XSPLIT, 0, MYG);
      unpack_data(ch->var_list.get(), DDATA_XSPLIT, LocalNx, 0, MYG,
                  &(ch->dmsg_recvbuff[len]));
      break;
    }
    case 4: { // inner
      unpack_data(ch->var_list.get(), 0, MXG, MYG, MYG + MYSUB,
                  std::begin(ch->imsg_recvbuff));
      break;
    }
    case 5: { // outer
      unpack_data(ch->var_list.get(), MXSUB + MXG, MXSUB + 2 * MXG, MYG, MYG + MYSUB,
                  std::begin(ch->omsg_recvbuff));
      break;
    }
    }
    if (ind != MPI_UNDEFINED)
      ch->request[ind] = MPI_REQUEST_NULL;
  } while (ind != MPI_UNDEFINED);

  if (async_send) {
    /// Asyncronous sending: Need to check if sends have completed (frees MPI memory)
    MPI_Status async_status;

    if (UDATA_INDEST != -1)
      MPI_Wait(ch->sendreq, &async_status);
    if (UDATA_OUTDEST != -1)
      MPI_Wait(ch->sendreq + 1, &async_status);
    if (DDATA_INDEST != -1)
      MPI_Wait(ch->sendreq + 2, &async_status);
    if (DDATA_OUTDEST != -1)
      MPI_Wait(ch->sendreq + 3, &async_status);
    if (IDATA_DEST != -1)
      MPI_Wait(ch->sendreq + 4, &async_status);
    if (ODATA_DEST != -1)
      MPI_Wait(ch->sendreq + 5, &async_status);
  }

  // TWIST-SHIFT CONDITION
  if (TwistShift) {
    int jx, jy;

    // Perform Twist-shift using shifting method
    // Loop over 3D fields
    for (const auto &var : ch->var_list.field3d()) {
      // Lower boundary
      if (TS_down_in && (DDATA_INDEST != -1)) {
        for (jx = 0; jx < DDATA_XSPLIT; jx++)
          for (jy = 0; jy != MYG; jy++)
            shiftZ(*var, jx, jy, ShiftAngle[jx]);
      }
      if (TS_down_out && (DDATA_OUTDEST != -1)) {
        for (jx = DDATA_XSPLIT; jx < LocalNx; jx++)
          for (jy = 0; jy != MYG; jy++)
            shiftZ(*var, jx, jy, ShiftAngle[jx]);
      }

      // Upper boundary
      if (TS_up_in && (UDATA_INDEST != -1)) {
        for (jx = 0; jx < UDATA_XSPLIT; jx++)
          for (jy = LocalNy - MYG; jy != LocalNy; jy++)
            shiftZ(*var, jx, jy, -ShiftAngle[jx]);
      }
      if (TS_up_out && (UDATA_OUTDEST != -1)) {
        for (jx = UDATA_XSPLIT; jx < LocalNx; jx++)
          for (jy = LocalNy - MYG; jy != LocalNy; jy++)
            shiftZ(*var, jx, jy, -ShiftAngle[jx]);
      }
    }
  }

#if CHECK > 0
  // Keeping track of whether communications have been done
  for (const auto &var : ch->var_list)
    var->doneComms();
#endif

  free_handle(ch);

  return 0;
}

/***************************************************************
 *             Non-Local Communications
 ***************************************************************/

MPI_Request BoutMesh::sendToProc(int xproc, int yproc, BoutReal *buffer, int size,
                                 int tag) {
  Timer timer("comms");

  MPI_Request request;

  MPI_Isend(buffer, size, PVEC_REAL_MPI_TYPE, PROC_NUM(xproc, yproc), tag,
            BoutComm::get(), &request);

  return request;
}

comm_handle BoutMesh::receiveFromProc(int xproc, int yproc, BoutReal *buffer, int size,
                                      int tag) {
  Timer timer("comms");

  // Get a communications handle. Not fussy about size of arrays
  CommHandle *ch = get_handle(0, 0);

  MPI_Irecv(buffer, size, PVEC_REAL_MPI_TYPE, PROC_NUM(xproc, yproc), tag,
            BoutComm::get(), ch->request);

  ch->in_progress = true;

  return static_cast<comm_handle>(ch);
}

int BoutMesh::getNXPE() { return NXPE; }

int BoutMesh::getNYPE() { return NYPE; }

int BoutMesh::getXProcIndex() { return PE_XIND; }

int BoutMesh::getYProcIndex() { return PE_YIND; }

/****************************************************************
 *                 X COMMUNICATIONS
 *
 * Intended mainly to handle the perpendicular inversion operators
 ****************************************************************/

bool BoutMesh::firstX() { return PE_XIND == 0; }

bool BoutMesh::lastX() { return PE_XIND == NXPE - 1; }

int BoutMesh::sendXOut(BoutReal *buffer, int size, int tag) {
  if (PE_XIND == NXPE - 1)
    return 1;

  Timer timer("comms");

  MPI_Send(buffer, size, PVEC_REAL_MPI_TYPE, PROC_NUM(PE_XIND + 1, PE_YIND), tag,
           BoutComm::get());

  return 0;
}

int BoutMesh::sendXIn(BoutReal *buffer, int size, int tag) {
  if (PE_XIND == 0)
    return 1;

  Timer timer("comms");

  MPI_Send(buffer, size, PVEC_REAL_MPI_TYPE, PROC_NUM(PE_XIND - 1, PE_YIND), tag,
           BoutComm::get());

  return 0;
}

comm_handle BoutMesh::irecvXOut(BoutReal *buffer, int size, int tag) {
  if (PE_XIND == NXPE - 1)
    return nullptr;

  Timer timer("comms");

  // Get a communications handle. Not fussy about size of arrays
  CommHandle *ch = get_handle(0, 0);

  MPI_Irecv(buffer, size, PVEC_REAL_MPI_TYPE, PROC_NUM(PE_XIND + 1, PE_YIND), tag,
            BoutComm::get(), ch->request);

  ch->in_progress = true;

  return static_cast<comm_handle>(ch);
}

comm_handle BoutMesh::irecvXIn(BoutReal *buffer, int size, int tag) {
  if (PE_XIND == 0)
    return nullptr;

  Timer timer("comms");

  // Get a communications handle. Not fussy about size of arrays
  CommHandle *ch = get_handle(0, 0);

  MPI_Irecv(buffer, size, PVEC_REAL_MPI_TYPE, PROC_NUM(PE_XIND - 1, PE_YIND), tag,
            BoutComm::get(), ch->request);

  ch->in_progress = true;

  return static_cast<comm_handle>(ch);
}

/****************************************************************
 *                 Y COMMUNICATIONS
 *
 * Intended mainly to handle the non-local heat flux integrations
 ****************************************************************/

bool BoutMesh::firstY() const { return PE_YIND == 0; }

bool BoutMesh::lastY() const { return PE_YIND == NYPE - 1; }

bool BoutMesh::firstY(int xpos) const {
  int xglobal = XGLOBAL(xpos);
  int rank;

  if (xglobal < ixseps_inner) {
    MPI_Comm_rank(comm_inner, &rank);
  } else if (xglobal < ixseps_outer) {
    MPI_Comm_rank(comm_middle, &rank);
  } else {
    MPI_Comm_rank(comm_outer, &rank);
  }
  return rank == 0;
}

bool BoutMesh::lastY(int xpos) const {
  int xglobal = XGLOBAL(xpos);
  int rank;
  int size;

  if (xglobal < ixseps_inner) {
    MPI_Comm_size(comm_inner, &size);
    MPI_Comm_rank(comm_inner, &rank);
  } else if (xglobal < ixseps_outer) {
    MPI_Comm_size(comm_middle, &size);
    MPI_Comm_rank(comm_middle, &rank);
  } else {
    MPI_Comm_size(comm_outer, &size);
    MPI_Comm_rank(comm_outer, &rank);
  }
  return rank == size - 1;
}

int BoutMesh::UpXSplitIndex() { return UDATA_XSPLIT; }

int BoutMesh::DownXSplitIndex() { return DDATA_XSPLIT; }

int BoutMesh::sendYOutIndest(BoutReal *buffer, int size, int tag) {
  if (PE_YIND == NYPE - 1)
    return 1;

  Timer timer("comms");

  if (UDATA_INDEST != -1)
    MPI_Send(buffer, size, PVEC_REAL_MPI_TYPE, UDATA_INDEST, tag, BoutComm::get());
  else
    throw BoutException("Expected UDATA_INDEST to exist, but it does not.");
  return 0;
}

int BoutMesh::sendYOutOutdest(BoutReal *buffer, int size, int tag) {
  if (PE_YIND == NYPE - 1)
    return 1;

  Timer timer("comms");

  if (UDATA_OUTDEST != -1)
    MPI_Send(buffer, size, PVEC_REAL_MPI_TYPE, UDATA_OUTDEST, tag, BoutComm::get());
  else
    throw BoutException("Expected UDATA_OUTDEST to exist, but it does not.");

  return 0;
}

int BoutMesh::sendYInIndest(BoutReal *buffer, int size, int tag) {
  if (PE_YIND == 0)
    return 1;

  Timer timer("comms");

  if (DDATA_INDEST != -1)
    MPI_Send(buffer, size, PVEC_REAL_MPI_TYPE, DDATA_INDEST, tag, BoutComm::get());
  else
    throw BoutException("Expected DDATA_INDEST to exist, but it does not.");

  return 0;
}

int BoutMesh::sendYInOutdest(BoutReal *buffer, int size, int tag) {
  if (PE_YIND == 0)
    return 1;

  Timer timer("comms");

  if (DDATA_OUTDEST != -1)
    MPI_Send(buffer, size, PVEC_REAL_MPI_TYPE, DDATA_OUTDEST, tag, BoutComm::get());
  else
    throw BoutException("Expected DDATA_OUTDEST to exist, but it does not.");

  return 0;
}

comm_handle BoutMesh::irecvYOutIndest(BoutReal *buffer, int size, int tag) {
  if (PE_YIND == NYPE - 1)
    return nullptr;

  Timer timer("comms");

  // Get a communications handle. Not fussy about size of arrays
  CommHandle *ch = get_handle(0, 0);

  if (UDATA_INDEST != -1)
    MPI_Irecv(buffer, size, PVEC_REAL_MPI_TYPE, UDATA_INDEST, tag, BoutComm::get(),
              ch->request);
  else
    throw BoutException("Expected UDATA_INDEST to exist, but it does not.");

  ch->in_progress = true;

  return static_cast<comm_handle>(ch);
}

comm_handle BoutMesh::irecvYOutOutdest(BoutReal *buffer, int size, int tag) {
  if (PE_YIND == NYPE - 1)
    return nullptr;

  Timer timer("comms");

  // Get a communications handle. Not fussy about size of arrays
  CommHandle *ch = get_handle(0, 0);

  if (UDATA_OUTDEST != -1)
    MPI_Irecv(buffer, size, PVEC_REAL_MPI_TYPE, UDATA_OUTDEST, tag, BoutComm::get(),
              ch->request);
  else
    throw BoutException("Expected UDATA_OUTDEST to exist, but it does not.");

  ch->in_progress = true;

  return static_cast<comm_handle>(ch);
}

comm_handle BoutMesh::irecvYInIndest(BoutReal *buffer, int size, int tag) {
  if (PE_YIND == 0)
    return nullptr;

  Timer timer("comms");

  // Get a communications handle. Not fussy about size of arrays
  CommHandle *ch = get_handle(0, 0);

  if (DDATA_INDEST != -1)
    MPI_Irecv(buffer, size, PVEC_REAL_MPI_TYPE, DDATA_INDEST, tag, BoutComm::get(),
              ch->request);
  else
    throw BoutException("Expected DDATA_INDEST to exist, but it does not.");

  ch->in_progress = true;

  return static_cast<comm_handle>(ch);
}

comm_handle BoutMesh::irecvYInOutdest(BoutReal *buffer, int size, int tag) {
  if (PE_YIND == 0)
    return nullptr;

  Timer timer("comms");

  // Get a communications handle. Not fussy about size of arrays
  CommHandle *ch = get_handle(0, 0);

  if (DDATA_OUTDEST != -1)
    MPI_Irecv(buffer, size, PVEC_REAL_MPI_TYPE, DDATA_OUTDEST, tag, BoutComm::get(),
              ch->request);
  else
    throw BoutException("Expected DDATA_OUTDEST to exist, but it does not.");

  ch->in_progress = true;

  return static_cast<comm_handle>(ch);
}

/****************************************************************
 *                 GRID INDEX ROUTINES
 *
 * These routines translate between local and global coordinates
 * This so that more flexible indexing (e.g. not equal on processors)
 * can be implemented later (maybe)
 ****************************************************************/

/// Returns the processor number, given X and Y processor indices.
/*!
 * If out of range returns -1 (no processor)
 */

int BoutMesh::PROC_NUM(int xind, int yind) {
  if ((xind >= NXPE) || (xind < 0))
    return -1;
  if ((yind >= NYPE) || (yind < 0))
    return -1;

  return yind * NXPE + xind;
}

/// Returns the global X index given a local index
int BoutMesh::XGLOBAL(int xloc) const { return xloc + PE_XIND * MXSUB; }

/// Returns the global X index given a local index
int BoutMesh::XGLOBAL(BoutReal xloc, BoutReal &xglo) const {
  xglo = xloc + PE_XIND * MXSUB;
  return static_cast<int>(xglo);
}

/// Returns a local X index given a global index
int BoutMesh::XLOCAL(int xglo) const { return xglo - PE_XIND * MXSUB; }

/// Returns the global Y index given a local index
int BoutMesh::YGLOBAL(int yloc) const { return yloc + PE_YIND * MYSUB - MYG; }

/// Returns the global Y index given a local index
int BoutMesh::YGLOBAL(BoutReal yloc, BoutReal &yglo) const {
  yglo = yloc + PE_YIND * MYSUB - MYG;
  return static_cast<int>(yglo);
}

/// Global Y index given local index and processor
int BoutMesh::YGLOBAL(int yloc, int yproc) const { return yloc + yproc * MYSUB - MYG; }

/// Returns a local Y index given a global index
int BoutMesh::YLOCAL(int yglo) const { return yglo - PE_YIND * MYSUB + MYG; }

int BoutMesh::YLOCAL(int yglo, int yproc) const { return yglo - yproc * MYSUB + MYG; }

/// Return the Y processor number given a global Y index
int BoutMesh::YPROC(int yind) {
  if ((yind < 0) || (yind > ny))
    return -1;
  return yind / MYSUB;
}

/// Return the X processor number given a global X index
int BoutMesh::XPROC(int xind) { return (xind >= MXG) ? (xind - MXG) / MXSUB : 0; }

/****************************************************************
 *                       CONNECTIONS
 ****************************************************************/

/// Connection initialisation: Set processors in a simple 2D grid
void BoutMesh::default_connections() {
  DDATA_XSPLIT = UDATA_XSPLIT = 0;  // everything by default outside (arb. choice)
  DDATA_INDEST = UDATA_INDEST = -1; // since nothing inside

  DDATA_OUTDEST = PROC_NUM(PE_XIND, PE_YIND - 1);
  UDATA_OUTDEST = PROC_NUM(PE_XIND, PE_YIND + 1);

  IDATA_DEST = PROC_NUM(PE_XIND - 1, PE_YIND);
  ODATA_DEST = PROC_NUM(PE_XIND + 1, PE_YIND);

  TS_up_in = TS_up_out = TS_down_in = TS_down_out = false; // No twist-shifts

  /// Check if X is periodic
  if (periodicX) {
    if (PE_XIND == (NXPE - 1))
      ODATA_DEST = PROC_NUM(0, PE_YIND);

    if (PE_XIND == 0)
      IDATA_DEST = PROC_NUM(NXPE - 1, PE_YIND);
  }
}

/// Add a topology connection
/*!
 * Set ypos1 and ypos2 to be neighbours in the range xge <= x < xlt.
 * Optional argument ts sets whether to use twist-shift condition
 */
void BoutMesh::set_connection(int ypos1, int ypos2, int xge, int xlt, bool ts) {
  int ype1, ype2; // the two Y processor indices
  int ypeup, ypedown;
  int yind1, yind2;

  if (xlt <= xge)
    return;

  if ((ypos1 < 0) || (ypos1 >= MY)) {
    output_warn.write("WARNING adding connection: poloidal index %d out of range\n",
                      ypos1);
    return;
  }
  if ((ypos2 < 0) || (ypos2 >= MY)) {
    output_warn.write("WARNING adding connection: poloidal index %d out of range\n",
                      ypos2);
    return;
  }

  ype1 = YPROC(ypos1);
  ype2 = YPROC(ypos2);

  /* y index within processors */
  yind1 = YLOCAL(ypos1, ype1);
  yind2 = YLOCAL(ypos2, ype2);

  /* Check which boundary the connection is on */
  if ((yind1 == MYG) && (yind2 == MYSUB + MYG - 1)) {
    ypeup = ype2;   /* processor sending data up (+ve y) */
    ypedown = ype1; /* processor sending data down (-ve y) */
  } else if ((yind2 == MYG) && (yind1 == MYSUB + MYG - 1)) {
    ypeup = ype1;
    ypedown = ype2;
  } else {
    throw BoutException(
        "ERROR adding connection: y index %d or %d not on processor boundary\n", ypos1,
        ypos2);
  }

  /* check the x ranges are possible */
  if ((xge != 0) && (xlt != MX)) {
    throw BoutException(
        "ERROR adding connection(%d,%d,%d,%d): can only divide X domain in 2\n", ypos1,
        ypos2, xge, xlt);
  }

  output_info.write(
      "Connection between top of Y processor %d and bottom of %d in range %d <= x < %d\n",
      ypeup, ypedown, xge, xlt);

  // Convert X coordinates into local indices

  xge = XLOCAL(xge);
  xlt = XLOCAL(xlt);

  if ((xge >= LocalNx) || (xlt <= 0)) {
    return; // Not in this x domain
  }

  if (xge < 0)
    xge = 0;
  if (xlt > LocalNx)
    xlt = LocalNx;

  if (MYPE == PROC_NUM(PE_XIND, ypeup)) { /* PROCESSOR SENDING +VE Y */
    /* Set the branch cut x position */
    if (xge <= MXG) {
      /* Connect on the inside */
      UDATA_XSPLIT = xlt;
      UDATA_INDEST = PROC_NUM(PE_XIND, ypedown);
      if (UDATA_XSPLIT == LocalNx)
        UDATA_OUTDEST = -1;

      TS_up_in = ts; // Twist-shift

      output_info.write("=> This processor sending in up\n");
    } else {
      /* Connect on the outside */
      if (UDATA_XSPLIT <= 0)
        UDATA_INDEST = UDATA_OUTDEST;
      UDATA_XSPLIT = xge;
      UDATA_OUTDEST = PROC_NUM(PE_XIND, ypedown);
      if (UDATA_XSPLIT <= 0)
        UDATA_INDEST = -1;

      TS_up_out = ts;
      output_info.write("=> This processor sending out up\n");
    }
  }

  if (MYPE == PROC_NUM(PE_XIND, ypedown)) { /* PROCESSOR SENDING -VE Y */
    /* Set the branch cut x position */
    if (xge <= MXG) {
      /* Connect on the inside */
      DDATA_XSPLIT = xlt;
      DDATA_INDEST = PROC_NUM(PE_XIND, ypeup);
      if (DDATA_XSPLIT == LocalNx)
        DDATA_OUTDEST = -1;

      TS_down_in = ts;

      output_info.write("=> This processor sending in down\n");
    } else {
      /* Connect on the outside */
      if (DDATA_XSPLIT <= 0)
        DDATA_INDEST = DDATA_OUTDEST;
      DDATA_XSPLIT = xge;
      DDATA_OUTDEST = PROC_NUM(PE_XIND, ypeup);
      if (DDATA_XSPLIT == 0)
        DDATA_INDEST = -1;

      TS_down_out = ts;

      output_info.write("=> This processor sending out down\n");
    }
  }
}

/// Add a divertor target or limiter
/*!
 * ypos is the y index which will become an upper target
 * ypos+1 will become a lower target.
 * Target created in the range xge <= x < xlt.
 */
void BoutMesh::add_target(int ypos, int xge, int xlt) {
  if (xlt <= xge)
    return;

  if ((ypos < 0) || (ypos >= MY)) {
    output_warn.write("WARNING adding target: poloidal index %d out of range\n", ypos);
    return;
  }

  int ypeup = YPROC(ypos);
  int ypedown = YPROC(ypos + 1);
  if (ypeup == ypedown) {
    throw BoutException("Adding target at y=%d in middle of processor %d\n", ypos, ypeup);
  }

  output_info.write(
      "Target at top of Y processor %d and bottom of %d in range %d <= x < %d\n", ypeup,
      ypedown, xge, xlt);

  // Convert X coordinates into local indices
  xge = XLOCAL(xge);
  xlt = XLOCAL(xlt);
  if ((xge >= LocalNx) || (xlt <= 0)) {
    return; // Not in this x domain
  }

  if (MYPE == PROC_NUM(PE_XIND, ypeup)) {
    // Target on upper processor boundary
    if (xge <= MXG) {
      // Target on inside
      UDATA_XSPLIT = xlt;
      UDATA_INDEST = -1;
      if (xlt >= LocalNx)
        UDATA_OUTDEST = -1;
      output_info.write("=> This processor has target upper inner\n");
    } else {
      // Target on outside
      if (UDATA_XSPLIT <= 0)
        UDATA_INDEST = UDATA_OUTDEST;
      UDATA_XSPLIT = xge;
      UDATA_OUTDEST = -1;
      if (xge <= 0)
        UDATA_INDEST = -1;
      output_info.write("=> This processor has target upper outer\n");
    }
  }
  if (MYPE == PROC_NUM(PE_XIND, ypedown)) {
    // Target on upper processor boundary
    if (xge <= MXG) {
      // Target on inside
      DDATA_XSPLIT = xlt;
      DDATA_INDEST = -1;
      if (xlt >= LocalNx)
        DDATA_OUTDEST = -1;
      output_info.write("=> This processor has target lower inner\n");
    } else {
      // Target on outside
      if (DDATA_XSPLIT <= 0)
        DDATA_INDEST = DDATA_OUTDEST;
      DDATA_XSPLIT = xge;
      DDATA_OUTDEST = -1;
      if (xge <= 0)
        DDATA_INDEST = -1;
      output_info.write("=> This processor has target lower outer\n");
    }
  }
}

/****************************************************************
 *                MAIN TOPOLOGY FUNCTION
 ****************************************************************/

void BoutMesh::topology() {
  // Perform checks common to all topologies

  if (NPES != NXPE * NYPE) {
    throw BoutException("\tTopology error: npes=%d is not equal to NXPE*NYPE=%d\n", NPES,
                        NXPE * NYPE);
  }
  if (MYSUB * NYPE != MY) {
    throw BoutException("\tTopology error: MYSUB[%d] * NYPE[%d] != MY[%d]\n", MYSUB, NYPE,
                        MY);
  }
  if (MXSUB * NXPE != MX) {
    throw BoutException("\tTopology error: MXSUB[%d] * NXPE[%d] != MX[%d]\n", MXSUB, NXPE,
                        MX);
  }

  if ((NXPE > 1) && (MXSUB < MXG)) {
    throw BoutException("\tERROR: Grid X size must be >= guard cell size\n");
  }
  if (MYSUB < MYG) {
    throw BoutException("\tERROR: Grid Y size must be >= guard cell size\n");
  }

  if (jyseps2_1 == jyseps1_2) {
    /********* SINGLE NULL OPERATION *************/
    output_info.write("\tEQUILIBRIUM IS SINGLE NULL (SND) \n");

    /* Set separatrices - x location all the same */
    ixseps_inner = ixseps_outer = ixseps_upper = ixseps_lower = ixseps1;

    default_connections();
    set_connection(jyseps1_1 + 1, jyseps2_2, 0, ixseps1,
                   true);                                 // Twist-shift this connection
    set_connection(jyseps1_1, jyseps2_2 + 1, 0, ixseps1); // No twist-shift in PF region

  } else {
    /*************** DOUBLE NULL OPERATION *******************/
    /* UPPER LEGS: Do not have to be the same length as each
       other or lower legs, but do have to have an integer number
       of processors */
    if ((ny_inner - jyseps2_1 - 1) % MYSUB != 0) {
      throw BoutException("\tTopology error: Upper inner leg does not have integer "
                          "number of processors\n");
    }
    if ((jyseps1_2 - ny_inner + 1) % MYSUB != 0) {
      throw BoutException("\tTopology error: Upper outer leg does not have integer "
                          "number of processors\n");
    }

    if (ixseps1 == ixseps2) {
      /*************** CONNECTED (balanced) DOUBLE NULL ******************/
      output_info.write("\tEQUILIBRIUM IS CONNECTED DOUBLE NULL (CDND)\n");
      /* all separatrix indices the same */
      ixseps_inner = ixseps_outer = ixseps_upper = ixseps_lower = ixseps1;

    } else if (ixseps1 < ixseps2) {
      /*************** LOWER DOUBLE NULL **********************/
      output_info.write("\tEQUILIBRIUM IS LOWER DOUBLE NULL (LDND)\n");
      ixseps_inner = ixseps_lower = ixseps1;
      ixseps_outer = ixseps_upper = ixseps2;
    } else {
      /*************** UPPER DOUBLE NULL **********************/
      output_info.write("\tEQUILIBRIUM IS UPPER DOUBLE NULL (UDND)\n");
      ixseps_inner = ixseps_upper = ixseps2;
      ixseps_outer = ixseps_lower = ixseps1;
    }

    /* Following code works for any Double Null */

    /********* DND CONNECTIONS **********/
    default_connections();
    /* Lower x-point */
    set_connection(jyseps1_1 + 1, jyseps2_2, 0, ixseps_lower,
                   ixseps1 <= ixseps2);                        /* Core */
    set_connection(jyseps1_1, jyseps2_2 + 1, 0, ixseps_lower); /* PF   */
    /* Upper x-point */
    set_connection(jyseps2_1, jyseps1_2 + 1, 0, ixseps_upper,
                   ixseps1 > ixseps2);                         /* Core */
    set_connection(jyseps2_1 + 1, jyseps1_2, 0, ixseps_upper); /* PF   */

    // Add target plates at the top
    add_target(ny_inner - 1, 0, nx);
  }

  MYPE_IN_CORE = 0; // processor not in core
  if ((ixseps_inner > 0) &&
      (((PE_YIND * MYSUB > jyseps1_1) && (PE_YIND * MYSUB <= jyseps2_1)) ||
       ((PE_YIND * MYSUB > jyseps1_2) && (PE_YIND * MYSUB <= jyseps2_2)))) {
    MYPE_IN_CORE = 1; /* processor is in the core */
  }

  if (DDATA_XSPLIT > LocalNx)
    DDATA_XSPLIT = LocalNx;
  if (UDATA_XSPLIT > LocalNx)
    UDATA_XSPLIT = LocalNx;

  // Print out settings
  output_info.write("\tMYPE_IN_CORE = %d\n", MYPE_IN_CORE);
  output_info.write("\tDXS = %d, DIN = %d. DOUT = %d\n", DDATA_XSPLIT, DDATA_INDEST,
                    DDATA_OUTDEST);
  output_info.write("\tUXS = %d, UIN = %d. UOUT = %d\n", UDATA_XSPLIT, UDATA_INDEST,
                    UDATA_OUTDEST);
  output_info.write("\tXIN = %d, XOUT = %d\n", IDATA_DEST, ODATA_DEST);

  output_info.write("\tTwist-shift: ");
  if (TS_down_in)
    output_info.write("DI ");
  if (TS_down_out)
    output_info.write("DO ");
  if (TS_up_in)
    output_info.write("UI ");
  if (TS_up_out)
    output_info.write("UO ");
  output_info.write("\n");
}

/****************************************************************
 *                     Communication handles
 ****************************************************************/

BoutMesh::CommHandle *BoutMesh::get_handle(int xlen, int ylen) {
  if (comm_list.empty()) {
    // Allocate a new CommHandle

    auto *ch = new CommHandle;
    for (auto &i : ch->request)
      i = MPI_REQUEST_NULL;

    if (ylen > 0) {
      ch->umsg_sendbuff = Array<BoutReal>(ylen);
      ch->dmsg_sendbuff = Array<BoutReal>(ylen);
      ch->umsg_recvbuff = Array<BoutReal>(ylen);
      ch->dmsg_recvbuff = Array<BoutReal>(ylen);
    }

    if (xlen > 0) {
      ch->imsg_sendbuff = Array<BoutReal>(xlen);
      ch->omsg_sendbuff = Array<BoutReal>(xlen);
      ch->imsg_recvbuff = Array<BoutReal>(xlen);
      ch->omsg_recvbuff = Array<BoutReal>(xlen);
    }

    ch->xbufflen = xlen;
    ch->ybufflen = ylen;

    ch->in_progress = false;

    return ch;
  }

  // Pop first pointer off the list
  CommHandle *ch = comm_list.front();
  comm_list.pop_front();

  // Check that the buffers are big enough (NOTE: Could search list for bigger buffers)
  if (ch->ybufflen < ylen) {
    ch->umsg_sendbuff = Array<BoutReal>(ylen);
    ch->dmsg_sendbuff = Array<BoutReal>(ylen);
    ch->umsg_recvbuff = Array<BoutReal>(ylen);
    ch->dmsg_recvbuff = Array<BoutReal>(ylen);

    ch->ybufflen = ylen;
  }
  if (ch->xbufflen < xlen) {
    ch->imsg_sendbuff = Array<BoutReal>(xlen);
    ch->omsg_sendbuff = Array<BoutReal>(xlen);
    ch->imsg_recvbuff = Array<BoutReal>(xlen);
    ch->omsg_recvbuff = Array<BoutReal>(xlen);

    ch->xbufflen = xlen;
  }

  ch->in_progress = false;

  ch->var_list.clear();

  return ch;
}

void BoutMesh::free_handle(CommHandle *h) {
  h->var_list.clear();
  comm_list.push_front(h);
}

void BoutMesh::clear_handles() {
  while (!comm_list.empty()) {
    CommHandle *ch = comm_list.front();

    delete ch;

    comm_list.pop_front();
  }
}

/****************************************************************
 *                   Communication utilities
 ****************************************************************/

int BoutMesh::pack_data(const vector<FieldData *> &var_list, int xge, int xlt, int yge,
                        int ylt, BoutReal *buffer) {

  int len = 0;

  /// Loop over variables
  for (const auto &var : var_list) {
    if (var->is3D()) {
      // 3D variable
      ASSERT2(static_cast<Field3D *>(var)->isAllocated());
      for (int jx = xge; jx != xlt; jx++) {
        for (int jy = yge; jy < ylt; jy++) {
          for (int jz = 0; jz < LocalNz; jz++, len++) {
            buffer[len] = (*static_cast<Field3D *>(var))(jx, jy, jz);
          }
        }
      }
    } else {
      // 2D variable
      ASSERT2(static_cast<Field2D *>(var)->isAllocated());
      for (int jx = xge; jx != xlt; jx++) {
        for (int jy = yge; jy < ylt; jy++, len++) {
          buffer[len] = (*static_cast<Field2D *>(var))(jx, jy);
        }
      }
    }
  }

  return (len);
}

int BoutMesh::unpack_data(const vector<FieldData *> &var_list, int xge, int xlt, int yge,
                          int ylt, BoutReal *buffer) {

  int len = 0;

  /// Loop over variables
  for (const auto &var : var_list) {
    if (var->is3D()) {
      // 3D variable
      for (int jx = xge; jx != xlt; jx++) {
        for (int jy = yge; jy < ylt; jy++) {
          for (int jz = 0; jz < LocalNz; jz++, len++) {
            (*static_cast<Field3D *>(var))(jx, jy, jz) = buffer[len];
          }
        }
      }
    } else {
      // 2D variable
      for (int jx = xge; jx != xlt; jx++) {
        for (int jy = yge; jy < ylt; jy++, len++) {
          (*static_cast<Field2D *>(var))(jx, jy) = buffer[len];
        }
      }
    }
  }

  return (len);
}

/****************************************************************
 *                 SURFACE ITERATION
 ****************************************************************/

bool BoutMesh::periodicY(int jx) const {
  return (XGLOBAL(jx) < ixseps_inner) && MYPE_IN_CORE;
}

bool BoutMesh::periodicY(int jx, BoutReal &ts) const {
  ts = 0.;
  if ((XGLOBAL(jx) < ixseps_inner) && MYPE_IN_CORE) {
    if (TwistShift)
      ts = ShiftAngle[jx];
    return true;
  }
  return false;
}

int BoutMesh::ySize(int xpos) const {
  int xglobal = XGLOBAL(xpos);
  int yglobal = YGLOBAL(MYG);

  if ((xglobal < ixseps_lower) && ((yglobal <= jyseps1_1) || (yglobal > jyseps2_2))) {
    // Lower PF region
    return (jyseps1_1 + 1) + (ny - jyseps2_2);

  } else if ((xglobal < ixseps_upper) && (yglobal > jyseps2_1) &&
             (yglobal >= jyseps1_2)) {
    // Upper PF region
    return jyseps1_2 - jyseps2_1;

  } else if (xglobal < ixseps_inner) {
    // Core
    return (jyseps2_1 - jyseps1_1) + (jyseps2_2 - jyseps1_2);

  } else if (jyseps2_1 == jyseps1_2) {
    // Single null, so in the SOL
    return ny;

  } else if ((xglobal >= ixseps_inner) && (xglobal < ixseps_outer)) {
    // Intermediate SOL in DND

    if (ixseps_lower < ixseps_upper) {
      // Connects to lower divertor
      return (jyseps2_1 + 1) + (ny - jyseps1_2);
    } else {
      // Connects to upper divertor
      return jyseps2_2 - jyseps1_1;
    }
  } else if (yglobal < ny_inner) {
    // Inner SOL
    return ny_inner;
  }
  // Outer SOL
  return ny - ny_inner;
}

MPI_Comm BoutMesh::getYcomm(int xpos) const {
  int xglobal = XGLOBAL(xpos);

  if (xglobal < ixseps_inner) {
    return comm_inner;
  } else if (xglobal < ixseps_outer) {
    return comm_middle;
  }
  return comm_outer;
}

/****************************************************************
 *                 Range iteration
 ****************************************************************/

void BoutMesh::addBoundaryRegions() {
  std::list<std::string> all_boundaries; ///< Keep track of all boundary regions
  
  // Lower Inner Y
  int xs = 0;
  int xe = LocalNx - 1;

  if (!firstY()) {
    xs = -1;
    xe = -2;
  } else {
    if ((DDATA_INDEST >= 0) && (DDATA_XSPLIT > xstart))
      xs = DDATA_XSPLIT;
    if ((DDATA_OUTDEST >= 0) && (DDATA_XSPLIT < xend + 1))
      xe = DDATA_XSPLIT - 1;

    if (xs < xstart)
      xs = xstart;
    if (xe > xend)
      xe = xend;
  }
  
  addRegion3D("RGN_LOWER_INNER_Y", Region<Ind3D>(xs, xe, 0, ystart-1, 0, LocalNz-1,
                                                 LocalNy, LocalNz, maxregionblocksize));
  addRegion2D("RGN_LOWER_INNER_Y", Region<Ind2D>(xs, xe, 0, ystart-1, 0, 0,
                                                 LocalNy, 1, maxregionblocksize));

  all_boundaries.emplace_back("RGN_LOWER_INNER_Y");

  // Lower Outer Y
  
  xs = 0;
  xe = LocalNx - 1;
  if (!firstY()) {
    if ((DDATA_INDEST >= 0) && (DDATA_XSPLIT > xstart))
      xs = DDATA_XSPLIT;
    if ((DDATA_OUTDEST >= 0) && (DDATA_XSPLIT < xend + 1))
      xe = DDATA_XSPLIT - 1;

    if (xs < xstart)
      xs = xstart;
    if (xe > xend)
      xe = xend;
  } else {
    xs = -1;
    xe = -2;
  }

  addRegion3D("RGN_LOWER_OUTER_Y", Region<Ind3D>(xs, xe, 0, ystart-1, 0, LocalNz-1,
                                                 LocalNy, LocalNz, maxregionblocksize));
  addRegion2D("RGN_LOWER_OUTER_Y", Region<Ind2D>(xs, xe, 0, ystart-1, 0, 0,
                                                 LocalNy, 1, maxregionblocksize));
  all_boundaries.emplace_back("RGN_LOWER_OUTER_Y");
  
  // Lower Y

  xs = 0;
  xe = LocalNx - 1;
  if ((DDATA_INDEST >= 0) && (DDATA_XSPLIT > xstart))
    xs = DDATA_XSPLIT;
  if ((DDATA_OUTDEST >= 0) && (DDATA_XSPLIT < xend + 1))
    xe = DDATA_XSPLIT - 1;

  if (xs < xstart)
    xs = xstart;
  if (xe > xend)
    xe = xend;

  addRegion3D("RGN_LOWER_Y", Region<Ind3D>(xs, xe, 0, ystart-1, 0, LocalNz-1,
                                           LocalNy, LocalNz, maxregionblocksize));
  addRegion2D("RGN_LOWER_Y", Region<Ind2D>(xs, xe, 0, ystart-1, 0, 0,
                                           LocalNy, 1, maxregionblocksize));
  all_boundaries.emplace_back("RGN_LOWER_Y");
  
  // Upper Inner Y

  xs = 0;
  xe = LocalNx - 1;

  if (!lastY()) {
    if ((UDATA_INDEST >= 0) && (UDATA_XSPLIT > xstart))
      xs = UDATA_XSPLIT;
    if ((UDATA_OUTDEST >= 0) && (UDATA_XSPLIT < xend + 1))
      xe = UDATA_XSPLIT - 1;

    if (xs < xstart)
      xs = xstart;
    if (xe > xend)
      xe = xend;
  } else {
    xs = -1;
    xe = -2;
  }
  
  addRegion3D("RGN_UPPER_INNER_Y", Region<Ind3D>(xs, xe, 0, ystart-1, 0, LocalNz-1,
                                                 LocalNy, LocalNz, maxregionblocksize));
  addRegion2D("RGN_UPPER_INNER_Y", Region<Ind2D>(xs, xe, 0, ystart-1, 0, 0,
                                                 LocalNy, 1, maxregionblocksize));
  all_boundaries.emplace_back("RGN_UPPER_INNER_Y");

  // Upper Outer Y
  
  xs = 0;
  xe = LocalNx - 1;

  if (!lastY()) {
    xs = -1;
    xe = -2;
  } else {
    if ((UDATA_INDEST >= 0) && (UDATA_XSPLIT > xstart))
      xs = UDATA_XSPLIT;
    if ((UDATA_OUTDEST >= 0) && (UDATA_XSPLIT < xend + 1))
      xe = UDATA_XSPLIT - 1;

    if (xs < xstart)
      xs = xstart;
    if (xe > xend)
      xe = xend;
  }

  addRegion3D("RGN_UPPER_OUTER_Y", Region<Ind3D>(xs, xe, 0, ystart-1, 0, LocalNz-1,
                                                 LocalNy, LocalNz, maxregionblocksize));
  addRegion2D("RGN_UPPER_OUTER_Y", Region<Ind2D>(xs, xe, 0, ystart-1, 0, 0,
                                                 LocalNy, 1, maxregionblocksize));
  all_boundaries.emplace_back("RGN_UPPER_OUTER_Y");

  // Upper Y

  xs = 0;
  xe = LocalNx - 1;
  if ((UDATA_INDEST >= 0) && (UDATA_XSPLIT > xstart))
    xs = UDATA_XSPLIT;
  if ((UDATA_OUTDEST >= 0) && (UDATA_XSPLIT < xend + 1))
    xe = UDATA_XSPLIT - 1;

  if (xs < xstart)
    xs = xstart;
  if (xe > xend)
    xe = xend;

  addRegion3D("RGN_UPPER_Y", Region<Ind3D>(xs, xe, 0, ystart-1, 0, LocalNz-1,
                                           LocalNy, LocalNz, maxregionblocksize));
  addRegion2D("RGN_UPPER_Y", Region<Ind2D>(xs, xe, 0, ystart-1, 0, 0,
                                           LocalNy, 1, maxregionblocksize));
  all_boundaries.emplace_back("RGN_UPPER_Y");
  
  // Inner X
  if(mesh->firstX() && !mesh->periodicX) {
    addRegion3D("RGN_INNER_X", Region<Ind3D>(0, xstart-1, ystart, yend, 0, LocalNz-1,
                                             LocalNy, LocalNz, maxregionblocksize));
    addRegion2D("RGN_INNER_X", Region<Ind2D>(0, xstart-1, ystart, yend, 0, 0,
                                             LocalNy, 1, maxregionblocksize));
    all_boundaries.emplace_back("RGN_INNER_X");
    
    output_info.write("\tBoundary region inner X\n");
  } else {
    // Empty region
    addRegion3D("RGN_INNER_X", Region<Ind3D>(0, -1, 0, 0, 0, 0,
                                             LocalNy, LocalNz, maxregionblocksize));
    addRegion2D("RGN_INNER_X", Region<Ind2D>(0, -1, 0, 0, 0, 0,
                                             LocalNy, 1, maxregionblocksize));
  }

  // Outer X
  if(mesh->firstX() && !mesh->periodicX) {
    addRegion3D("RGN_OUTER_X", Region<Ind3D>(xend+1, LocalNx-1, ystart, yend, 0, LocalNz-1,
                                             LocalNy, LocalNz, maxregionblocksize));
    addRegion2D("RGN_OUTER_X", Region<Ind2D>(xend+1, LocalNx-1, ystart, yend, 0, 0,
                                             LocalNy, 1, maxregionblocksize));
    all_boundaries.emplace_back("RGN_OUTER_X");
    
    output_info.write("\tBoundary region outer X\n");
  } else {
    // Empty region
    addRegion3D("RGN_OUTER_X", Region<Ind3D>(0, -1, 0, 0, 0, 0,
                                             LocalNy, LocalNz, maxregionblocksize));
    addRegion2D("RGN_OUTER_X", Region<Ind2D>(0, -1, 0, 0, 0, 0,
                                             LocalNy, 1, maxregionblocksize));
  }

  // Join boundary regions together
  
  Region<Ind3D> bndry3d; // Empty
  for (const auto &region_name : all_boundaries) {
    bndry3d += getRegion3D(region_name);
  }
  bndry3d.unique(); // Ensure that the points are unique

  // Create a region which is all boundaries
  addRegion3D("RGN_BNDRY", bndry3d);

  Region<Ind2D> bndry2d; // Empty
  for (const auto &region_name : all_boundaries) {
    bndry2d += getRegion2D(region_name);
  }
  bndry2d.unique(); // Ensure that the points are unique

  // Create a region which is all boundaries
  addRegion2D("RGN_BNDRY", bndry2d);
}

const RangeIterator BoutMesh::iterateBndryLowerInnerY() const {

  int xs = 0;
  int xe = LocalNx - 1;

  if (!firstY()) {
    xs = -1;
    xe = -2;
  } else {
    if ((DDATA_INDEST >= 0) && (DDATA_XSPLIT > xstart))
      xs = DDATA_XSPLIT;
    if ((DDATA_OUTDEST >= 0) && (DDATA_XSPLIT < xend + 1))
      xe = DDATA_XSPLIT - 1;

    if (xs < xstart)
      xs = xstart;
    if (xe > xend)
      xe = xend;
  }
  return RangeIterator(xs, xe);
}

const RangeIterator BoutMesh::iterateBndryLowerOuterY() const {

  int xs = 0;
  int xe = LocalNx - 1;
  if (!firstY()) {
    if ((DDATA_INDEST >= 0) && (DDATA_XSPLIT > xstart))
      xs = DDATA_XSPLIT;
    if ((DDATA_OUTDEST >= 0) && (DDATA_XSPLIT < xend + 1))
      xe = DDATA_XSPLIT - 1;

    if (xs < xstart)
      xs = xstart;
    if (xe > xend)
      xe = xend;
  } else {
    xs = -1;
    xe = -2;
  }
  return RangeIterator(xs, xe);
}

const RangeIterator BoutMesh::iterateBndryLowerY() const {
  int xs = 0;
  int xe = LocalNx - 1;
  if ((DDATA_INDEST >= 0) && (DDATA_XSPLIT > xstart))
    xs = DDATA_XSPLIT;
  if ((DDATA_OUTDEST >= 0) && (DDATA_XSPLIT < xend + 1))
    xe = DDATA_XSPLIT - 1;

  if (xs < xstart)
    xs = xstart;
  if (xe > xend)
    xe = xend;

  return RangeIterator(xs, xe);
}

const RangeIterator BoutMesh::iterateBndryUpperInnerY() const {
  int xs = 0;
  int xe = LocalNx - 1;

  if (!lastY()) {
    if ((UDATA_INDEST >= 0) && (UDATA_XSPLIT > xstart))
      xs = UDATA_XSPLIT;
    if ((UDATA_OUTDEST >= 0) && (UDATA_XSPLIT < xend + 1))
      xe = UDATA_XSPLIT - 1;

    if (xs < xstart)
      xs = xstart;
    if (xe > xend)
      xe = xend;
  } else {
    xs = -1;
    xe = -2;
  }
  return RangeIterator(xs, xe);
}

const RangeIterator BoutMesh::iterateBndryUpperOuterY() const {
  int xs = 0;
  int xe = LocalNx - 1;

  if (!lastY()) {
    xs = -1;
    xe = -2;
  } else {
    if ((UDATA_INDEST >= 0) && (UDATA_XSPLIT > xstart))
      xs = UDATA_XSPLIT;
    if ((UDATA_OUTDEST >= 0) && (UDATA_XSPLIT < xend + 1))
      xe = UDATA_XSPLIT - 1;

    if (xs < xstart)
      xs = xstart;
    if (xe > xend)
      xe = xend;
  }
  return RangeIterator(xs, xe);
}

const RangeIterator BoutMesh::iterateBndryUpperY() const {
  int xs = 0;
  int xe = LocalNx - 1;
  if ((UDATA_INDEST >= 0) && (UDATA_XSPLIT > xstart))
    xs = UDATA_XSPLIT;
  if ((UDATA_OUTDEST >= 0) && (UDATA_XSPLIT < xend + 1))
    xe = UDATA_XSPLIT - 1;

  if (xs < xstart)
    xs = xstart;
  if (xe > xend)
    xe = xend;

  return RangeIterator(xs, xe);
}

vector<BoundaryRegion *> BoutMesh::getBoundaries() { return boundary; }

vector<BoundaryRegionPar *> BoutMesh::getBoundariesPar() { return par_boundary; }

void BoutMesh::addBoundaryPar(BoundaryRegionPar *bndry) {
  output_info << "Adding new parallel boundary: " << bndry->label << endl;
  par_boundary.push_back(bndry);
}

const Field3D BoutMesh::smoothSeparatrix(const Field3D &f) {
  Field3D result(f);
  if ((ixseps_inner > 0) && (ixseps_inner < nx - 1)) {
    result.allocate();
    if (XPROC(ixseps_inner) == PE_XIND) {
      int x = XLOCAL(ixseps_inner);
      for (int y = 0; y < LocalNy; y++)
        for (int z = 0; z < LocalNz; z++) {
          result(x, y, z) = 0.5 * (f(x, y, z) + f(x - 1, y, z));
        }
    }
    if (XPROC(ixseps_inner - 1) == PE_XIND) {
      int x = XLOCAL(ixseps_inner - 1);
      for (int y = 0; y < LocalNy; y++)
        for (int z = 0; z < LocalNz; z++) {
          result(x, y, z) = 0.5 * (f(x, y, z) + f(x + 1, y, z));
        }
    }
  }
  if ((ixseps_outer > 0) && (ixseps_outer < nx - 1) && (ixseps_outer != ixseps_inner)) {
    result.allocate();
    if (XPROC(ixseps_outer) == PE_XIND) {
      int x = XLOCAL(ixseps_outer);
      for (int y = 0; y < LocalNy; y++)
        for (int z = 0; z < LocalNz; z++) {
          result(x, y, z) = 0.5 * (f(x, y, z) + f(x - 1, y, z));
        }
    }
    if (XPROC(ixseps_outer - 1) == PE_XIND) {
      int x = XLOCAL(ixseps_outer - 1);
      for (int y = 0; y < LocalNy; y++)
        for (int z = 0; z < LocalNz; z++) {
          result(x, y, z) = 0.5 * (f(x, y, z) + f(x + 1, y, z));
        }
    }
  }
  return result;
}

BoutReal BoutMesh::GlobalX(int jx) const {
  if (symmetricGlobalX) {
    // With this definition the boundary sits dx/2 away form the first/last inner points
    return (0.5 + XGLOBAL(jx) - (nx - MX) * 0.5) / static_cast<BoutReal>(MX);
  }
  return static_cast<BoutReal>(XGLOBAL(jx)) / static_cast<BoutReal>(MX);
}

BoutReal BoutMesh::GlobalX(BoutReal jx) const {

  // Get global X index as a BoutReal
  BoutReal xglo;
  XGLOBAL(jx, xglo);

  if (symmetricGlobalX) {
    // With this definition the boundary sits dx/2 away form the first/last inner points
    return (0.5 + xglo - (nx - MX) * 0.5) / static_cast<BoutReal>(MX);
  }
  return xglo / static_cast<BoutReal>(MX);
}

BoutReal BoutMesh::GlobalY(int jy) const {
  if (symmetricGlobalY) {
    BoutReal yi = YGLOBAL(jy);
    int nycore = (jyseps2_1 - jyseps1_1) + (jyseps2_2 - jyseps1_2);

    if (yi < ny_inner) {
      yi -= jyseps1_1 + 0.5;
    } else {
      // Result in core between 0.5 and 1.0
      yi -= jyseps1_1 + 0.5 + (jyseps1_2 - jyseps2_1);
    }
    return yi / nycore;
  }

  int ly = YGLOBAL(jy); // global poloidal index across subdomains
  int nycore = (jyseps2_1 - jyseps1_1) + (jyseps2_2 - jyseps1_2);

  if (MYPE_IN_CORE) {
    // Turn ly into an index over the core cells only
    if (ly <= jyseps2_1) {
      ly -= jyseps1_1 + 1;
    } else
      ly -= jyseps1_1 + 1 + (jyseps1_2 - jyseps2_1);
  } else {
    // Not in core. Need to get the last "core" value
    if (ly <= jyseps1_1) {
      // Inner lower leg
      ly = 0;
    } else if ((ly > jyseps2_1) && (ly <= jyseps1_2)) {
      // Upper legs
      ly = jyseps2_1 - jyseps1_1;
    } else if (ly > jyseps2_2) {
      // Outer lower leg
      ly = nycore;
    }
  }

  return static_cast<BoutReal>(ly) / static_cast<BoutReal>(nycore);
}

BoutReal BoutMesh::GlobalY(BoutReal jy) const {

  // Get global Y index as a BoutReal
  BoutReal yglo;
  YGLOBAL(jy, yglo);

  if (symmetricGlobalY) {
    BoutReal yi = yglo;
    int nycore = (jyseps2_1 - jyseps1_1) + (jyseps2_2 - jyseps1_2);

    if (yi < ny_inner) {
      yi -= jyseps1_1 + 0.5;
    } else {
      // Result in core between 0.5 and 1.0
      yi -= jyseps1_1 + 0.5 + (jyseps1_2 - jyseps2_1);
    }
    return yi / nycore;
  }

  int nycore = (jyseps2_1 - jyseps1_1) + (jyseps2_2 - jyseps1_2);

  if (MYPE_IN_CORE) {
    // Turn yglo into an index over the core cells onyglo
    if (yglo <= jyseps2_1) {
      yglo -= jyseps1_1 + 1;
    } else {
      yglo -= jyseps1_1 + 1 + (jyseps1_2 - jyseps2_1);
    }
  } else {
    // Not in core. Need to get the last "core" value
    if (yglo <= jyseps1_1) {
      // Inner lower leg
      yglo = 0;
    } else if ((yglo > jyseps2_1) && (yglo <= jyseps1_2)) {
      // Upper legs
      yglo = jyseps2_1 - jyseps1_1;
    } else if (yglo > jyseps2_2) {
      // Outer lower leg
      yglo = nycore;
    }
  }

  return yglo / static_cast<BoutReal>(nycore);
}

void BoutMesh::outputVars(Datafile &file) {
  file.add(zperiod, "zperiod", false);
  file.add(MXSUB, "MXSUB", false);
  file.add(MYSUB, "MYSUB", false);
  file.add(MXG, "MXG", false);
  file.add(MYG, "MYG", false);
  file.add(nx, "nx", false);
  file.add(ny, "ny", false);
  file.add(LocalNz, "MZ", false);
  file.add(NXPE, "NXPE", false);
  file.add(NYPE, "NYPE", false);
  file.add(ZMAX, "ZMAX", false);
  file.add(ZMIN, "ZMIN", false);
  file.add(ixseps1, "ixseps1", false);
  file.add(ixseps2, "ixseps2", false);
  file.add(jyseps1_1, "jyseps1_1", false);
  file.add(jyseps1_2, "jyseps1_2", false);
  file.add(jyseps2_1, "jyseps2_1", false);
  file.add(jyseps2_2, "jyseps2_2", false);

  coordinates()->outputVars(file);
}<|MERGE_RESOLUTION|>--- conflicted
+++ resolved
@@ -816,11 +816,7 @@
 
     if ((DDATA_INDEST < 0) && (DDATA_XSPLIT > xstart))
       boundary.push_back(
-<<<<<<< HEAD
-			 new BoundaryRegionYDown("lower_target", xstart, DDATA_XSPLIT - 1, this));
-=======
           new BoundaryRegionYDown("lower_target", xstart, DDATA_XSPLIT - 1, this));
->>>>>>> a9eb18eb
     if ((DDATA_OUTDEST < 0) && (DDATA_XSPLIT <= xend))
       boundary.push_back(new BoundaryRegionYDown("lower_target", DDATA_XSPLIT, xend, this));
   }
