/**************************************************************************
 * Implementation of the Mesh class, handling input files compatible with
 * BOUT / BOUT-06.
 *
 * Changelog
 * ---------
 *
 * 2015-01 Ben Dudson <benjamin.dudson@york.ac.uk>
 *      *
 *
 * 2010-05 Ben Dudson <bd512@york.ac.uk>
 *      * Initial version, adapted from grid.cpp and topology.cpp
 *
 **************************************************************************
 * Copyright 2010 B.D.Dudson, S.Farley, M.V.Umansky, X.Q.Xu
 *
 * Contact: Ben Dudson, bd512@york.ac.uk
 *
 * This file is part of BOUT++.
 *
 * BOUT++ is free software: you can redistribute it and/or modify
 * it under the terms of the GNU Lesser General Public License as published by
 * the Free Software Foundation, either version 3 of the License, or
 * (at your option) any later version.
 *
 * BOUT++ is distributed in the hope that it will be useful,
 * but WITHOUT ANY WARRANTY; without even the implied warranty of
 * MERCHANTABILITY or FITNESS FOR A PARTICULAR PURPOSE.  See the
 * GNU Lesser General Public License for more details.
 *
 * You should have received a copy of the GNU Lesser General Public License
 * along with BOUT++.  If not, see <http://www.gnu.org/licenses/>.
 *
 **************************************************************************/

#include "boutmesh.hxx"

#include <bout/constants.hxx>
#include <bout/sys/timer.hxx>
#include <boutcomm.hxx>
#include <boutexception.hxx>
#include <dcomplex.hxx>
#include <derivs.hxx>
#include <fft.hxx>
#include <msg_stack.hxx>
#include <options.hxx>
#include <output.hxx>
#include <utils.hxx>

/// MPI type of BoutReal for communications
#define PVEC_REAL_MPI_TYPE MPI_DOUBLE

BoutMesh::BoutMesh(GridDataSource *s, Options *opt) : Mesh(s, opt) {
  OPTION(options, symmetricGlobalX, true);
  if (!options->isSet("symmetricGlobalY")) {
    std::string optionfile;
    OPTION(Options::getRoot(), optionfile, "");
    output_warn << "WARNING: The default of this option has changed in release 4.1.\n\
If you want the old setting, you have to specify mesh:symmetricGlobalY=false in "
                << optionfile << "\n";
  }
  OPTION(options, symmetricGlobalY, true);

  comm_x = MPI_COMM_NULL;
  comm_inner = MPI_COMM_NULL;
  comm_middle = MPI_COMM_NULL;
  comm_outer = MPI_COMM_NULL;
}

BoutMesh::~BoutMesh() {
  // Delete the communication handles
  clear_handles();

  // Delete the boundary regions
  for (const auto &bndry : boundary)
    delete bndry;
  for (const auto &bndry : par_boundary)
    delete bndry;

  if (comm_x != MPI_COMM_NULL)
    MPI_Comm_free(&comm_x);
  if (comm_inner != MPI_COMM_NULL)
    MPI_Comm_free(&comm_inner);
  if (comm_outer != MPI_COMM_NULL)
    MPI_Comm_free(&comm_outer);
}

int BoutMesh::load() {
  TRACE("BoutMesh::load()");

  output_progress << _("Loading mesh") << endl;

  // Use root level options
  Options *options = Options::getRoot();

  //////////////
  // Number of processors

  MPI_Comm_size(BoutComm::get(), &NPES);
  MPI_Comm_rank(BoutComm::get(), &MYPE);

  //////////////
  // Grid sizes

  if (Mesh::get(nx, "nx"))
    throw BoutException(_("Mesh must contain nx"));

  if (Mesh::get(ny, "ny"))
    throw BoutException(_("Mesh must contain ny"));

  int MZ;

  if (Mesh::get(MZ, "nz")) {
    // No "nz" variable in the grid file. Instead read MZ from options

    OPTION(options, MZ, 64);
    if (!is_pow2(MZ)) {
      // Should be a power of 2 for efficient FFTs
      output_warn.write(_("WARNING: Number of toroidal points should be 2^n for efficient "
                          "FFT performance -- consider changing MZ if using FFTs\n"),
                        MZ);
    }
  } else {
    output_info.write(_("\tRead nz from input grid file\n"));
  }

  output_info << _("\tGrid size: ") << nx << " x " << ny << " x " << MZ << endl;

  // Get guard cell sizes
  // Try to read from grid file first, then if not found
  // get from options
  if (Mesh::get(MXG, "MXG")) {
    // Error code returned
    options->get("MXG", MXG, 2);
  }
  ASSERT0(MXG >= 0);

  if (Mesh::get(MYG, "MYG")) {
    options->get("MYG", MYG, 2);
  }
  ASSERT0(MYG >= 0);

  output_info << _("\tGuard cells (x,y): ") << MXG << ", " << MYG << std::endl;

  // Check that nx is large enough
  if (nx <= 2 * MXG) {
    throw BoutException(_("Error: nx must be greater than 2 times MXG (2 * %d)"), MXG);
  }

  // Set global grid sizes
  GlobalNx = nx;
  GlobalNy = ny + 2 * MYG;
  GlobalNz = MZ;

  if (2 * MXG >= nx)
    throw BoutException(_("nx must be greater than 2*MXG"));

  // separatrix location
  if (Mesh::get(ixseps1, "ixseps1")) {
    ixseps1 = GlobalNx;
    output_warn.write(
        "\tWARNING: Separatrix location 'ixseps1' not found. Setting to %d\n", ixseps1);
  }
  if (Mesh::get(ixseps2, "ixseps2")) {
    ixseps2 = GlobalNx;
    output_warn.write(
        "\tWARNING: Separatrix location 'ixseps2' not found. Setting to %d\n", ixseps2);
  }
  if (Mesh::get(jyseps1_1, "jyseps1_1")) {
    jyseps1_1 = -1;
    output_warn.write("\tWARNING: Branch-cut 'jyseps1_1' not found. Setting to %d\n",
                      jyseps1_1);
  }
  if (Mesh::get(jyseps1_2, "jyseps1_2")) {
    jyseps1_2 = ny / 2;
    output_warn.write("\tWARNING: Branch-cut 'jyseps1_2' not found. Setting to %d\n",
                      jyseps1_2);
  }
  if (Mesh::get(jyseps2_1, "jyseps2_1")) {
    jyseps2_1 = jyseps1_2;
    output_warn.write("\tWARNING: Branch-cut 'jyseps2_1' not found. Setting to %d\n",
                      jyseps2_1);
  }
  if (Mesh::get(jyseps2_2, "jyseps2_2")) {
    jyseps2_2 = ny - 1;
    output_warn.write("\tWARNING: Branch-cut 'jyseps2_2' not found. Setting to %d\n",
                      jyseps2_2);
  }

  if (Mesh::get(ny_inner, "ny_inner")) {
    ny_inner = jyseps2_1;
    output_warn.write(
        "\tWARNING: Number of inner y points 'ny_inner' not found. Setting to %d\n",
        ny_inner);
  }

  /// Check inputs
  if (jyseps1_1 < -1) {
    output_warn.write("\tWARNING: jyseps1_1 (%d) must be >= -1. Setting to -1\n",
                      jyseps1_1);
    jyseps1_1 = -1;
  }

  if (jyseps2_1 <= jyseps1_1) {
    output_warn.write(
        "\tWARNING: jyseps2_1 (%d) must be > jyseps1_1 (%d). Setting to %d\n", jyseps2_1,
        jyseps1_1, jyseps1_1 + 1);
    jyseps2_1 = jyseps1_1 + 1;
  }
  if (jyseps1_2 < jyseps2_1) {
    output_warn.write(
        "\tWARNING: jyseps1_2 (%d) must be >= jyseps2_1 (%d). Setting to %d\n", jyseps1_2,
        jyseps2_1, jyseps2_1);
    jyseps1_2 = jyseps2_1;
  }
  if (jyseps2_2 >= ny) {
    output_warn.write("\tWARNING: jyseps2_2 (%d) must be < ny (%d). Setting to %d\n",
                      jyseps2_2, ny, ny - 1);
    jyseps2_2 = ny - 1;
  }
  if (jyseps2_2 < jyseps1_2) {
    if (jyseps1_2 >= ny) {
      throw BoutException("jyseps1_2 (%d) must be < ny (%d).", jyseps1_2, ny);
    }
    output_warn.write("\tWARNING: jyseps2_2 (%d) must be >= jyseps1_2 (%d). Setting to %d\n",
                      jyseps2_2, jyseps1_2, jyseps1_2);
    jyseps2_2 = jyseps1_2;
  }

  if (options->isSet("NXPE")) {    // Specified NXPE
    options->get("NXPE", NXPE, 1); // Decomposition in the radial direction
    if ((NPES % NXPE) != 0) {
      throw BoutException(
          _("Number of processors (%d) not divisible by NPs in x direction (%d)\n"), NPES,
          NXPE);
    }

    NYPE = NPES / NXPE;

    int nyp = NPES / NXPE;
    int ysub = ny / NYPE;

    // Check size of Y mesh
    if (ysub < MYG) {
      throw BoutException("\t -> ny/NYPE (%d/%d = %d) must be >= MYG (%d)\n", ny, nyp,
                        ysub, MYG);
    }
    // Check branch cuts
    if ((jyseps1_1 + 1) % ysub != 0) {
      throw BoutException(
          "\t -> Leg region jyseps1_1+1 (%d) must be a multiple of MYSUB (%d)\n",
          jyseps1_1 + 1, ysub);
    }

    if (jyseps2_1 != jyseps1_2) {
      // Double Null

      if ((jyseps2_1 - jyseps1_1) % ysub != 0) {
        throw BoutException("\t -> Core region jyseps2_1-jyseps1_1 (%d-%d = %d) must "
                          "be a multiple of MYSUB (%d)\n",
                          jyseps2_1, jyseps1_1, jyseps2_1 - jyseps1_1, ysub);
      }

      if ((jyseps2_2 - jyseps1_2) % ysub != 0) {
        throw BoutException("\t -> Core region jyseps2_2-jyseps1_2 (%d-%d = %d) must "
                          "be a multiple of MYSUB (%d)\n",
                          jyseps2_2, jyseps1_2, jyseps2_2 - jyseps1_2, ysub);
      }

      // Check upper legs
      if ((ny_inner - jyseps2_1 - 1) % ysub != 0) {
        throw BoutException("\t -> leg region ny_inner-jyseps2_1-1 (%d-%d-1 = %d) must "
                          "be a multiple of MYSUB (%d)\n",
                          ny_inner, jyseps2_1, ny_inner - jyseps2_1 - 1, ysub);
      }
      if ((jyseps1_2 - ny_inner + 1) % ysub != 0) {
        throw BoutException("\t -> leg region jyseps1_2-ny_inner+1 (%d-%d+1 = %d) must "
                          "be a multiple of MYSUB (%d)\n",
                          jyseps1_2, ny_inner, jyseps1_2 - ny_inner + 1, ysub);
      }
    } else {
      // Single Null
      if ((jyseps2_2 - jyseps1_1) % ysub != 0) {
        throw BoutException("\t -> Core region jyseps2_2-jyseps1_1 (%d-%d = %d) must "
                          "be a multiple of MYSUB (%d)\n",
                          jyseps2_2, jyseps1_1, jyseps2_2 - jyseps1_1, ysub);
      }
    }

    if ((ny - jyseps2_2 - 1) % ysub != 0) {
      throw BoutException("\t -> leg region ny-jyseps2_2-1 (%d-%d-1 = %d) must be a "
                        "multiple of MYSUB (%d)\n",
                        ny, jyseps2_2, ny - jyseps2_2 - 1, ysub);
    }
  } else {
    // Choose NXPE

    MX = nx - 2 * MXG;

    NXPE = -1; // Best option
    
    BoutReal ideal = sqrt(MX * NPES / static_cast<BoutReal>(ny)); // Results in square domains

    output_info.write("Finding value for NXPE (ideal = %f)\n", ideal);

    for (int i = 1; i <= NPES; i++) { // Loop over all possibilities
      if ((NPES % i == 0) &&          // Processors divide equally
          (MX % i == 0) &&            // Mesh in X divides equally
          (ny % (NPES / i) == 0)) {   // Mesh in Y divides equally

        output_info.write(_("\tCandidate value: %d\n"), i);

        int nyp = NPES / i;
        int ysub = ny / nyp;

        // Check size of Y mesh
        if (ysub < MYG) {
          output_info.write("\t -> ny/NYPE (%d/%d = %d) must be >= MYG (%d)\n", ny, nyp,
                            ysub, MYG);
          continue;
        }
        // Check branch cuts
        if ((jyseps1_1 + 1) % ysub != 0) {
          output_info.write(
              "\t -> Leg region jyseps1_1+1 (%d) must be a multiple of MYSUB (%d)\n",
              jyseps1_1 + 1, ysub);
          continue;
        }

        if (jyseps2_1 != jyseps1_2) {
          // Double Null

          if ((jyseps2_1 - jyseps1_1) % ysub != 0) {
            output_info.write("\t -> Core region jyseps2_1-jyseps1_1 (%d-%d = %d) must "
                              "be a multiple of MYSUB (%d)\n",
                              jyseps2_1, jyseps1_1, jyseps2_1 - jyseps1_1, ysub);
            continue;
          }

          if ((jyseps2_2 - jyseps1_2) % ysub != 0) {
            output_info.write("\t -> Core region jyseps2_2-jyseps1_2 (%d-%d = %d) must "
                              "be a multiple of MYSUB (%d)\n",
                              jyseps2_2, jyseps1_2, jyseps2_2 - jyseps1_2, ysub);
            continue;
          }

          // Check upper legs
          if ((ny_inner - jyseps2_1 - 1) % ysub != 0) {
            output_info.write("\t -> leg region ny_inner-jyseps2_1-1 (%d-%d-1 = %d) must "
                              "be a multiple of MYSUB (%d)\n",
                              ny_inner, jyseps2_1, ny_inner - jyseps2_1 - 1, ysub);
            continue;
          }
          if ((jyseps1_2 - ny_inner + 1) % ysub != 0) {
            output_info.write("\t -> leg region jyseps1_2-ny_inner+1 (%d-%d+1 = %d) must "
                              "be a multiple of MYSUB (%d)\n",
                              jyseps1_2, ny_inner, jyseps1_2 - ny_inner + 1, ysub);
            continue;
          }
        } else {
          // Single Null
          if ((jyseps2_2 - jyseps1_1) % ysub != 0) {
            output_info.write("\t -> Core region jyseps2_2-jyseps1_1 (%d-%d = %d) must "
                              "be a multiple of MYSUB (%d)\n",
                              jyseps2_2, jyseps1_1, jyseps2_2 - jyseps1_1, ysub);
            continue;
          }
        }

        if ((ny - jyseps2_2 - 1) % ysub != 0) {
          output_info.write("\t -> leg region ny-jyseps2_2-1 (%d-%d-1 = %d) must be a "
                            "multiple of MYSUB (%d)\n",
                            ny, jyseps2_2, ny - jyseps2_2 - 1, ysub);
          continue;
        }
        output_info.write(_("\t -> Good value\n"));
        // Found an acceptable value
        if ((NXPE < 1) || (fabs(ideal - i) < fabs(ideal - NXPE)))
          NXPE = i; // Keep value nearest to the ideal
      }
    }

    if (NXPE < 1)
      throw BoutException(_("Could not find a valid value for NXPE. Try a different "
                            "number of processors."));

    NYPE = NPES / NXPE;

    output_progress.write(
        _("\tDomain split (NXPE=%d, NYPE=%d) into domains (localNx=%d, localNy=%d)\n"),
        NXPE, NYPE, MX / NXPE, ny / NYPE);
  }

  /// Get X and Y processor indices
  PE_YIND = MYPE / NXPE;
  PE_XIND = MYPE % NXPE;

  // Work out other grid size quantities

  /// MXG at each end needed for edge boundary regions
  MX = nx - 2 * MXG;

  /// Split MX points between NXPE processors
  MXSUB = MX / NXPE;
  if ((MX % NXPE) != 0) {
    throw BoutException(_("Cannot split %d X points equally between %d processors\n"), MX,
                        NXPE);
  }

  /// NOTE: No grid data reserved for Y boundary cells - copy from neighbours
  MY = ny;
  MYSUB = MY / NYPE;
  if ((MY % NYPE) != 0) {
    throw BoutException(
        _("\tERROR: Cannot split %d Y points equally between %d processors\n"), MY, NYPE);
  }

  /// Get mesh options
  OPTION(options, IncIntShear, false);
  OPTION(options, periodicX, false); // Periodic in X

  OPTION(options, async_send, false); // Whether to use asyncronous sends

  // Set global offsets

  OffsetX = PE_XIND * MXSUB;
  OffsetY = PE_YIND * MYSUB;
  OffsetZ = 0;

  if (options->isSet("zperiod")) {
    OPTION(options, zperiod, 1);
    ZMIN = 0.0;
    ZMAX = 1.0 / static_cast<BoutReal>(zperiod);
  } else {
    OPTION(options, ZMIN, 0.0);
    OPTION(options, ZMAX, 1.0);

    zperiod = ROUND(1.0 / (ZMAX - ZMIN));
  }

  /// Number of grid cells is ng* = M*SUB + guard/boundary cells
  LocalNx = MXSUB + 2 * MXG;
  LocalNy = MYSUB + 2 * MYG;
  LocalNz = MZ;

  // Set local index ranges

  xstart = MXG;
  xend = MXG + MXSUB - 1;

  ystart = MYG;
  yend = MYG + MYSUB - 1;

  ///////////////////// TOPOLOGY //////////////////////////
  /// Call topology to set layout of grid
  topology();

  OPTION(options, TwistShift, false);

  if (TwistShift) {
    output_info.write("Applying Twist-Shift condition. Interpolation: FFT\n");

    // Try to read the shift angle from the grid file
    // NOTE: All processors should know the twist-shift angle (for invert_parderiv)

    ShiftAngle.resize(LocalNx);

    if (!source->get(this, ShiftAngle, "ShiftAngle", LocalNx, XGLOBAL(0))) {
      throw BoutException("ERROR: Twist-shift angle 'ShiftAngle' not found.");
    }
  }

  //////////////////////////////////////////////////////
  /// Communicator

  MPI_Group group_world;
  MPI_Comm_group(BoutComm::get(), &group_world); // Get the entire group

  //////////////////////////////////////////////////////
  /// Communicator in X

  MPI_Group group;
  MPI_Comm comm_tmp;

  int proc[3]; // Processor range

  for (int yp = 0; yp < NYPE; yp++) {
    proc[0] = PROC_NUM(0, yp);        // First
    proc[1] = PROC_NUM(NXPE - 1, yp); // Last
    proc[2] = 1;                      // stride

    output_debug << "XCOMM " << proc[0] << ", " << proc[1] << endl;

    if (MPI_Group_range_incl(group_world, 1, &proc, &group) != MPI_SUCCESS)
      throw BoutException(
          "Could not create X communication group for yp=%d (xind=%d,yind=%d)\n", yp,
          PE_XIND, PE_YIND);
    if (MPI_Comm_create(BoutComm::get(), group, &comm_tmp) != MPI_SUCCESS)
      throw BoutException("Could not create X communicator for yp=%d (xind=%d,yind=%d)\n",
                          yp, PE_XIND, PE_YIND);
    MPI_Group_free(&group);

    if (yp == PE_YIND) {
      // Should be in this group
      if (comm_tmp == MPI_COMM_NULL)
        throw BoutException("X communicator null");

      comm_x = comm_tmp;
    } else {
      if (comm_tmp != MPI_COMM_NULL)
        throw BoutException("X communicator should be null");
    }
  }

  //////////////////////////////////////////////////////
  /// Communicators for Y gather/scatter

  MPI_Group group_tmp1, group_tmp2;

  proc[2] = NXPE; // Stride in processor rank

  // Outer SOL regions
  if (jyseps1_2 == jyseps2_1) {
    // Single-null. All processors with same PE_XIND
    TRACE("Creating Outer SOL communicators for Single Null operation");

    for (int i = 0; i < NXPE; i++) {
      proc[0] = PROC_NUM(i, 0);
      proc[1] = PROC_NUM(i, NYPE - 1);

      output_debug << "Outer SOL " << proc[0] << ", " << proc[1] << endl;

      MPI_Group_range_incl(group_world, 1, &proc, &group);
      MPI_Comm_create(BoutComm::get(), group, &comm_tmp);
      if (i == PE_XIND) {
        // Should be part of this communicator
        if (comm_tmp == MPI_COMM_NULL) {
          // error
          throw BoutException("Single null outer SOL not correct\n");
        }
        comm_outer = comm_tmp;
      } else if (comm_tmp != MPI_COMM_NULL) {
        // Not part of this communicator so should be NULL
        throw BoutException("Single null outer SOL not correct\n");
      }
      MPI_Group_free(&group);
    }
  } else {
    // Double null
    TRACE("Creating Outer SOL communicators for Double Null operation");

    for (int i = 0; i < NXPE; i++) {
      // Inner SOL
      proc[0] = PROC_NUM(i, 0);
      proc[1] = PROC_NUM(i, YPROC(ny_inner - 1));

      output_debug << "Double Null inner SOL " << proc[0] << ", " << proc[1] << endl;

      if (MPI_Group_range_incl(group_world, 1, &proc, &group) != MPI_SUCCESS)
        throw BoutException("MPI_Group_range_incl failed for xp = %d", NXPE);
      MPI_Comm_create(BoutComm::get(), group, &comm_tmp);
      if (comm_tmp != MPI_COMM_NULL)
        comm_outer = comm_tmp;
      MPI_Group_free(&group);

      // Outer SOL
      proc[0] = PROC_NUM(i, YPROC(ny_inner));
      proc[1] = PROC_NUM(i, NYPE - 1);

      output_debug << "Double Null outer SOL " << proc[0] << ", " << proc[1] << endl;

      MPI_Group_range_incl(group_world, 1, &proc, &group);
      MPI_Comm_create(BoutComm::get(), group, &comm_tmp);
      if (comm_tmp != MPI_COMM_NULL) {
        comm_outer = comm_tmp;
      }
      MPI_Group_free(&group);
    }
  }

  for (int i = 0; i < NXPE; i++) {
    // Lower PF region

    if ((jyseps1_1 >= 0) || (jyseps2_2 + 1 < ny)) {
      // A lower PF region exists
      TRACE("Creating lower PF communicators for xp=%d", i);

      output_debug << "Creating lower PF communicators for xp = " << i << endl;

      if (jyseps1_1 >= 0) {
        proc[0] = PROC_NUM(i, 0);
        proc[1] = PROC_NUM(i, YPROC(jyseps1_1));

        output_debug << "PF1 " << proc[0] << ", " << proc[1] << endl;

        MPI_Group_range_incl(group_world, 1, &proc, &group_tmp1);
      } else
        group_tmp1 = MPI_GROUP_EMPTY;

      if (jyseps2_2 + 1 < ny) {
        proc[0] = PROC_NUM(i, YPROC(jyseps2_2 + 1));
        proc[1] = PROC_NUM(i, NYPE - 1);

        output_debug << "PF2 " << proc[0] << ", " << proc[1] << endl;

        MPI_Group_range_incl(group_world, 1, &proc, &group_tmp2);
      } else {
        group_tmp2 = MPI_GROUP_EMPTY;
      }

      MPI_Group_union(group_tmp1, group_tmp2, &group);
      MPI_Comm_create(BoutComm::get(), group, &comm_tmp);
      if (comm_tmp != MPI_COMM_NULL) {
        comm_inner = comm_tmp;
        if (ixseps_lower == ixseps_outer) {
          // Between the separatrices is still in the PF region

          output_debug << "-> Inner and middle\n";

          comm_middle = comm_inner;
        } else {

          output_debug << "-> Outer and middle\n";

          comm_middle = comm_outer;
        }
      }

      output_debug << "Freeing\n";

      MPI_Group_free(&group);
      if (group_tmp1 != MPI_GROUP_EMPTY) {
        MPI_Group_free(&group_tmp1);
      }
      if (group_tmp2 != MPI_GROUP_EMPTY) {
        MPI_Group_free(&group_tmp2);
      }

      output_debug << "done lower PF\n";
    }

    if (jyseps2_1 != jyseps1_2) {
      // Upper PF region
      // Note need to order processors so that a continuous surface is formed
      TRACE("Creating upper PF communicators for xp=%d", i);

      output_debug << "Creating upper PF communicators for xp = " << i << endl;

      proc[0] = PROC_NUM(i, YPROC(ny_inner));
      proc[1] = PROC_NUM(i, YPROC(jyseps1_2));

      output_debug << "PF3 " << proc[0] << ", " << proc[1] << endl;

      MPI_Group_range_incl(group_world, 1, &proc, &group_tmp1);
      proc[0] = PROC_NUM(i, YPROC(jyseps2_1 + 1));
      proc[1] = PROC_NUM(i, YPROC(ny_inner - 1));

      output_debug << "PF4 " << proc[0] << ", " << proc[1] << endl;

      MPI_Group_range_incl(group_world, 1, &proc, &group_tmp2);
      MPI_Group_union(group_tmp1, group_tmp2, &group);
      MPI_Comm_create(BoutComm::get(), group, &comm_tmp);
      if (comm_tmp != MPI_COMM_NULL) {
        comm_inner = comm_tmp;
        if (ixseps_upper == ixseps_outer) {

          output_debug << "-> Inner and middle\n";

          comm_middle = comm_inner;
        } else {

          output_debug << "-> Outer and middle\n";

          comm_middle = comm_outer;
          // MPI_Comm_dup(comm_outer, &comm_middle);
        }
      }

      output_debug << "Freeing\n";

      MPI_Group_free(&group);
      if (group_tmp1 != MPI_GROUP_EMPTY)
        MPI_Group_free(&group_tmp1);
      if (group_tmp2 != MPI_GROUP_EMPTY)
        MPI_Group_free(&group_tmp2);

      output_debug << "done upper PF\n";
    }

    // Core region
    TRACE("Creating core communicators");
    proc[0] = PROC_NUM(i, YPROC(jyseps1_1 + 1));
    proc[1] = PROC_NUM(i, YPROC(jyseps2_1));

    output_debug << "CORE1 " << proc[0] << ", " << proc[1] << endl;

    if ((proc[0] < 0) || (proc[1] < 0))
      throw BoutException("Invalid processor range for core processors");
    MPI_Group_range_incl(group_world, 1, &proc, &group_tmp1);

    proc[0] = PROC_NUM(i, YPROC(jyseps1_2 + 1));
    proc[1] = PROC_NUM(i, YPROC(jyseps2_2));

    output_debug << "CORE2 " << proc[0] << ", " << proc[1] << endl;

    if ((proc[0] < 0) || (proc[1] < 0)) {
      group_tmp2 = MPI_GROUP_EMPTY;
    } else {
      MPI_Group_range_incl(group_world, 1, &proc, &group_tmp2);
    }

    MPI_Group_union(group_tmp1, group_tmp2, &group);
    MPI_Comm_create(BoutComm::get(), group, &comm_tmp);
    if (comm_tmp != MPI_COMM_NULL) {
      comm_inner = comm_tmp;

      if (ixseps_inner == ixseps_outer)
        MPI_Comm_dup(comm_inner, &comm_middle);
    }

    if (group_tmp1 != MPI_GROUP_EMPTY)
      MPI_Group_free(&group_tmp1);
    if (group_tmp2 != MPI_GROUP_EMPTY)
      MPI_Group_free(&group_tmp2);
    MPI_Group_free(&group);
  }

  if (ixseps_inner == ixseps_outer) {
    // Balanced null, so no middle
    MPI_Comm_dup(comm_inner, &comm_middle);
  } else {
    // Need to handle unbalanced double-null case

    output_debug << "Unbalanced " << endl;

    if (ixseps_upper > ixseps_lower) {
      // middle is connected to the bottom
      TRACE("Creating unbalanced lower communicators");

      for (int i = 0; i < NXPE; i++) {
        proc[0] = PROC_NUM(i, 0);
        proc[1] = PROC_NUM(i, YPROC(jyseps2_1));
        MPI_Group_range_incl(group_world, 1, &proc, &group_tmp1);
        proc[0] = PROC_NUM(i, YPROC(jyseps1_2 + 1));
        proc[1] = PROC_NUM(i, NYPE - 1);
        MPI_Group_range_incl(group_world, 1, &proc, &group_tmp2);
        MPI_Group_union(group_tmp1, group_tmp2, &group);
        MPI_Comm_create(BoutComm::get(), group, &comm_tmp);
        if (comm_tmp != MPI_COMM_NULL)
          comm_middle = comm_tmp;

        if (group_tmp1 != MPI_GROUP_EMPTY)
          MPI_Group_free(&group_tmp1);
        if (group_tmp2 != MPI_GROUP_EMPTY)
          MPI_Group_free(&group_tmp2);
        MPI_Group_free(&group);
      }
    } else {
      // middle is connected to the top
      TRACE("Creating unbalanced upper communicators");

      for (int i = 0; i < NXPE; i++) {
        proc[0] = PROC_NUM(i, YPROC(ny_inner));
        proc[1] = PROC_NUM(i, YPROC(jyseps2_2));
        MPI_Group_range_incl(group_world, 1, &proc, &group_tmp1);
        proc[0] = PROC_NUM(i, YPROC(jyseps1_1 + 1));
        proc[1] = PROC_NUM(i, YPROC(ny_inner - 1));
        MPI_Group_range_incl(group_world, 1, &proc, &group_tmp2);
        MPI_Group_union(group_tmp1, group_tmp2, &group);
        MPI_Comm_create(BoutComm::get(), group, &comm_tmp);
        if (comm_tmp != MPI_COMM_NULL)
          comm_middle = comm_tmp;

        if (group_tmp1 != MPI_GROUP_EMPTY)
          MPI_Group_free(&group_tmp1);
        if (group_tmp2 != MPI_GROUP_EMPTY)
          MPI_Group_free(&group_tmp2);
        MPI_Group_free(&group);
      }
    }
  }
  MPI_Group_free(&group_world);
  // Now have communicators for all regions.

  output_debug << "Got communicators" << endl;

  //////////////////////////////////////////////////////
  // Boundary regions
  if (!periodicX && (MXG > 0)) {
    // Need boundaries in X if not periodic and have X guard cells
    if (PE_XIND == 0) {
      // Inner either core or PF

      int yg = YGLOBAL(MYG); // Get a global index in this processor

      if (((yg > jyseps1_1) && (yg <= jyseps2_1)) ||
          ((yg > jyseps1_2) && (yg <= jyseps2_2))) {
        // Core
        boundary.push_back(new BoundaryRegionXIn("core", ystart, yend, this));
      } else {
        // PF region
        boundary.push_back(new BoundaryRegionXIn("pf", ystart, yend, this));
      }
    }
    if (PE_XIND == (NXPE - 1)) {
      // Outer SOL
      boundary.push_back(new BoundaryRegionXOut("sol", ystart, yend, this));
    }
  }

  if (MYG > 0) {
    // Need boundaries in Y

    if ((UDATA_INDEST < 0) && (UDATA_XSPLIT > xstart))
      boundary.push_back(new BoundaryRegionYUp("upper_target", xstart, UDATA_XSPLIT - 1, this));
    if ((UDATA_OUTDEST < 0) && (UDATA_XSPLIT <= xend))
      boundary.push_back(new BoundaryRegionYUp("upper_target", UDATA_XSPLIT, xend, this));

    if ((DDATA_INDEST < 0) && (DDATA_XSPLIT > xstart))
      boundary.push_back(
          new BoundaryRegionYDown("lower_target", xstart, DDATA_XSPLIT - 1, this));
    if ((DDATA_OUTDEST < 0) && (DDATA_XSPLIT <= xend))
      boundary.push_back(new BoundaryRegionYDown("lower_target", DDATA_XSPLIT, xend, this));
  }

  if (!boundary.empty()) {
    output_info << _("Boundary regions in this processor: ");
    for (const auto &bndry : boundary) {
      output_info << bndry->label << ", ";
    }
    output_info << endl;
  } else {
    output_info << _("No boundary regions in this processor") << endl;
  }
  
  output_info << _("Constructing default regions") << endl;
  createDefaultRegions();

  // Add boundary regions
  addBoundaryRegions();

<<<<<<< HEAD
  // Create CELL_CENTRE Coordinates object
  addCoordinates(CELL_CENTRE);

  output_info.write("\tdone\n");
=======
  output_info.write(_("\tdone\n"));
>>>>>>> f688ac99

  return 0;
}

/****************************************************************
 *                 COMMUNICATIONS
 ****************************************************************/

const int IN_SENT_UP = 0;    ///< Data lower in X than branch-cut, at upper boundary in Y
const int OUT_SENT_UP = 1;   ///< Data higher in X than branch-cut, at upper boundary in Y
const int IN_SENT_DOWN = 2;  ///< Data lower in X than branch-cut, at lower boundary in Y
const int OUT_SENT_DOWN = 3; ///< Data higher in X than branch-cut, at lower boundary in Y
// X communication signals
const int IN_SENT_OUT = 4; ///< Data going in positive X direction (in to out)
const int OUT_SENT_IN = 5; ///< Data going in negative X direction (out to in)

void BoutMesh::post_receive(CommHandle &ch) {
  BoutReal *inbuff;
  int len;

  /// Post receive data from above (y+1)

  len = 0;
  if (UDATA_INDEST != -1) {
    len = msg_len(ch.var_list.get(), 0, UDATA_XSPLIT, 0, MYG);
    MPI_Irecv(std::begin(ch.umsg_recvbuff), len, PVEC_REAL_MPI_TYPE, UDATA_INDEST,
              IN_SENT_DOWN, BoutComm::get(), &ch.request[0]);
  }
  if (UDATA_OUTDEST != -1) {
    inbuff = &ch.umsg_recvbuff[len]; // pointer to second half of the buffer
    MPI_Irecv(inbuff, msg_len(ch.var_list.get(), UDATA_XSPLIT, LocalNx, 0, MYG),
              PVEC_REAL_MPI_TYPE, UDATA_OUTDEST, OUT_SENT_DOWN, BoutComm::get(),
              &ch.request[1]);
  }

  /// Post receive data from below (y-1)

  len = 0;

  if (DDATA_INDEST != -1) { // If sending & recieving data from a processor
    len = msg_len(ch.var_list.get(), 0, DDATA_XSPLIT, 0, MYG);
    MPI_Irecv(std::begin(ch.dmsg_recvbuff), len, PVEC_REAL_MPI_TYPE, DDATA_INDEST,
              IN_SENT_UP, BoutComm::get(), &ch.request[2]);
  }
  if (DDATA_OUTDEST != -1) {
    inbuff = &ch.dmsg_recvbuff[len];
    MPI_Irecv(inbuff, msg_len(ch.var_list.get(), DDATA_XSPLIT, LocalNx, 0, MYG),
              PVEC_REAL_MPI_TYPE, DDATA_OUTDEST, OUT_SENT_UP, BoutComm::get(),
              &ch.request[3]);
  }

  /// Post receive data from left (x-1)

  if (IDATA_DEST != -1) {
    MPI_Irecv(std::begin(ch.imsg_recvbuff), msg_len(ch.var_list.get(), 0, MXG, 0, MYSUB),
              PVEC_REAL_MPI_TYPE, IDATA_DEST, OUT_SENT_IN, BoutComm::get(),
              &ch.request[4]);
  }

  // Post receive data from right (x+1)

  if (ODATA_DEST != -1) {
    MPI_Irecv(std::begin(ch.omsg_recvbuff), msg_len(ch.var_list.get(), 0, MXG, 0, MYSUB),
              PVEC_REAL_MPI_TYPE, ODATA_DEST, IN_SENT_OUT, BoutComm::get(),
              &ch.request[5]);
  }
}

comm_handle BoutMesh::send(FieldGroup &g) {
  /// Start timer
  Timer timer("comms");

  /// Work out length of buffer needed
  int xlen = msg_len(g.get(), 0, MXG, 0, MYSUB);
  int ylen = msg_len(g.get(), 0, LocalNx, 0, MYG);

  /// Get a communications handle of (at least) the needed size
  CommHandle *ch = get_handle(xlen, ylen);
  ch->var_list = g; // Group of fields to send

  /// Post receives
  post_receive(*ch);

  //////////////////////////////////////////////////

  /// Send data going up (y+1)

  int len = 0;
  BoutReal *outbuff;

  if (UDATA_INDEST != -1) { // If there is a destination for inner x data
    len = pack_data(ch->var_list.get(), 0, UDATA_XSPLIT, MYSUB, MYSUB + MYG,
                    std::begin(ch->umsg_sendbuff));
    // Send the data to processor UDATA_INDEST

    if (async_send) {
      MPI_Isend(std::begin(ch->umsg_sendbuff), // Buffer to send
                len,                           // Length of buffer in BoutReals
                PVEC_REAL_MPI_TYPE,            // Real variable type
                UDATA_INDEST,                  // Destination processor
                IN_SENT_UP,                    // Label (tag) for the message
                BoutComm::get(), &(ch->sendreq[0]));
    } else
      MPI_Send(std::begin(ch->umsg_sendbuff), len, PVEC_REAL_MPI_TYPE, UDATA_INDEST,
               IN_SENT_UP, BoutComm::get());
  }
  if (UDATA_OUTDEST != -1) {             // if destination for outer x data
    outbuff = &(ch->umsg_sendbuff[len]); // A pointer to the start of the second part
                                         // of the buffer
    len =
        pack_data(ch->var_list.get(), UDATA_XSPLIT, LocalNx, MYSUB, MYSUB + MYG, outbuff);
    // Send the data to processor UDATA_OUTDEST
    if (async_send) {
      MPI_Isend(outbuff, len, PVEC_REAL_MPI_TYPE, UDATA_OUTDEST, OUT_SENT_UP,
                BoutComm::get(), &(ch->sendreq[1]));
    } else
      MPI_Send(outbuff, len, PVEC_REAL_MPI_TYPE, UDATA_OUTDEST, OUT_SENT_UP,
               BoutComm::get());
  }

  /// Send data going down (y-1)

  len = 0;
  if (DDATA_INDEST != -1) { // If there is a destination for inner x data
    len = pack_data(ch->var_list.get(), 0, DDATA_XSPLIT, MYG, 2 * MYG,
                    std::begin(ch->dmsg_sendbuff));
    // Send the data to processor DDATA_INDEST
    if (async_send) {
      MPI_Isend(std::begin(ch->dmsg_sendbuff), len, PVEC_REAL_MPI_TYPE, DDATA_INDEST,
                IN_SENT_DOWN, BoutComm::get(), &(ch->sendreq[2]));
    } else
      MPI_Send(std::begin(ch->dmsg_sendbuff), len, PVEC_REAL_MPI_TYPE, DDATA_INDEST,
               IN_SENT_DOWN, BoutComm::get());
  }
  if (DDATA_OUTDEST != -1) {             // if destination for outer x data
    outbuff = &(ch->dmsg_sendbuff[len]); // A pointer to the start of the second part
                                         // of the buffer
    len = pack_data(ch->var_list.get(), DDATA_XSPLIT, LocalNx, MYG, 2 * MYG, outbuff);
    // Send the data to processor DDATA_OUTDEST

    if (async_send) {
      MPI_Isend(outbuff, len, PVEC_REAL_MPI_TYPE, DDATA_OUTDEST, OUT_SENT_DOWN,
                BoutComm::get(), &(ch->sendreq[3]));
    } else
      MPI_Send(outbuff, len, PVEC_REAL_MPI_TYPE, DDATA_OUTDEST, OUT_SENT_DOWN,
               BoutComm::get());
  }

  /// Send to the left (x-1)

  if (IDATA_DEST != -1) {
    len = pack_data(ch->var_list.get(), MXG, 2 * MXG, MYG, MYG + MYSUB,
                    std::begin(ch->imsg_sendbuff));
    if (async_send) {
      MPI_Isend(std::begin(ch->imsg_sendbuff), len, PVEC_REAL_MPI_TYPE, IDATA_DEST,
                IN_SENT_OUT, BoutComm::get(), &(ch->sendreq[4]));
    } else
      MPI_Send(std::begin(ch->imsg_sendbuff), len, PVEC_REAL_MPI_TYPE, IDATA_DEST,
               IN_SENT_OUT, BoutComm::get());
  }

  /// Send to the right (x+1)

  if (ODATA_DEST != -1) {
    len = pack_data(ch->var_list.get(), MXSUB, MXSUB + MXG, MYG, MYG + MYSUB,
                    std::begin(ch->omsg_sendbuff));
    if (async_send) {
      MPI_Isend(std::begin(ch->omsg_sendbuff), len, PVEC_REAL_MPI_TYPE, ODATA_DEST,
                OUT_SENT_IN, BoutComm::get(), &(ch->sendreq[5]));
    } else
      MPI_Send(std::begin(ch->omsg_sendbuff), len, PVEC_REAL_MPI_TYPE, ODATA_DEST,
               OUT_SENT_IN, BoutComm::get());
  }

  /// Mark communication handle as in progress
  ch->in_progress = true;

  return static_cast<void *>(ch);
}

int BoutMesh::wait(comm_handle handle) {
  TRACE("BoutMesh::wait(comm_handle)");

  if (handle == nullptr)
    return 1;

  CommHandle *ch = static_cast<CommHandle *>(handle);

  if (!ch->in_progress)
    return 2;

  /// Start timer
  Timer timer("comms");

  ///////////// WAIT FOR DATA //////////////

  int ind, len;
  MPI_Status status;

  if (ch->var_list.size() == 0) {

    // Just waiting for a single MPI request
    MPI_Wait(ch->request, &status);
    free_handle(ch);

    return 0;
  }

  do {
    MPI_Waitany(6, ch->request, &ind, &status);
    switch (ind) {
    case 0: { // Up, inner
      unpack_data(ch->var_list.get(), 0, UDATA_XSPLIT, MYSUB + MYG, MYSUB + 2 * MYG,
                  std::begin(ch->umsg_recvbuff));
      break;
    }
    case 1: { // Up, outer
      len = msg_len(ch->var_list.get(), 0, UDATA_XSPLIT, 0, MYG);
      unpack_data(ch->var_list.get(), UDATA_XSPLIT, LocalNx, MYSUB + MYG, MYSUB + 2 * MYG,
                  &(ch->umsg_recvbuff[len]));
      break;
    }
    case 2: { // Down, inner
      unpack_data(ch->var_list.get(), 0, DDATA_XSPLIT, 0, MYG,
                  std::begin(ch->dmsg_recvbuff));
      break;
    }
    case 3: { // Down, outer
      len = msg_len(ch->var_list.get(), 0, DDATA_XSPLIT, 0, MYG);
      unpack_data(ch->var_list.get(), DDATA_XSPLIT, LocalNx, 0, MYG,
                  &(ch->dmsg_recvbuff[len]));
      break;
    }
    case 4: { // inner
      unpack_data(ch->var_list.get(), 0, MXG, MYG, MYG + MYSUB,
                  std::begin(ch->imsg_recvbuff));
      break;
    }
    case 5: { // outer
      unpack_data(ch->var_list.get(), MXSUB + MXG, MXSUB + 2 * MXG, MYG, MYG + MYSUB,
                  std::begin(ch->omsg_recvbuff));
      break;
    }
    }
    if (ind != MPI_UNDEFINED)
      ch->request[ind] = MPI_REQUEST_NULL;
  } while (ind != MPI_UNDEFINED);

  if (async_send) {
    /// Asyncronous sending: Need to check if sends have completed (frees MPI memory)
    MPI_Status async_status;

    if (UDATA_INDEST != -1)
      MPI_Wait(ch->sendreq, &async_status);
    if (UDATA_OUTDEST != -1)
      MPI_Wait(ch->sendreq + 1, &async_status);
    if (DDATA_INDEST != -1)
      MPI_Wait(ch->sendreq + 2, &async_status);
    if (DDATA_OUTDEST != -1)
      MPI_Wait(ch->sendreq + 3, &async_status);
    if (IDATA_DEST != -1)
      MPI_Wait(ch->sendreq + 4, &async_status);
    if (ODATA_DEST != -1)
      MPI_Wait(ch->sendreq + 5, &async_status);
  }

  // TWIST-SHIFT CONDITION
  if (TwistShift) {
    int jx, jy;

    // Perform Twist-shift using shifting method
    // Loop over 3D fields
    for (const auto &var : ch->var_list.field3d()) {
      // Lower boundary
      if (TS_down_in && (DDATA_INDEST != -1)) {
        for (jx = 0; jx < DDATA_XSPLIT; jx++)
          for (jy = 0; jy != MYG; jy++)
            shiftZ(*var, jx, jy, ShiftAngle[jx]);
      }
      if (TS_down_out && (DDATA_OUTDEST != -1)) {
        for (jx = DDATA_XSPLIT; jx < LocalNx; jx++)
          for (jy = 0; jy != MYG; jy++)
            shiftZ(*var, jx, jy, ShiftAngle[jx]);
      }

      // Upper boundary
      if (TS_up_in && (UDATA_INDEST != -1)) {
        for (jx = 0; jx < UDATA_XSPLIT; jx++)
          for (jy = LocalNy - MYG; jy != LocalNy; jy++)
            shiftZ(*var, jx, jy, -ShiftAngle[jx]);
      }
      if (TS_up_out && (UDATA_OUTDEST != -1)) {
        for (jx = UDATA_XSPLIT; jx < LocalNx; jx++)
          for (jy = LocalNy - MYG; jy != LocalNy; jy++)
            shiftZ(*var, jx, jy, -ShiftAngle[jx]);
      }
    }
  }

#if CHECK > 0
  // Keeping track of whether communications have been done
  for (const auto &var : ch->var_list)
    var->doneComms();
#endif

  free_handle(ch);

  return 0;
}

/***************************************************************
 *             Non-Local Communications
 ***************************************************************/

MPI_Request BoutMesh::sendToProc(int xproc, int yproc, BoutReal *buffer, int size,
                                 int tag) {
  Timer timer("comms");

  MPI_Request request;

  MPI_Isend(buffer, size, PVEC_REAL_MPI_TYPE, PROC_NUM(xproc, yproc), tag,
            BoutComm::get(), &request);

  return request;
}

comm_handle BoutMesh::receiveFromProc(int xproc, int yproc, BoutReal *buffer, int size,
                                      int tag) {
  Timer timer("comms");

  // Get a communications handle. Not fussy about size of arrays
  CommHandle *ch = get_handle(0, 0);

  MPI_Irecv(buffer, size, PVEC_REAL_MPI_TYPE, PROC_NUM(xproc, yproc), tag,
            BoutComm::get(), ch->request);

  ch->in_progress = true;

  return static_cast<comm_handle>(ch);
}

int BoutMesh::getNXPE() { return NXPE; }

int BoutMesh::getNYPE() { return NYPE; }

int BoutMesh::getXProcIndex() { return PE_XIND; }

int BoutMesh::getYProcIndex() { return PE_YIND; }

/****************************************************************
 *                 X COMMUNICATIONS
 *
 * Intended mainly to handle the perpendicular inversion operators
 ****************************************************************/

bool BoutMesh::firstX() { return PE_XIND == 0; }

bool BoutMesh::lastX() { return PE_XIND == NXPE - 1; }

int BoutMesh::sendXOut(BoutReal *buffer, int size, int tag) {
  if (PE_XIND == NXPE - 1)
    return 1;

  Timer timer("comms");

  MPI_Send(buffer, size, PVEC_REAL_MPI_TYPE, PROC_NUM(PE_XIND + 1, PE_YIND), tag,
           BoutComm::get());

  return 0;
}

int BoutMesh::sendXIn(BoutReal *buffer, int size, int tag) {
  if (PE_XIND == 0)
    return 1;

  Timer timer("comms");

  MPI_Send(buffer, size, PVEC_REAL_MPI_TYPE, PROC_NUM(PE_XIND - 1, PE_YIND), tag,
           BoutComm::get());

  return 0;
}

comm_handle BoutMesh::irecvXOut(BoutReal *buffer, int size, int tag) {
  if (PE_XIND == NXPE - 1)
    return nullptr;

  Timer timer("comms");

  // Get a communications handle. Not fussy about size of arrays
  CommHandle *ch = get_handle(0, 0);

  MPI_Irecv(buffer, size, PVEC_REAL_MPI_TYPE, PROC_NUM(PE_XIND + 1, PE_YIND), tag,
            BoutComm::get(), ch->request);

  ch->in_progress = true;

  return static_cast<comm_handle>(ch);
}

comm_handle BoutMesh::irecvXIn(BoutReal *buffer, int size, int tag) {
  if (PE_XIND == 0)
    return nullptr;

  Timer timer("comms");

  // Get a communications handle. Not fussy about size of arrays
  CommHandle *ch = get_handle(0, 0);

  MPI_Irecv(buffer, size, PVEC_REAL_MPI_TYPE, PROC_NUM(PE_XIND - 1, PE_YIND), tag,
            BoutComm::get(), ch->request);

  ch->in_progress = true;

  return static_cast<comm_handle>(ch);
}

/****************************************************************
 *                 Y COMMUNICATIONS
 *
 * Intended mainly to handle the non-local heat flux integrations
 ****************************************************************/

bool BoutMesh::firstY() const { return PE_YIND == 0; }

bool BoutMesh::lastY() const { return PE_YIND == NYPE - 1; }

bool BoutMesh::firstY(int xpos) const {
  int xglobal = XGLOBAL(xpos);
  int rank;

  if (xglobal < ixseps_inner) {
    MPI_Comm_rank(comm_inner, &rank);
  } else if (xglobal < ixseps_outer) {
    MPI_Comm_rank(comm_middle, &rank);
  } else {
    MPI_Comm_rank(comm_outer, &rank);
  }
  return rank == 0;
}

bool BoutMesh::lastY(int xpos) const {
  int xglobal = XGLOBAL(xpos);
  int rank;
  int size;

  if (xglobal < ixseps_inner) {
    MPI_Comm_size(comm_inner, &size);
    MPI_Comm_rank(comm_inner, &rank);
  } else if (xglobal < ixseps_outer) {
    MPI_Comm_size(comm_middle, &size);
    MPI_Comm_rank(comm_middle, &rank);
  } else {
    MPI_Comm_size(comm_outer, &size);
    MPI_Comm_rank(comm_outer, &rank);
  }
  return rank == size - 1;
}

int BoutMesh::UpXSplitIndex() { return UDATA_XSPLIT; }

int BoutMesh::DownXSplitIndex() { return DDATA_XSPLIT; }

int BoutMesh::sendYOutIndest(BoutReal *buffer, int size, int tag) {
  if (PE_YIND == NYPE - 1)
    return 1;

  Timer timer("comms");

  if (UDATA_INDEST != -1)
    MPI_Send(buffer, size, PVEC_REAL_MPI_TYPE, UDATA_INDEST, tag, BoutComm::get());
  else
    throw BoutException("Expected UDATA_INDEST to exist, but it does not.");
  return 0;
}

int BoutMesh::sendYOutOutdest(BoutReal *buffer, int size, int tag) {
  if (PE_YIND == NYPE - 1)
    return 1;

  Timer timer("comms");

  if (UDATA_OUTDEST != -1)
    MPI_Send(buffer, size, PVEC_REAL_MPI_TYPE, UDATA_OUTDEST, tag, BoutComm::get());
  else
    throw BoutException("Expected UDATA_OUTDEST to exist, but it does not.");

  return 0;
}

int BoutMesh::sendYInIndest(BoutReal *buffer, int size, int tag) {
  if (PE_YIND == 0)
    return 1;

  Timer timer("comms");

  if (DDATA_INDEST != -1)
    MPI_Send(buffer, size, PVEC_REAL_MPI_TYPE, DDATA_INDEST, tag, BoutComm::get());
  else
    throw BoutException("Expected DDATA_INDEST to exist, but it does not.");

  return 0;
}

int BoutMesh::sendYInOutdest(BoutReal *buffer, int size, int tag) {
  if (PE_YIND == 0)
    return 1;

  Timer timer("comms");

  if (DDATA_OUTDEST != -1)
    MPI_Send(buffer, size, PVEC_REAL_MPI_TYPE, DDATA_OUTDEST, tag, BoutComm::get());
  else
    throw BoutException("Expected DDATA_OUTDEST to exist, but it does not.");

  return 0;
}

comm_handle BoutMesh::irecvYOutIndest(BoutReal *buffer, int size, int tag) {
  if (PE_YIND == NYPE - 1)
    return nullptr;

  Timer timer("comms");

  // Get a communications handle. Not fussy about size of arrays
  CommHandle *ch = get_handle(0, 0);

  if (UDATA_INDEST != -1)
    MPI_Irecv(buffer, size, PVEC_REAL_MPI_TYPE, UDATA_INDEST, tag, BoutComm::get(),
              ch->request);
  else
    throw BoutException("Expected UDATA_INDEST to exist, but it does not.");

  ch->in_progress = true;

  return static_cast<comm_handle>(ch);
}

comm_handle BoutMesh::irecvYOutOutdest(BoutReal *buffer, int size, int tag) {
  if (PE_YIND == NYPE - 1)
    return nullptr;

  Timer timer("comms");

  // Get a communications handle. Not fussy about size of arrays
  CommHandle *ch = get_handle(0, 0);

  if (UDATA_OUTDEST != -1)
    MPI_Irecv(buffer, size, PVEC_REAL_MPI_TYPE, UDATA_OUTDEST, tag, BoutComm::get(),
              ch->request);
  else
    throw BoutException("Expected UDATA_OUTDEST to exist, but it does not.");

  ch->in_progress = true;

  return static_cast<comm_handle>(ch);
}

comm_handle BoutMesh::irecvYInIndest(BoutReal *buffer, int size, int tag) {
  if (PE_YIND == 0)
    return nullptr;

  Timer timer("comms");

  // Get a communications handle. Not fussy about size of arrays
  CommHandle *ch = get_handle(0, 0);

  if (DDATA_INDEST != -1)
    MPI_Irecv(buffer, size, PVEC_REAL_MPI_TYPE, DDATA_INDEST, tag, BoutComm::get(),
              ch->request);
  else
    throw BoutException("Expected DDATA_INDEST to exist, but it does not.");

  ch->in_progress = true;

  return static_cast<comm_handle>(ch);
}

comm_handle BoutMesh::irecvYInOutdest(BoutReal *buffer, int size, int tag) {
  if (PE_YIND == 0)
    return nullptr;

  Timer timer("comms");

  // Get a communications handle. Not fussy about size of arrays
  CommHandle *ch = get_handle(0, 0);

  if (DDATA_OUTDEST != -1)
    MPI_Irecv(buffer, size, PVEC_REAL_MPI_TYPE, DDATA_OUTDEST, tag, BoutComm::get(),
              ch->request);
  else
    throw BoutException("Expected DDATA_OUTDEST to exist, but it does not.");

  ch->in_progress = true;

  return static_cast<comm_handle>(ch);
}

/****************************************************************
 *                 GRID INDEX ROUTINES
 *
 * These routines translate between local and global coordinates
 * This so that more flexible indexing (e.g. not equal on processors)
 * can be implemented later (maybe)
 ****************************************************************/

/// Returns the processor number, given X and Y processor indices.
/*!
 * If out of range returns -1 (no processor)
 */

int BoutMesh::PROC_NUM(int xind, int yind) {
  if ((xind >= NXPE) || (xind < 0))
    return -1;
  if ((yind >= NYPE) || (yind < 0))
    return -1;

  return yind * NXPE + xind;
}

/// Returns the global X index given a local index
int BoutMesh::XGLOBAL(int xloc) const { return xloc + PE_XIND * MXSUB; }

/// Returns the global X index given a local index
int BoutMesh::XGLOBAL(BoutReal xloc, BoutReal &xglo) const {
  xglo = xloc + PE_XIND * MXSUB;
  return static_cast<int>(xglo);
}

/// Returns a local X index given a global index
int BoutMesh::XLOCAL(int xglo) const { return xglo - PE_XIND * MXSUB; }

/// Returns the global Y index given a local index
int BoutMesh::YGLOBAL(int yloc) const { return yloc + PE_YIND * MYSUB - MYG; }

/// Returns the global Y index given a local index
int BoutMesh::YGLOBAL(BoutReal yloc, BoutReal &yglo) const {
  yglo = yloc + PE_YIND * MYSUB - MYG;
  return static_cast<int>(yglo);
}

/// Global Y index given local index and processor
int BoutMesh::YGLOBAL(int yloc, int yproc) const { return yloc + yproc * MYSUB - MYG; }

/// Returns a local Y index given a global index
int BoutMesh::YLOCAL(int yglo) const { return yglo - PE_YIND * MYSUB + MYG; }

int BoutMesh::YLOCAL(int yglo, int yproc) const { return yglo - yproc * MYSUB + MYG; }

/// Return the Y processor number given a global Y index
int BoutMesh::YPROC(int yind) {
  if ((yind < 0) || (yind > ny))
    return -1;
  return yind / MYSUB;
}

/// Return the X processor number given a global X index
int BoutMesh::XPROC(int xind) { return (xind >= MXG) ? (xind - MXG) / MXSUB : 0; }

/****************************************************************
 *                       CONNECTIONS
 ****************************************************************/

/// Connection initialisation: Set processors in a simple 2D grid
void BoutMesh::default_connections() {
  DDATA_XSPLIT = UDATA_XSPLIT = 0;  // everything by default outside (arb. choice)
  DDATA_INDEST = UDATA_INDEST = -1; // since nothing inside

  DDATA_OUTDEST = PROC_NUM(PE_XIND, PE_YIND - 1);
  UDATA_OUTDEST = PROC_NUM(PE_XIND, PE_YIND + 1);

  IDATA_DEST = PROC_NUM(PE_XIND - 1, PE_YIND);
  ODATA_DEST = PROC_NUM(PE_XIND + 1, PE_YIND);

  TS_up_in = TS_up_out = TS_down_in = TS_down_out = false; // No twist-shifts

  /// Check if X is periodic
  if (periodicX) {
    if (PE_XIND == (NXPE - 1))
      ODATA_DEST = PROC_NUM(0, PE_YIND);

    if (PE_XIND == 0)
      IDATA_DEST = PROC_NUM(NXPE - 1, PE_YIND);
  }
}

/// Add a topology connection
/*!
 * Set ypos1 and ypos2 to be neighbours in the range xge <= x < xlt.
 * Optional argument ts sets whether to use twist-shift condition
 */
void BoutMesh::set_connection(int ypos1, int ypos2, int xge, int xlt, bool ts) {
  int ype1, ype2; // the two Y processor indices
  int ypeup, ypedown;
  int yind1, yind2;

  if (xlt <= xge)
    return;

  if ((ypos1 < 0) || (ypos1 >= MY)) {
    output_warn.write("WARNING adding connection: poloidal index %d out of range\n",
                      ypos1);
    return;
  }
  if ((ypos2 < 0) || (ypos2 >= MY)) {
    output_warn.write("WARNING adding connection: poloidal index %d out of range\n",
                      ypos2);
    return;
  }

  ype1 = YPROC(ypos1);
  ype2 = YPROC(ypos2);

  /* y index within processors */
  yind1 = YLOCAL(ypos1, ype1);
  yind2 = YLOCAL(ypos2, ype2);

  /* Check which boundary the connection is on */
  if ((yind1 == MYG) && (yind2 == MYSUB + MYG - 1)) {
    ypeup = ype2;   /* processor sending data up (+ve y) */
    ypedown = ype1; /* processor sending data down (-ve y) */
  } else if ((yind2 == MYG) && (yind1 == MYSUB + MYG - 1)) {
    ypeup = ype1;
    ypedown = ype2;
  } else {
    throw BoutException(
        "ERROR adding connection: y index %d or %d not on processor boundary\n", ypos1,
        ypos2);
  }

  /* check the x ranges are possible */
  if ((xge != 0) && (xlt != MX)) {
    throw BoutException(
        "ERROR adding connection(%d,%d,%d,%d): can only divide X domain in 2\n", ypos1,
        ypos2, xge, xlt);
  }

  output_info.write(
      "Connection between top of Y processor %d and bottom of %d in range %d <= x < %d\n",
      ypeup, ypedown, xge, xlt);

  // Convert X coordinates into local indices

  xge = XLOCAL(xge);
  xlt = XLOCAL(xlt);

  if ((xge >= LocalNx) || (xlt <= 0)) {
    return; // Not in this x domain
  }

  if (xge < 0)
    xge = 0;
  if (xlt > LocalNx)
    xlt = LocalNx;

  if (MYPE == PROC_NUM(PE_XIND, ypeup)) { /* PROCESSOR SENDING +VE Y */
    /* Set the branch cut x position */
    if (xge <= MXG) {
      /* Connect on the inside */
      UDATA_XSPLIT = xlt;
      UDATA_INDEST = PROC_NUM(PE_XIND, ypedown);
      if (UDATA_XSPLIT == LocalNx)
        UDATA_OUTDEST = -1;

      TS_up_in = ts; // Twist-shift

      output_info.write("=> This processor sending in up\n");
    } else {
      /* Connect on the outside */
      if (UDATA_XSPLIT <= 0)
        UDATA_INDEST = UDATA_OUTDEST;
      UDATA_XSPLIT = xge;
      UDATA_OUTDEST = PROC_NUM(PE_XIND, ypedown);
      if (UDATA_XSPLIT <= 0)
        UDATA_INDEST = -1;

      TS_up_out = ts;
      output_info.write("=> This processor sending out up\n");
    }
  }

  if (MYPE == PROC_NUM(PE_XIND, ypedown)) { /* PROCESSOR SENDING -VE Y */
    /* Set the branch cut x position */
    if (xge <= MXG) {
      /* Connect on the inside */
      DDATA_XSPLIT = xlt;
      DDATA_INDEST = PROC_NUM(PE_XIND, ypeup);
      if (DDATA_XSPLIT == LocalNx)
        DDATA_OUTDEST = -1;

      TS_down_in = ts;

      output_info.write("=> This processor sending in down\n");
    } else {
      /* Connect on the outside */
      if (DDATA_XSPLIT <= 0)
        DDATA_INDEST = DDATA_OUTDEST;
      DDATA_XSPLIT = xge;
      DDATA_OUTDEST = PROC_NUM(PE_XIND, ypeup);
      if (DDATA_XSPLIT == 0)
        DDATA_INDEST = -1;

      TS_down_out = ts;

      output_info.write("=> This processor sending out down\n");
    }
  }
}

/// Add a divertor target or limiter
/*!
 * ypos is the y index which will become an upper target
 * ypos+1 will become a lower target.
 * Target created in the range xge <= x < xlt.
 */
void BoutMesh::add_target(int ypos, int xge, int xlt) {
  if (xlt <= xge)
    return;

  if ((ypos < 0) || (ypos >= MY)) {
    output_warn.write("WARNING adding target: poloidal index %d out of range\n", ypos);
    return;
  }

  int ypeup = YPROC(ypos);
  int ypedown = YPROC(ypos + 1);
  if (ypeup == ypedown) {
    throw BoutException("Adding target at y=%d in middle of processor %d\n", ypos, ypeup);
  }

  output_info.write(
      "Target at top of Y processor %d and bottom of %d in range %d <= x < %d\n", ypeup,
      ypedown, xge, xlt);

  // Convert X coordinates into local indices
  xge = XLOCAL(xge);
  xlt = XLOCAL(xlt);
  if ((xge >= LocalNx) || (xlt <= 0)) {
    return; // Not in this x domain
  }

  if (MYPE == PROC_NUM(PE_XIND, ypeup)) {
    // Target on upper processor boundary
    if (xge <= MXG) {
      // Target on inside
      UDATA_XSPLIT = xlt;
      UDATA_INDEST = -1;
      if (xlt >= LocalNx)
        UDATA_OUTDEST = -1;
      output_info.write("=> This processor has target upper inner\n");
    } else {
      // Target on outside
      if (UDATA_XSPLIT <= 0)
        UDATA_INDEST = UDATA_OUTDEST;
      UDATA_XSPLIT = xge;
      UDATA_OUTDEST = -1;
      if (xge <= 0)
        UDATA_INDEST = -1;
      output_info.write("=> This processor has target upper outer\n");
    }
  }
  if (MYPE == PROC_NUM(PE_XIND, ypedown)) {
    // Target on upper processor boundary
    if (xge <= MXG) {
      // Target on inside
      DDATA_XSPLIT = xlt;
      DDATA_INDEST = -1;
      if (xlt >= LocalNx)
        DDATA_OUTDEST = -1;
      output_info.write("=> This processor has target lower inner\n");
    } else {
      // Target on outside
      if (DDATA_XSPLIT <= 0)
        DDATA_INDEST = DDATA_OUTDEST;
      DDATA_XSPLIT = xge;
      DDATA_OUTDEST = -1;
      if (xge <= 0)
        DDATA_INDEST = -1;
      output_info.write("=> This processor has target lower outer\n");
    }
  }
}

/****************************************************************
 *                MAIN TOPOLOGY FUNCTION
 ****************************************************************/

void BoutMesh::topology() {
  // Perform checks common to all topologies

  if (NPES != NXPE * NYPE) {
    throw BoutException("\tTopology error: npes=%d is not equal to NXPE*NYPE=%d\n", NPES,
                        NXPE * NYPE);
  }
  if (MYSUB * NYPE != MY) {
    throw BoutException("\tTopology error: MYSUB[%d] * NYPE[%d] != MY[%d]\n", MYSUB, NYPE,
                        MY);
  }
  if (MXSUB * NXPE != MX) {
    throw BoutException("\tTopology error: MXSUB[%d] * NXPE[%d] != MX[%d]\n", MXSUB, NXPE,
                        MX);
  }

  if ((NXPE > 1) && (MXSUB < MXG)) {
    throw BoutException("\tERROR: Grid X size must be >= guard cell size\n");
  }
  if (MYSUB < MYG) {
    throw BoutException("\tERROR: Grid Y size must be >= guard cell size\n");
  }

  if (jyseps2_1 == jyseps1_2) {
    /********* SINGLE NULL OPERATION *************/
    output_info.write("\tEQUILIBRIUM IS SINGLE NULL (SND) \n");

    /* Set separatrices - x location all the same */
    ixseps_inner = ixseps_outer = ixseps_upper = ixseps_lower = ixseps1;

    default_connections();
    set_connection(jyseps1_1 + 1, jyseps2_2, 0, ixseps1,
                   true);                                 // Twist-shift this connection
    set_connection(jyseps1_1, jyseps2_2 + 1, 0, ixseps1); // No twist-shift in PF region

  } else {
    /*************** DOUBLE NULL OPERATION *******************/
    /* UPPER LEGS: Do not have to be the same length as each
       other or lower legs, but do have to have an integer number
       of processors */
    if ((ny_inner - jyseps2_1 - 1) % MYSUB != 0) {
      throw BoutException("\tTopology error: Upper inner leg does not have integer "
                          "number of processors\n");
    }
    if ((jyseps1_2 - ny_inner + 1) % MYSUB != 0) {
      throw BoutException("\tTopology error: Upper outer leg does not have integer "
                          "number of processors\n");
    }

    if (ixseps1 == ixseps2) {
      /*************** CONNECTED (balanced) DOUBLE NULL ******************/
      output_info.write("\tEQUILIBRIUM IS CONNECTED DOUBLE NULL (CDND)\n");
      /* all separatrix indices the same */
      ixseps_inner = ixseps_outer = ixseps_upper = ixseps_lower = ixseps1;

    } else if (ixseps1 < ixseps2) {
      /*************** LOWER DOUBLE NULL **********************/
      output_info.write("\tEQUILIBRIUM IS LOWER DOUBLE NULL (LDND)\n");
      ixseps_inner = ixseps_lower = ixseps1;
      ixseps_outer = ixseps_upper = ixseps2;
    } else {
      /*************** UPPER DOUBLE NULL **********************/
      output_info.write("\tEQUILIBRIUM IS UPPER DOUBLE NULL (UDND)\n");
      ixseps_inner = ixseps_upper = ixseps2;
      ixseps_outer = ixseps_lower = ixseps1;
    }

    /* Following code works for any Double Null */

    /********* DND CONNECTIONS **********/
    default_connections();
    /* Lower x-point */
    set_connection(jyseps1_1 + 1, jyseps2_2, 0, ixseps_lower,
                   ixseps1 <= ixseps2);                        /* Core */
    set_connection(jyseps1_1, jyseps2_2 + 1, 0, ixseps_lower); /* PF   */
    /* Upper x-point */
    set_connection(jyseps2_1, jyseps1_2 + 1, 0, ixseps_upper,
                   ixseps1 > ixseps2);                         /* Core */
    set_connection(jyseps2_1 + 1, jyseps1_2, 0, ixseps_upper); /* PF   */

    // Add target plates at the top
    add_target(ny_inner - 1, 0, nx);
  }

  MYPE_IN_CORE = 0; // processor not in core
  if ((ixseps_inner > 0) &&
      (((PE_YIND * MYSUB > jyseps1_1) && (PE_YIND * MYSUB <= jyseps2_1)) ||
       ((PE_YIND * MYSUB > jyseps1_2) && (PE_YIND * MYSUB <= jyseps2_2)))) {
    MYPE_IN_CORE = 1; /* processor is in the core */
  }

  if (DDATA_XSPLIT > LocalNx)
    DDATA_XSPLIT = LocalNx;
  if (UDATA_XSPLIT > LocalNx)
    UDATA_XSPLIT = LocalNx;

  // Print out settings
  output_info.write("\tMYPE_IN_CORE = %d\n", MYPE_IN_CORE);
  output_info.write("\tDXS = %d, DIN = %d. DOUT = %d\n", DDATA_XSPLIT, DDATA_INDEST,
                    DDATA_OUTDEST);
  output_info.write("\tUXS = %d, UIN = %d. UOUT = %d\n", UDATA_XSPLIT, UDATA_INDEST,
                    UDATA_OUTDEST);
  output_info.write("\tXIN = %d, XOUT = %d\n", IDATA_DEST, ODATA_DEST);

  output_info.write("\tTwist-shift: ");
  if (TS_down_in)
    output_info.write("DI ");
  if (TS_down_out)
    output_info.write("DO ");
  if (TS_up_in)
    output_info.write("UI ");
  if (TS_up_out)
    output_info.write("UO ");
  output_info.write("\n");
}

/****************************************************************
 *                     Communication handles
 ****************************************************************/

BoutMesh::CommHandle *BoutMesh::get_handle(int xlen, int ylen) {
  if (comm_list.empty()) {
    // Allocate a new CommHandle

    auto *ch = new CommHandle;
    for (auto &i : ch->request)
      i = MPI_REQUEST_NULL;

    if (ylen > 0) {
      ch->umsg_sendbuff = Array<BoutReal>(ylen);
      ch->dmsg_sendbuff = Array<BoutReal>(ylen);
      ch->umsg_recvbuff = Array<BoutReal>(ylen);
      ch->dmsg_recvbuff = Array<BoutReal>(ylen);
    }

    if (xlen > 0) {
      ch->imsg_sendbuff = Array<BoutReal>(xlen);
      ch->omsg_sendbuff = Array<BoutReal>(xlen);
      ch->imsg_recvbuff = Array<BoutReal>(xlen);
      ch->omsg_recvbuff = Array<BoutReal>(xlen);
    }

    ch->xbufflen = xlen;
    ch->ybufflen = ylen;

    ch->in_progress = false;

    return ch;
  }

  // Pop first pointer off the list
  CommHandle *ch = comm_list.front();
  comm_list.pop_front();

  // Check that the buffers are big enough (NOTE: Could search list for bigger buffers)
  if (ch->ybufflen < ylen) {
    ch->umsg_sendbuff = Array<BoutReal>(ylen);
    ch->dmsg_sendbuff = Array<BoutReal>(ylen);
    ch->umsg_recvbuff = Array<BoutReal>(ylen);
    ch->dmsg_recvbuff = Array<BoutReal>(ylen);

    ch->ybufflen = ylen;
  }
  if (ch->xbufflen < xlen) {
    ch->imsg_sendbuff = Array<BoutReal>(xlen);
    ch->omsg_sendbuff = Array<BoutReal>(xlen);
    ch->imsg_recvbuff = Array<BoutReal>(xlen);
    ch->omsg_recvbuff = Array<BoutReal>(xlen);

    ch->xbufflen = xlen;
  }

  ch->in_progress = false;

  ch->var_list.clear();

  return ch;
}

void BoutMesh::free_handle(CommHandle *h) {
  h->var_list.clear();
  comm_list.push_front(h);
}

void BoutMesh::clear_handles() {
  while (!comm_list.empty()) {
    CommHandle *ch = comm_list.front();

    delete ch;

    comm_list.pop_front();
  }
}

/****************************************************************
 *                   Communication utilities
 ****************************************************************/

int BoutMesh::pack_data(const std::vector<FieldData *> &var_list, int xge, int xlt, int yge,
                        int ylt, BoutReal *buffer) {

  int len = 0;

  /// Loop over variables
  for (const auto &var : var_list) {
    if (var->is3D()) {
      // 3D variable
      ASSERT2(static_cast<Field3D *>(var)->isAllocated());
      auto& var3d_ref = *static_cast<Field3D *>(var);
      for (int jx = xge; jx != xlt; jx++) {
        for (int jy = yge; jy < ylt; jy++) {
          for (int jz = 0; jz < LocalNz; jz++, len++) {
            buffer[len] = var3d_ref(jx, jy, jz);
          }
        }
      }
    } else {
      // 2D variable
      ASSERT2(static_cast<Field2D *>(var)->isAllocated());
      auto& var2d_ref = *static_cast<Field2D *>(var);
      for (int jx = xge; jx != xlt; jx++) {
        for (int jy = yge; jy < ylt; jy++, len++) {
          buffer[len] = var2d_ref(jx, jy);
        }
      }
    }
  }

  return (len);
}

int BoutMesh::unpack_data(const std::vector<FieldData *> &var_list, int xge, int xlt, int yge,
                          int ylt, BoutReal *buffer) {

  int len = 0;

  /// Loop over variables
  for (const auto &var : var_list) {
    if (var->is3D()) {
      // 3D variable
      auto& var3d_ref = *static_cast<Field3D *>(var);
      for (int jx = xge; jx != xlt; jx++) {
        for (int jy = yge; jy < ylt; jy++) {
          for (int jz = 0; jz < LocalNz; jz++, len++) {
            var3d_ref(jx, jy, jz) = buffer[len];
          }
        }
      }
    } else {
      // 2D variable
      auto& var2d_ref = *static_cast<Field2D *>(var);
      for (int jx = xge; jx != xlt; jx++) {
        for (int jy = yge; jy < ylt; jy++, len++) {
          var2d_ref(jx, jy) = buffer[len];
        }
      }
    }
  }

  return (len);
}

/****************************************************************
 *                 SURFACE ITERATION
 ****************************************************************/

bool BoutMesh::periodicY(int jx) const {
  return (XGLOBAL(jx) < ixseps_inner) && MYPE_IN_CORE;
}

bool BoutMesh::periodicY(int jx, BoutReal &ts) const {
  ts = 0.;
  if ((XGLOBAL(jx) < ixseps_inner) && MYPE_IN_CORE) {
    if (TwistShift)
      ts = ShiftAngle[jx];
    return true;
  }
  return false;
}

int BoutMesh::ySize(int xpos) const {
  int xglobal = XGLOBAL(xpos);
  int yglobal = YGLOBAL(MYG);

  if ((xglobal < ixseps_lower) && ((yglobal <= jyseps1_1) || (yglobal > jyseps2_2))) {
    // Lower PF region
    return (jyseps1_1 + 1) + (ny - jyseps2_2);

  } else if ((xglobal < ixseps_upper) && (yglobal > jyseps2_1) &&
             (yglobal >= jyseps1_2)) {
    // Upper PF region
    return jyseps1_2 - jyseps2_1;

  } else if (xglobal < ixseps_inner) {
    // Core
    return (jyseps2_1 - jyseps1_1) + (jyseps2_2 - jyseps1_2);

  } else if (jyseps2_1 == jyseps1_2) {
    // Single null, so in the SOL
    return ny;

  } else if ((xglobal >= ixseps_inner) && (xglobal < ixseps_outer)) {
    // Intermediate SOL in DND

    if (ixseps_lower < ixseps_upper) {
      // Connects to lower divertor
      return (jyseps2_1 + 1) + (ny - jyseps1_2);
    } else {
      // Connects to upper divertor
      return jyseps2_2 - jyseps1_1;
    }
  } else if (yglobal < ny_inner) {
    // Inner SOL
    return ny_inner;
  }
  // Outer SOL
  return ny - ny_inner;
}

MPI_Comm BoutMesh::getYcomm(int xpos) const {
  int xglobal = XGLOBAL(xpos);

  if (xglobal < ixseps_inner) {
    return comm_inner;
  } else if (xglobal < ixseps_outer) {
    return comm_middle;
  }
  return comm_outer;
}

/****************************************************************
 *                 Range iteration
 ****************************************************************/

void BoutMesh::addBoundaryRegions() {
  std::list<std::string> all_boundaries; ///< Keep track of all boundary regions
  
  // Lower Inner Y
  int xs = 0;
  int xe = LocalNx - 1;

  if (!firstY()) {
    xs = -1;
    xe = -2;
  } else {
    if ((DDATA_INDEST >= 0) && (DDATA_XSPLIT > xstart))
      xs = DDATA_XSPLIT;
    if ((DDATA_OUTDEST >= 0) && (DDATA_XSPLIT < xend + 1))
      xe = DDATA_XSPLIT - 1;

    if (xs < xstart)
      xs = xstart;
    if (xe > xend)
      xe = xend;
  }
  
  addRegion3D("RGN_LOWER_INNER_Y", Region<Ind3D>(xs, xe, 0, ystart-1, 0, LocalNz-1,
                                                 LocalNy, LocalNz, maxregionblocksize));
  addRegion2D("RGN_LOWER_INNER_Y", Region<Ind2D>(xs, xe, 0, ystart-1, 0, 0,
                                                 LocalNy, 1, maxregionblocksize));

  all_boundaries.emplace_back("RGN_LOWER_INNER_Y");

  // Lower Outer Y
  
  xs = 0;
  xe = LocalNx - 1;
  if (!firstY()) {
    if ((DDATA_INDEST >= 0) && (DDATA_XSPLIT > xstart))
      xs = DDATA_XSPLIT;
    if ((DDATA_OUTDEST >= 0) && (DDATA_XSPLIT < xend + 1))
      xe = DDATA_XSPLIT - 1;

    if (xs < xstart)
      xs = xstart;
    if (xe > xend)
      xe = xend;
  } else {
    xs = -1;
    xe = -2;
  }

  addRegion3D("RGN_LOWER_OUTER_Y", Region<Ind3D>(xs, xe, 0, ystart-1, 0, LocalNz-1,
                                                 LocalNy, LocalNz, maxregionblocksize));
  addRegion2D("RGN_LOWER_OUTER_Y", Region<Ind2D>(xs, xe, 0, ystart-1, 0, 0,
                                                 LocalNy, 1, maxregionblocksize));
  all_boundaries.emplace_back("RGN_LOWER_OUTER_Y");
  
  // Lower Y

  xs = 0;
  xe = LocalNx - 1;
  if ((DDATA_INDEST >= 0) && (DDATA_XSPLIT > xstart))
    xs = DDATA_XSPLIT;
  if ((DDATA_OUTDEST >= 0) && (DDATA_XSPLIT < xend + 1))
    xe = DDATA_XSPLIT - 1;

  if (xs < xstart)
    xs = xstart;
  if (xe > xend)
    xe = xend;

  addRegion3D("RGN_LOWER_Y", Region<Ind3D>(xs, xe, 0, ystart-1, 0, LocalNz-1,
                                           LocalNy, LocalNz, maxregionblocksize));
  addRegion2D("RGN_LOWER_Y", Region<Ind2D>(xs, xe, 0, ystart-1, 0, 0,
                                           LocalNy, 1, maxregionblocksize));
  all_boundaries.emplace_back("RGN_LOWER_Y");
  
  // Upper Inner Y

  xs = 0;
  xe = LocalNx - 1;

  if (!lastY()) {
    if ((UDATA_INDEST >= 0) && (UDATA_XSPLIT > xstart))
      xs = UDATA_XSPLIT;
    if ((UDATA_OUTDEST >= 0) && (UDATA_XSPLIT < xend + 1))
      xe = UDATA_XSPLIT - 1;

    if (xs < xstart)
      xs = xstart;
    if (xe > xend)
      xe = xend;
  } else {
    xs = -1;
    xe = -2;
  }
  
  addRegion3D("RGN_UPPER_INNER_Y", Region<Ind3D>(xs, xe, 0, ystart-1, 0, LocalNz-1,
                                                 LocalNy, LocalNz, maxregionblocksize));
  addRegion2D("RGN_UPPER_INNER_Y", Region<Ind2D>(xs, xe, 0, ystart-1, 0, 0,
                                                 LocalNy, 1, maxregionblocksize));
  all_boundaries.emplace_back("RGN_UPPER_INNER_Y");

  // Upper Outer Y
  
  xs = 0;
  xe = LocalNx - 1;

  if (!lastY()) {
    xs = -1;
    xe = -2;
  } else {
    if ((UDATA_INDEST >= 0) && (UDATA_XSPLIT > xstart))
      xs = UDATA_XSPLIT;
    if ((UDATA_OUTDEST >= 0) && (UDATA_XSPLIT < xend + 1))
      xe = UDATA_XSPLIT - 1;

    if (xs < xstart)
      xs = xstart;
    if (xe > xend)
      xe = xend;
  }

  addRegion3D("RGN_UPPER_OUTER_Y", Region<Ind3D>(xs, xe, 0, ystart-1, 0, LocalNz-1,
                                                 LocalNy, LocalNz, maxregionblocksize));
  addRegion2D("RGN_UPPER_OUTER_Y", Region<Ind2D>(xs, xe, 0, ystart-1, 0, 0,
                                                 LocalNy, 1, maxregionblocksize));
  all_boundaries.emplace_back("RGN_UPPER_OUTER_Y");

  // Upper Y

  xs = 0;
  xe = LocalNx - 1;
  if ((UDATA_INDEST >= 0) && (UDATA_XSPLIT > xstart))
    xs = UDATA_XSPLIT;
  if ((UDATA_OUTDEST >= 0) && (UDATA_XSPLIT < xend + 1))
    xe = UDATA_XSPLIT - 1;

  if (xs < xstart)
    xs = xstart;
  if (xe > xend)
    xe = xend;

  addRegion3D("RGN_UPPER_Y", Region<Ind3D>(xs, xe, 0, ystart-1, 0, LocalNz-1,
                                           LocalNy, LocalNz, maxregionblocksize));
  addRegion2D("RGN_UPPER_Y", Region<Ind2D>(xs, xe, 0, ystart-1, 0, 0,
                                           LocalNy, 1, maxregionblocksize));
  all_boundaries.emplace_back("RGN_UPPER_Y");
  
  // Inner X
  if(firstX() && !periodicX) {
    addRegion3D("RGN_INNER_X", Region<Ind3D>(0, xstart-1, ystart, yend, 0, LocalNz-1,
                                             LocalNy, LocalNz, maxregionblocksize));
    addRegion2D("RGN_INNER_X", Region<Ind2D>(0, xstart-1, ystart, yend, 0, 0,
                                             LocalNy, 1, maxregionblocksize));
    all_boundaries.emplace_back("RGN_INNER_X");
    
    output_info.write("\tBoundary region inner X\n");
  } else {
    // Empty region
    addRegion3D("RGN_INNER_X", Region<Ind3D>(0, -1, 0, 0, 0, 0,
                                             LocalNy, LocalNz, maxregionblocksize));
    addRegion2D("RGN_INNER_X", Region<Ind2D>(0, -1, 0, 0, 0, 0,
                                             LocalNy, 1, maxregionblocksize));
  }

  // Outer X
  if(firstX() && !periodicX) {
    addRegion3D("RGN_OUTER_X", Region<Ind3D>(xend+1, LocalNx-1, ystart, yend, 0, LocalNz-1,
                                             LocalNy, LocalNz, maxregionblocksize));
    addRegion2D("RGN_OUTER_X", Region<Ind2D>(xend+1, LocalNx-1, ystart, yend, 0, 0,
                                             LocalNy, 1, maxregionblocksize));
    all_boundaries.emplace_back("RGN_OUTER_X");
    
    output_info.write("\tBoundary region outer X\n");
  } else {
    // Empty region
    addRegion3D("RGN_OUTER_X", Region<Ind3D>(0, -1, 0, 0, 0, 0,
                                             LocalNy, LocalNz, maxregionblocksize));
    addRegion2D("RGN_OUTER_X", Region<Ind2D>(0, -1, 0, 0, 0, 0,
                                             LocalNy, 1, maxregionblocksize));
  }

  // Join boundary regions together
  
  Region<Ind3D> bndry3d; // Empty
  for (const auto &region_name : all_boundaries) {
    bndry3d += getRegion3D(region_name);
  }
  bndry3d.unique(); // Ensure that the points are unique

  // Create a region which is all boundaries
  addRegion3D("RGN_BNDRY", bndry3d);

  Region<Ind2D> bndry2d; // Empty
  for (const auto &region_name : all_boundaries) {
    bndry2d += getRegion2D(region_name);
  }
  bndry2d.unique(); // Ensure that the points are unique

  // Create a region which is all boundaries
  addRegion2D("RGN_BNDRY", bndry2d);
}

const RangeIterator BoutMesh::iterateBndryLowerInnerY() const {

  int xs = 0;
  int xe = LocalNx - 1;

  if (!firstY()) {
    xs = -1;
    xe = -2;
  } else {
    if ((DDATA_INDEST >= 0) && (DDATA_XSPLIT > xstart))
      xs = DDATA_XSPLIT;
    if ((DDATA_OUTDEST >= 0) && (DDATA_XSPLIT < xend + 1))
      xe = DDATA_XSPLIT - 1;

    if (xs < xstart)
      xs = xstart;
    if (xe > xend)
      xe = xend;
  }
  return RangeIterator(xs, xe);
}

const RangeIterator BoutMesh::iterateBndryLowerOuterY() const {

  int xs = 0;
  int xe = LocalNx - 1;
  if (!firstY()) {
    if ((DDATA_INDEST >= 0) && (DDATA_XSPLIT > xstart))
      xs = DDATA_XSPLIT;
    if ((DDATA_OUTDEST >= 0) && (DDATA_XSPLIT < xend + 1))
      xe = DDATA_XSPLIT - 1;

    if (xs < xstart)
      xs = xstart;
    if (xe > xend)
      xe = xend;
  } else {
    xs = -1;
    xe = -2;
  }
  return RangeIterator(xs, xe);
}

const RangeIterator BoutMesh::iterateBndryLowerY() const {
  int xs = 0;
  int xe = LocalNx - 1;
  if ((DDATA_INDEST >= 0) && (DDATA_XSPLIT > xstart))
    xs = DDATA_XSPLIT;
  if ((DDATA_OUTDEST >= 0) && (DDATA_XSPLIT < xend + 1))
    xe = DDATA_XSPLIT - 1;

  if (xs < xstart)
    xs = xstart;
  if (xe > xend)
    xe = xend;

  return RangeIterator(xs, xe);
}

const RangeIterator BoutMesh::iterateBndryUpperInnerY() const {
  int xs = 0;
  int xe = LocalNx - 1;

  if (!lastY()) {
    if ((UDATA_INDEST >= 0) && (UDATA_XSPLIT > xstart))
      xs = UDATA_XSPLIT;
    if ((UDATA_OUTDEST >= 0) && (UDATA_XSPLIT < xend + 1))
      xe = UDATA_XSPLIT - 1;

    if (xs < xstart)
      xs = xstart;
    if (xe > xend)
      xe = xend;
  } else {
    xs = -1;
    xe = -2;
  }
  return RangeIterator(xs, xe);
}

const RangeIterator BoutMesh::iterateBndryUpperOuterY() const {
  int xs = 0;
  int xe = LocalNx - 1;

  if (!lastY()) {
    xs = -1;
    xe = -2;
  } else {
    if ((UDATA_INDEST >= 0) && (UDATA_XSPLIT > xstart))
      xs = UDATA_XSPLIT;
    if ((UDATA_OUTDEST >= 0) && (UDATA_XSPLIT < xend + 1))
      xe = UDATA_XSPLIT - 1;

    if (xs < xstart)
      xs = xstart;
    if (xe > xend)
      xe = xend;
  }
  return RangeIterator(xs, xe);
}

const RangeIterator BoutMesh::iterateBndryUpperY() const {
  int xs = 0;
  int xe = LocalNx - 1;
  if ((UDATA_INDEST >= 0) && (UDATA_XSPLIT > xstart))
    xs = UDATA_XSPLIT;
  if ((UDATA_OUTDEST >= 0) && (UDATA_XSPLIT < xend + 1))
    xe = UDATA_XSPLIT - 1;

  if (xs < xstart)
    xs = xstart;
  if (xe > xend)
    xe = xend;

  return RangeIterator(xs, xe);
}

std::vector<BoundaryRegion *> BoutMesh::getBoundaries() { return boundary; }

std::vector<BoundaryRegionPar *> BoutMesh::getBoundariesPar() { return par_boundary; }

void BoutMesh::addBoundaryPar(BoundaryRegionPar *bndry) {
  output_info << "Adding new parallel boundary: " << bndry->label << endl;
  par_boundary.push_back(bndry);
}

const Field3D BoutMesh::smoothSeparatrix(const Field3D &f) {
  Field3D result(f);
  if ((ixseps_inner > 0) && (ixseps_inner < nx - 1)) {
    result.allocate();
    if (XPROC(ixseps_inner) == PE_XIND) {
      int x = XLOCAL(ixseps_inner);
      for (int y = 0; y < LocalNy; y++)
        for (int z = 0; z < LocalNz; z++) {
          result(x, y, z) = 0.5 * (f(x, y, z) + f(x - 1, y, z));
        }
    }
    if (XPROC(ixseps_inner - 1) == PE_XIND) {
      int x = XLOCAL(ixseps_inner - 1);
      for (int y = 0; y < LocalNy; y++)
        for (int z = 0; z < LocalNz; z++) {
          result(x, y, z) = 0.5 * (f(x, y, z) + f(x + 1, y, z));
        }
    }
  }
  if ((ixseps_outer > 0) && (ixseps_outer < nx - 1) && (ixseps_outer != ixseps_inner)) {
    result.allocate();
    if (XPROC(ixseps_outer) == PE_XIND) {
      int x = XLOCAL(ixseps_outer);
      for (int y = 0; y < LocalNy; y++)
        for (int z = 0; z < LocalNz; z++) {
          result(x, y, z) = 0.5 * (f(x, y, z) + f(x - 1, y, z));
        }
    }
    if (XPROC(ixseps_outer - 1) == PE_XIND) {
      int x = XLOCAL(ixseps_outer - 1);
      for (int y = 0; y < LocalNy; y++)
        for (int z = 0; z < LocalNz; z++) {
          result(x, y, z) = 0.5 * (f(x, y, z) + f(x + 1, y, z));
        }
    }
  }
  return result;
}

BoutReal BoutMesh::GlobalX(int jx) const {
  if (symmetricGlobalX) {
    // With this definition the boundary sits dx/2 away form the first/last inner points
    return (0.5 + XGLOBAL(jx) - (nx - MX) * 0.5) / static_cast<BoutReal>(MX);
  }
  return static_cast<BoutReal>(XGLOBAL(jx)) / static_cast<BoutReal>(MX);
}

BoutReal BoutMesh::GlobalX(BoutReal jx) const {

  // Get global X index as a BoutReal
  BoutReal xglo;
  XGLOBAL(jx, xglo);

  if (symmetricGlobalX) {
    // With this definition the boundary sits dx/2 away form the first/last inner points
    return (0.5 + xglo - (nx - MX) * 0.5) / static_cast<BoutReal>(MX);
  }
  return xglo / static_cast<BoutReal>(MX);
}

BoutReal BoutMesh::GlobalY(int jy) const {
  if (symmetricGlobalY) {
    BoutReal yi = YGLOBAL(jy);
    int nycore = (jyseps2_1 - jyseps1_1) + (jyseps2_2 - jyseps1_2);

    if (yi < ny_inner) {
      yi -= jyseps1_1 + 0.5;
    } else {
      // Result in core between 0.5 and 1.0
      yi -= jyseps1_1 + 0.5 + (jyseps1_2 - jyseps2_1);
    }
    return yi / nycore;
  }

  int ly = YGLOBAL(jy); // global poloidal index across subdomains
  int nycore = (jyseps2_1 - jyseps1_1) + (jyseps2_2 - jyseps1_2);

  if (MYPE_IN_CORE) {
    // Turn ly into an index over the core cells only
    if (ly <= jyseps2_1) {
      ly -= jyseps1_1 + 1;
    } else
      ly -= jyseps1_1 + 1 + (jyseps1_2 - jyseps2_1);
  } else {
    // Not in core. Need to get the last "core" value
    if (ly <= jyseps1_1) {
      // Inner lower leg
      ly = 0;
    } else if ((ly > jyseps2_1) && (ly <= jyseps1_2)) {
      // Upper legs
      ly = jyseps2_1 - jyseps1_1;
    } else if (ly > jyseps2_2) {
      // Outer lower leg
      ly = nycore;
    }
  }

  return static_cast<BoutReal>(ly) / static_cast<BoutReal>(nycore);
}

BoutReal BoutMesh::GlobalY(BoutReal jy) const {

  // Get global Y index as a BoutReal
  BoutReal yglo;
  YGLOBAL(jy, yglo);

  if (symmetricGlobalY) {
    BoutReal yi = yglo;
    int nycore = (jyseps2_1 - jyseps1_1) + (jyseps2_2 - jyseps1_2);

    if (yi < ny_inner) {
      yi -= jyseps1_1 + 0.5;
    } else {
      // Result in core between 0.5 and 1.0
      yi -= jyseps1_1 + 0.5 + (jyseps1_2 - jyseps2_1);
    }
    return yi / nycore;
  }

  int nycore = (jyseps2_1 - jyseps1_1) + (jyseps2_2 - jyseps1_2);

  if (MYPE_IN_CORE) {
    // Turn yglo into an index over the core cells onyglo
    if (yglo <= jyseps2_1) {
      yglo -= jyseps1_1 + 1;
    } else {
      yglo -= jyseps1_1 + 1 + (jyseps1_2 - jyseps2_1);
    }
  } else {
    // Not in core. Need to get the last "core" value
    if (yglo <= jyseps1_1) {
      // Inner lower leg
      yglo = 0;
    } else if ((yglo > jyseps2_1) && (yglo <= jyseps1_2)) {
      // Upper legs
      yglo = jyseps2_1 - jyseps1_1;
    } else if (yglo > jyseps2_2) {
      // Outer lower leg
      yglo = nycore;
    }
  }

  return yglo / static_cast<BoutReal>(nycore);
}

void BoutMesh::outputVars(Datafile &file) {
  file.add(zperiod, "zperiod", false);
  file.add(MXSUB, "MXSUB", false);
  file.add(MYSUB, "MYSUB", false);
  file.add(MXG, "MXG", false);
  file.add(MYG, "MYG", false);
  file.add(nx, "nx", false);
  file.add(ny, "ny", false);
  file.add(LocalNz, "MZ", false);
  file.add(NXPE, "NXPE", false);
  file.add(NYPE, "NYPE", false);
  file.add(ZMAX, "ZMAX", false);
  file.add(ZMIN, "ZMIN", false);
  file.add(ixseps1, "ixseps1", false);
  file.add(ixseps2, "ixseps2", false);
  file.add(jyseps1_1, "jyseps1_1", false);
  file.add(jyseps1_2, "jyseps1_2", false);
  file.add(jyseps2_1, "jyseps2_1", false);
  file.add(jyseps2_2, "jyseps2_2", false);

  getCoordinates()->outputVars(file);
}<|MERGE_RESOLUTION|>--- conflicted
+++ resolved
@@ -839,14 +839,10 @@
   // Add boundary regions
   addBoundaryRegions();
 
-<<<<<<< HEAD
   // Create CELL_CENTRE Coordinates object
   addCoordinates(CELL_CENTRE);
 
   output_info.write("\tdone\n");
-=======
-  output_info.write(_("\tdone\n"));
->>>>>>> f688ac99
 
   return 0;
 }
