--- conflicted
+++ resolved
@@ -1463,36 +1463,6 @@
  *             Non-Local Communications
  ***************************************************************/
 
-<<<<<<< HEAD
-MPI_Request BoutMesh::sendToProc(int xproc, int yproc, BoutReal* buffer, int size,
-                                 int tag) {
-  Timer timer("comms");
-
-  MPI_Request request{};
-
-  mpi->MPI_Isend(buffer, size, PVEC_REAL_MPI_TYPE, PROC_NUM(xproc, yproc), tag,
-                 BoutComm::get(), &request);
-
-  return request;
-}
-
-comm_handle BoutMesh::receiveFromProc(int xproc, int yproc, BoutReal* buffer, int size,
-                                      int tag) {
-  Timer timer("comms");
-
-  // Get a communications handle. Not fussy about size of arrays
-  CommHandle* ch = get_handle(0, 0);
-
-  mpi->MPI_Irecv(buffer, size, PVEC_REAL_MPI_TYPE, PROC_NUM(xproc, yproc), tag,
-                 BoutComm::get(), ch->request);
-
-  ch->in_progress = true;
-
-  return static_cast<comm_handle>(ch);
-}
-
-=======
->>>>>>> 03f99ac0
 int BoutMesh::getNXPE() { return NXPE; }
 
 int BoutMesh::getNYPE() { return NYPE; }
