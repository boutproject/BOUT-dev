
#ifndef __BOUTMESH_H__
#define __BOUTMESH_H__

#include "mpi.h"

#include <bout/mesh.hxx>
#include "unused.hxx"

#include <list>
#include <vector>
#include <cmath>

/// Implementation of Mesh (mostly) compatible with BOUT
///
/// Topology and communications compatible with BOUT
/// conventions.
class BoutMesh : public Mesh {
 public:
  BoutMesh(GridDataSource *s, Options *options = nullptr);
  ~BoutMesh() override;

  /// Read in the mesh from data sources
  int load() override;

  /////////////////////////////////////////////
  // Communicate variables

  /// Send data between processors
  /// Does not wait for communications
  /// to complete, so wait() must be called
  /// before guard cell values are used
  ///
  /// @param[in] g  A group of fields to communicate
  ///
  /// Example
  /// -------
  ///
  /// comm_handle handle = mesh->send(group);
  /// ...
  /// mesh->wait(handle);
  ///
  comm_handle send(FieldGroup& g) override;

  /// Wait for a send operation to complete
  /// @param[in] handle  The handle returned by send()
  int wait(comm_handle handle) override;

  /////////////////////////////////////////////
  // non-local communications

  MPI_Request sendToProc(int xproc, int yproc, BoutReal* buffer, int size,
                         int tag) override;
  comm_handle receiveFromProc(int xproc, int yproc, BoutReal* buffer, int size,
                              int tag) override;

  int getNXPE() override;       ///< The number of processors in the X direction
  int getNYPE() override;       ///< The number of processors in the Y direction
  int getXProcIndex() override; ///< This processor's index in X direction
  int getYProcIndex() override; ///< This processor's index in Y direction

  /////////////////////////////////////////////
  // X communications

  bool firstX() override; ///< Is this processor the first in X? i.e. is there a boundary
                          ///< to the left in X?
  bool lastX() override; ///< Is this processor last in X? i.e. is there a boundary to the
                         ///< right in X?

  /// Send a buffer of data to processor at X index +1
  ///
  /// @param[in] buffer  The data to send. Must be at least length \p size
  /// @param[in] size    The number of BoutReals to send
  /// @param[in] tag     A label for the communication. Must be the same at receive
  int sendXOut(BoutReal* buffer, int size, int tag) override;

  /// Send a buffer of data to processor at X index -1
  ///
  /// @param[in] buffer  The data to send. Must be at least length \p size
  /// @param[in] size    The number of BoutReals to send
  /// @param[in] tag     A label for the communication. Must be the same at receive
  int sendXIn(BoutReal* buffer, int size, int tag) override;

  /// Receive a buffer of data from X index +1
  ///
  /// @param[in] buffer  A buffer to put the data in. Must already be allocated of length \p size
  /// @param[in] size    The number of BoutReals to receive and put in \p buffer
  /// @param[in] tag     A label for the communication. Must be the same as sent
  comm_handle irecvXOut(BoutReal* buffer, int size, int tag) override;

  /// Receive a buffer of data from X index -1
  ///
  /// @param[in] buffer  A buffer to put the data in. Must already be allocated of length \p size
  /// @param[in] size    The number of BoutReals to receive and put in \p buffer
  /// @param[in] tag     A label for the communication. Must be the same as sent
  comm_handle irecvXIn(BoutReal* buffer, int size, int tag) override;

  /// Return communicator containing all processors in X
  MPI_Comm getXcomm(int UNUSED(jy)) const override { return comm_x; }
  /// Return communicator containing all processors in Y
  MPI_Comm getYcomm(int jx) const override;

  /// Is local X index \p jx periodic in Y?
  ///
  /// \param[in] jx   The local (on this processor) index in X
  /// \param[out] ts  The Twist-Shift angle if periodic
  bool periodicY(int jx, BoutReal& ts) const override;

  /// Is local X index \p jx periodic in Y?
  ///
  /// \param[in] jx   The local (on this processor) index in X
  bool periodicY(int jx) const override;

  /// Is there a branch cut at this processor's lower boundary?
  ///
  /// @param[in] jx             The local (on this processor) index in X
  /// @returns pair<bool, BoutReal> - bool is true if there is a branch cut,
  ///                                 BoutReal gives the total zShift for a 2pi
  ///                                 poloidal circuit if there is a branch cut
  std::pair<bool, BoutReal> hasBranchCutLower(int jx) const override;

  /// Is there a branch cut at this processor's upper boundary?
  ///
  /// @param[in] jx             The local (on this processor) index in X
  /// @returns pair<bool, BoutReal> - bool is true if there is a branch cut,
  ///                                 BoutReal gives the total zShift for a 2pi
  ///                                 poloidal circuit if there is a branch cut
  std::pair<bool, BoutReal> hasBranchCutUpper(int jx) const override;

  int ySize(int jx) const override; ///< The number of points in Y at fixed X index \p jx

  /////////////////////////////////////////////
  // Y communications

  bool firstY() const override;
  bool lastY() const override;
  bool firstY(int xpos) const override;
  bool lastY(int xpos) const override;
  int UpXSplitIndex() override;
  int DownXSplitIndex() override;
  int sendYOutIndest(BoutReal* buffer, int size, int tag) override;
  int sendYOutOutdest(BoutReal* buffer, int size, int tag) override;
  int sendYInIndest(BoutReal* buffer, int size, int tag) override;
  int sendYInOutdest(BoutReal* buffer, int size, int tag) override;
  comm_handle irecvYOutIndest(BoutReal* buffer, int size, int tag) override;
  comm_handle irecvYOutOutdest(BoutReal* buffer, int size, int tag) override;
  comm_handle irecvYInIndest(BoutReal* buffer, int size, int tag) override;
  comm_handle irecvYInOutdest(BoutReal* buffer, int size, int tag) override;

  // Boundary iteration
  const RangeIterator iterateBndryLowerY() const override;
  const RangeIterator iterateBndryUpperY() const override;
  const RangeIterator iterateBndryLowerInnerY() const override;
  const RangeIterator iterateBndryLowerOuterY() const override;
  const RangeIterator iterateBndryUpperInnerY() const override;
  const RangeIterator iterateBndryUpperOuterY() const override;

  // Boundary regions
  std::vector<BoundaryRegion*> getBoundaries() override;
  std::vector<BoundaryRegionPar*> getBoundariesPar() override;
  void addBoundaryPar(BoundaryRegionPar* bndry) override;

  const Field3D smoothSeparatrix(const Field3D& f) override;

  int getNx() const { return nx; }
  int getNy() const { return ny; }

  BoutReal GlobalX(int jx) const override;
  BoutReal GlobalY(int jy) const override;
  BoutReal GlobalX(BoutReal jx) const override;
  BoutReal GlobalY(BoutReal jy) const override;

  BoutReal getIxseps1() const { return ixseps1; }
  BoutReal getIxseps2() const { return ixseps2; }

  void outputVars(Datafile& file) override;

  int XGLOBAL(int xloc) const override;
  int YGLOBAL(int yloc) const override;
  int XGLOBAL(BoutReal xloc, BoutReal& xglo) const;
  int YGLOBAL(BoutReal yloc, BoutReal& yglo) const;

  int XLOCAL(int xglo) const override;
  int YLOCAL(int yglo) const override;

<<<<<<< HEAD
 protected:
  BoutMesh(int input_nx, int input_ny, int input_nz, int mxg, int myg,
	   int nxpe, int nype, int pe_xind, int pe_yind);
  /// For debugging purposes (when creating fake parallel meshes), make
  /// the send and receive buffers share memory. This allows for
  /// communications to be faked between meshes as though they were on
  /// different processors.
  void overlapHandleMemory(BoutMesh* yup, BoutMesh* ydown, BoutMesh* xin,
				     BoutMesh* xout);

 private:
=======
private:
>>>>>>> 53d9d9ea
  std::string gridname;
  int nx, ny, nz; ///< Size of the grid in the input file
  int MX, MY, MZ; ///< size of the grid excluding boundary regions

  int MYSUB, MXSUB, MZSUB; ///< Size of the grid on this processor

  int NPES; ///< Number of processors
  int MYPE; ///< Rank of this processor

  int PE_YIND; ///< Y index of this processor
  int NYPE;    // Number of processors in the Y direction

  int NZPE;

  int MYPE_IN_CORE; // 1 if processor in core

  // Topology
  int ixseps1, ixseps2, jyseps1_1, jyseps2_1, jyseps1_2, jyseps2_2;
  int ixseps_inner, ixseps_outer, ixseps_upper, ixseps_lower;
  int ny_inner;

  std::vector<BoutReal> ShiftAngle; ///< Angle for twist-shift location

  // Processor number, local <-> global translation
  int PROC_NUM(int xind, int yind); // (PE_XIND, PE_YIND) -> MYPE
  int YGLOBAL(int yloc, int yproc) const;
  int YLOCAL(int yglo, int yproc) const;
  int YPROC(int yind);
  int XPROC(int xind);

  // Twist-shift switches
  bool TS_up_in, TS_up_out, TS_down_in, TS_down_out;

  // Communication parameters calculated by topology
  int UDATA_INDEST, UDATA_OUTDEST, UDATA_XSPLIT;
  int DDATA_INDEST, DDATA_OUTDEST, DDATA_XSPLIT;
  int IDATA_DEST, ODATA_DEST; // X inner and outer destinations

  // Settings
  bool TwistShift; // Use a twist-shift condition in core?

  bool symmetricGlobalX; ///< Use a symmetric definition in GlobalX() function
  bool symmetricGlobalY;

  int zperiod;
  BoutReal ZMIN, ZMAX; // Range of the Z domain (in fractions of 2pi)

  int MXG, MYG, MZG; // Boundary sizes

  void default_connections();
  void set_connection(int ypos1, int ypos2, int xge, int xlt, bool ts = false);
  void add_target(int ypos, int xge, int xlt);
  void topology();

  void addBoundaryRegions(); ///< Adds 2D and 3D regions for boundaries

  std::vector<BoundaryRegion*> boundary;        // Vector of boundary regions
  std::vector<BoundaryRegionPar*> par_boundary; // Vector of parallel boundary regions

  //////////////////////////////////////////////////
  // Communications

  bool async_send; ///< Switch to asyncronous sends (ISend, not Send)

  /// Communication handle
  /// Used to keep track of communications between send and receive
  struct CommHandle {
    /// Array of receive requests. One for each possible neighbour; one each way in X, two
    /// each way in Y
    MPI_Request request[6];
    /// Array of send requests (for non-blocking send). One for each possible neighbour;
    /// one each way in X, two each way in Y
    MPI_Request sendreq[6];
    /// Length of the buffers used to send/receive (in BoutReals)
    int xbufflen, ybufflen;
    /// Sending buffers
    Array<BoutReal> umsg_sendbuff, dmsg_sendbuff, imsg_sendbuff, omsg_sendbuff;
    /// Receiving buffers
    Array<BoutReal> umsg_recvbuff, dmsg_recvbuff, imsg_recvbuff, omsg_recvbuff;
    /// Is the communication still going?
    bool in_progress;
    /// List of fields being communicated
    FieldGroup var_list;
  };
  void free_handle(CommHandle* h);
  CommHandle* get_handle(int xlen, int ylen);
  void clear_handles();
  std::list<CommHandle*> comm_list; // List of allocated communication handles

  //////////////////////////////////////////////////
  // X communicator

  MPI_Comm comm_x; ///< Communicator containing all processors in X

  //////////////////////////////////////////////////
  // Surface communications

  /// Communicators in Y. Inside both separatrices; between separatrices;
  /// and outside both separatrices
  MPI_Comm comm_inner, comm_middle, comm_outer;

  //////////////////////////////////////////////////
  // Communication routines

  /// Create the MPI requests to receive data. Non-blocking call.
  void post_receive(CommHandle& ch);

  /// Take data from objects and put into a buffer
  int pack_data(const std::vector<FieldData*>& var_list, int xge, int xlt, int yge,
                int ylt, BoutReal* buffer);
  /// Copy data from a buffer back into the fields
<<<<<<< HEAD
  int unpack_data(const std::vector<FieldData*> &var_list, int xge, int xlt, int yge, int ylt, BoutReal *buffer);

  // Wrappers around MPI functions, taking the same names. These can
  // then be overloaded for testing purposes.
  virtual int MPI_Irecv(void *buf, int count, MPI_Datatype datatype, int source,
			int tag, MPI_Comm comm, MPI_Request *request) {
    return ::MPI_Irecv(buf, count, datatype, source, tag, comm, request);
  }
  virtual int MPI_Isend(const void *buf, int count, MPI_Datatype datatype, int dest, int tag,
			MPI_Comm comm, MPI_Request *request) {
    return ::MPI_Isend(buf, count, datatype, dest, tag, comm, request);
  }
  virtual int MPI_Send(const void *buf, int count, MPI_Datatype datatype, int dest, int tag,
		       MPI_Comm comm) {
    return ::MPI_Send(buf, count, datatype, dest, tag, comm);
  }
  virtual int MPI_Wait(MPI_Request *request, MPI_Status *status) {
    return ::MPI_Wait(request, status);
  }
  virtual int MPI_Waitany(int count, MPI_Request array_of_requests[], int *indx,
			  MPI_Status *status) {
    return ::MPI_Waitany(count, array_of_requests, indx, status);
  }
=======
  int unpack_data(const std::vector<FieldData*>& var_list, int xge, int xlt, int yge,
                  int ylt, BoutReal* buffer);
>>>>>>> 53d9d9ea
};

#endif // __BOUTMESH_H__<|MERGE_RESOLUTION|>--- conflicted
+++ resolved
@@ -183,7 +183,6 @@
   int XLOCAL(int xglo) const override;
   int YLOCAL(int yglo) const override;
 
-<<<<<<< HEAD
  protected:
   BoutMesh(int input_nx, int input_ny, int input_nz, int mxg, int myg,
 	   int nxpe, int nype, int pe_xind, int pe_yind);
@@ -194,10 +193,7 @@
   void overlapHandleMemory(BoutMesh* yup, BoutMesh* ydown, BoutMesh* xin,
 				     BoutMesh* xout);
 
- private:
-=======
 private:
->>>>>>> 53d9d9ea
   std::string gridname;
   int nx, ny, nz; ///< Size of the grid in the input file
   int MX, MY, MZ; ///< size of the grid excluding boundary regions
@@ -309,8 +305,8 @@
   int pack_data(const std::vector<FieldData*>& var_list, int xge, int xlt, int yge,
                 int ylt, BoutReal* buffer);
   /// Copy data from a buffer back into the fields
-<<<<<<< HEAD
-  int unpack_data(const std::vector<FieldData*> &var_list, int xge, int xlt, int yge, int ylt, BoutReal *buffer);
+  int unpack_data(const std::vector<FieldData*> &var_list, int xge, int xlt, int yge,
+		  int ylt, BoutReal *buffer);
 
   // Wrappers around MPI functions, taking the same names. These can
   // then be overloaded for testing purposes.
@@ -333,10 +329,6 @@
 			  MPI_Status *status) {
     return ::MPI_Waitany(count, array_of_requests, indx, status);
   }
-=======
-  int unpack_data(const std::vector<FieldData*>& var_list, int xge, int xlt, int yge,
-                  int ylt, BoutReal* buffer);
->>>>>>> 53d9d9ea
 };
 
 #endif // __BOUTMESH_H__