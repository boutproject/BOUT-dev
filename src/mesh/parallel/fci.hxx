--- conflicted
+++ resolved
@@ -101,18 +101,11 @@
                                    backward_boundary_xout, zperiodic);
     }
     ASSERT0(mesh.ystart == 1);
-<<<<<<< HEAD
-    std::shared_ptr<BoundaryRegionPar> bndries[]{forward_boundary_xin, forward_boundary_xout,
-						 backward_boundary_xin, backward_boundary_xout};
-    for (auto bndry : bndries) {
-      for (auto bndry2 : bndries) {
-=======
     std::shared_ptr<BoundaryRegionPar> bndries[]{
         forward_boundary_xin, forward_boundary_xout, backward_boundary_xin,
         backward_boundary_xout};
     for (auto& bndry : bndries) {
       for (const auto& bndry2 : bndries) {
->>>>>>> c14096fe
         if (bndry->dir == bndry2->dir) {
           continue;
         }
