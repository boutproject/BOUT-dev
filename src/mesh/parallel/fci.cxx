/**************************************************************************
 * Implements the Flux Coordinate Independent scheme for parallel derivatives

 * A method for field-aligned parallel derivatives which does not require
 * flux-coordinates in the perpendicular direction. Instead, parallel
 * derivatives are taken by following the field line to the adjacent
 * perpendicular planes and interpolating the function onto the field
 * line end-points. The interpolated function can then be used in a
 * finite differencing scheme.
 *
 * IMPORTANT NOTE: The FCI approach requires that the toroidal coordinate
 * be identified with the "parallel" direction. Due to the set-up of
 * BOUT++'s grids, this means that z is now the poloidal coordinate,
 * while y is taken to be toroidal. This means it is probably not
 * possible to just swap in the FCI approach for the standard BOUT++
 * Grad_par operator.
 **************************************************************************
 * Copyright 2014 B.D.Dudson, P. Hill
 *
 * Contact: Ben Dudson, bd512@york.ac.uk
 *
 * This file is part of BOUT++.
 *
 * BOUT++ is free software: you can redistribute it and/or modify
 * it under the terms of the GNU Lesser General Public License as published by
 * the Free Software Foundation, either version 3 of the License, or
 * (at your option) any later version.
 *
 * BOUT++ is distributed in the hope that it will be useful,
 * but WITHOUT ANY WARRANTY; without even the implied warranty of
 * MERCHANTABILITY or FITNESS FOR A PARTICULAR PURPOSE.  See the
 * GNU Lesser General Public License for more details.
 *
 * You should have received a copy of the GNU Lesser General Public License
 * along with BOUT++.  If not, see <http://www.gnu.org/licenses/>.
 *
 **************************************************************************/


#include "fci.hxx"
#include "interpolation_factory.hxx"
#include "parallel_boundary_op.hxx"
#include "parallel_boundary_region.hxx"
#include <bout/mesh.hxx>
#include <bout_types.hxx> // See this for codes
#include <msg_stack.hxx>
#include <utils.hxx>
#include <bout/constants.hxx>

/**
 * Return the sign of val
 */
inline BoutReal sgn(BoutReal val) {
    return (BoutReal(0) < val) - (val < BoutReal(0));
}

// Calculate all the coefficients needed for the spline interpolation
// dir MUST be either +1 or -1
FCIMap::FCIMap(Mesh& mesh, int dir, bool yperiodic, bool zperiodic) :
  dir(dir), boundary_mask(mesh) , y_prime(&mesh) {

  interp = InterpolationFactory::getInstance()->create();
  interp->setYOffset(dir);

  // Index arrays contain guard cells in order to get subscripts right
  // x-index of bottom-left grid point
  int*** i_corner = i3tensor(mesh.LocalNx, mesh.LocalNy, mesh.LocalNz);
  // z-index of bottom-left grid point
  int*** k_corner = i3tensor(mesh.LocalNx, mesh.LocalNy, mesh.LocalNz);

  bool x_boundary;     // has the field line left the domain through the x-sides
  bool y_boundary;     // has the field line left the domain through the y-sides
  bool z_boundary;     // has the field line left the domain through the z-sides

  Field3D xt_prime(&mesh), zt_prime(&mesh);
<<<<<<< HEAD
=======
  Field3D R(&mesh), Z(&mesh); // Real-space coordinates of grid points
  Field3D R_prime(&mesh), Z_prime(&mesh); // Real-space coordinates of forward/backward points
>>>>>>> 06332447

  mesh.get(R, "R", 0.0, false);
  mesh.get(Z, "Z", 0.0, false);
  
  // Load the floating point indices from the grid file
  // Future, higher order parallel derivatives could require maps to +/-2 slices
  if (dir == +1) {
    mesh.get(xt_prime, "forward_xt_prime", 0.0, false);
    mesh.get(zt_prime, "forward_zt_prime", 0.0, false);
    mesh.get(R_prime, "forward_R", 0.0, false);
    mesh.get(Z_prime, "forward_Z", 0.0, false);
    boundary = new BoundaryRegionPar("FCI_forward", BNDRY_PAR_FWD, dir);
  } else if (dir == -1) {
    mesh.get(xt_prime, "backward_xt_prime", 0.0, false);
    mesh.get(zt_prime, "backward_zt_prime", 0.0, false);
    mesh.get(R_prime, "backward_R", 0.0, false);
    mesh.get(Z_prime, "backward_Z", 0.0, false);
    boundary = new BoundaryRegionPar("FCI_backward", BNDRY_PAR_BKWD, dir);
  } else {
    // Definitely shouldn't be called
    throw BoutException("FCIMap called with strange direction: %d. Only +/-1 currently supported.", dir);
  }

  // Add the boundary region to the mesh's vector of parallel boundaries
  mesh.addBoundaryPar(boundary);

  interp->calcWeights(xt_prime, zt_prime);

  int ncz = mesh.LocalNz;
  BoutReal t_x, t_z;

  Coordinates& coord = *(mesh.coordinates());

  // Vector in real space
  struct RealVector {
    BoutReal x;
    BoutReal y;
    BoutReal z;
  };

  for(int x=mesh.xstart; x<=mesh.xend; x++) {
    for(int y=mesh.ystart;  y<=mesh.yend; y++) {
      for(int z=0; z<ncz; z++) {

        // Dot product of two vectors
        // Only needed in this function, so use a named lambda
        // Defined inside loop to capture x, y, z
        auto dot = [&](const RealVector &lhs, const RealVector &rhs) {
          BoutReal result;
          result = lhs.x*rhs.x*coord.g11(x, y)
          + lhs.y*rhs.y*coord.g22(x, y)
          + lhs.z*rhs.z*coord.g33(x, y);
          result += (lhs.x*rhs.y + lhs.y*rhs.x)*coord.g12(x, y)
          + (lhs.x*rhs.z + lhs.z*rhs.x)*coord.g13(x, y)
          + (lhs.y*rhs.z + lhs.z*rhs.y)*coord.g23(x, y);

          return result;
        };

        // The integer part of xt_prime, zt_prime are the indices of the cell
        // containing the field line end-point
        i_corner[x][y][z] = static_cast<int>(floor(xt_prime(x,y,z)));

        // z is periodic, so make sure the z-index wraps around
        if (zperiodic) {
          zt_prime(x, y, z) =
              zt_prime(x, y, z) -
              ncz * (static_cast<int>(zt_prime(x, y, z) / static_cast<BoutReal>(ncz)));

          if (zt_prime(x,y,z) < 0.0)
            zt_prime(x,y,z) += ncz;
        }

        k_corner[x][y][z] = static_cast<int>(floor(zt_prime(x,y,z)));

        // t_x, t_z are the normalised coordinates \in [0,1) within the cell
        // calculated by taking the remainder of the floating point index
        t_x = xt_prime(x,y,z) - static_cast<BoutReal>(i_corner[x][y][z]);
        t_z = zt_prime(x,y,z) - static_cast<BoutReal>(k_corner[x][y][z]);

        //----------------------------------------
        // Boundary stuff
        //
        // If a field line leaves the domain, then the forward or backward
        // indices (forward/backward_xt_prime and forward/backward_zt_prime)
        // are set to -1
        
        if (xt_prime(x,y,z) < 0.0) {
          // Hit a boundary

          boundary_mask(x, y, z) = true;

          // Need to specify the index of the boundary intersection, but
          // this may not be defined in general. 
          // We do however have the real-space (R,Z) coordinates. Here we extrapolate,
          // using the change in R and Z to calculate the change in (x,z) indices
          //
          // ( dR ) = ( dR/dx  dR/dz ) ( dx )
          // ( dZ )   ( dZ/dx  dZ/dz ) ( dz )
          //
          // where (dR,dZ) is the change in (R,Z) along the field,
          // (dx,dz) is the change in (x,z) index along the field,
          // and the gradients dR/dx etc. are evaluated at (x,y,z)

          BoutReal dR_dx = 0.5 * ( R(x+1,y,z) - R(x-1,y,z) );
          BoutReal dZ_dx = 0.5 * ( Z(x+1,y,z) - Z(x-1,y,z) );

          BoutReal dR_dz, dZ_dz;
          // Handle the edge cases in Z
          if (z == 0) {
            dR_dz = R(x,y,z+1) - R(x,y,z);
            dZ_dz = Z(x,y,z+1) - Z(x,y,z);
            
          } else if (z == mesh.LocalNz-1) {
            dR_dz = R(x,y,z) - R(x,y,z-1);
            dZ_dz = Z(x,y,z) - Z(x,y,z-1);
            
          } else {
            dR_dz = 0.5 * ( R(x,y,z+1) - R(x,y,z-1) );
            dZ_dz = 0.5 * ( Z(x,y,z+1) - Z(x,y,z-1) );
            
          }

          BoutReal det = dR_dx * dZ_dz - dR_dz * dZ_dx; // Determinant of 2x2 matrix

          BoutReal dR = R_prime(x,y,z) - R(x,y,z);
          BoutReal dZ = Z_prime(x,y,z) - Z(x,y,z);

          // Invert 2x2 matrix to get change in index
          BoutReal dx = (dZ_dz * dR - dR_dz * dZ) / det;
          BoutReal dz = (dR_dx * dZ - dZ_dx * dR) / det;
          
          boundary->add_point(x, y, z, 
                              x + dx, y + 0.5*dir, z + dz,  // Intersection point in local index space
                              0.5*coord.dy(x,y), //sqrt( SQ(dR) + SQ(dZ) ),  // Distance to intersection
                              PI   // Right-angle intersection
                              );
        }

        //----------------------------------------

        // Check that t_x and t_z are in range
        if( (t_x < 0.0) || (t_x > 1.0) )
          throw BoutException("t_x=%e out of range at (%d,%d,%d)", t_x, x,y,z);

        if( (t_z < 0.0) || (t_z > 1.0) )
          throw BoutException("t_z=%e out of range at (%d,%d,%d)", t_z, x,y,z);

      }
    }
  }

  interp->setMask(boundary_mask);

  free_i3tensor(i_corner);
  free_i3tensor(k_corner);
}


void FCITransform::calcYUpDown(Field3D &f) {
  TRACE("FCITransform::calcYUpDown");

  // Ensure that yup and ydown are different fields
  f.splitYupYdown();

  // Interpolate f onto yup and ydown fields
  f.ynext(forward_map.dir) = forward_map.interpolate(f);
  f.ynext(backward_map.dir) = backward_map.interpolate(f);
}<|MERGE_RESOLUTION|>--- conflicted
+++ resolved
@@ -73,11 +73,8 @@
   bool z_boundary;     // has the field line left the domain through the z-sides
 
   Field3D xt_prime(&mesh), zt_prime(&mesh);
-<<<<<<< HEAD
-=======
   Field3D R(&mesh), Z(&mesh); // Real-space coordinates of grid points
   Field3D R_prime(&mesh), Z_prime(&mesh); // Real-space coordinates of forward/backward points
->>>>>>> 06332447
 
   mesh.get(R, "R", 0.0, false);
   mesh.get(Z, "Z", 0.0, false);
