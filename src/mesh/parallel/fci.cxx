--- conflicted
+++ resolved
@@ -203,10 +203,6 @@
           // Invert 2x2 matrix to get change in index
           BoutReal dx = (dZ_dz * dR - dR_dz * dZ) / det;
           BoutReal dz = (dR_dx * dZ - dZ_dx * dR) / det;
-<<<<<<< HEAD
-
-=======
->>>>>>> 1e316ae0
           boundary->add_point(
               x, y, z, x + dx, y + 0.5 * dir,
               z + dz, // Intersection point in local index space
