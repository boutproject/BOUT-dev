/**************************************************************************
 * Implements the Flux Coordinate Independent scheme for parallel derivatives
 *
 * A method for field-aligned parallel derivatives which does not require
 * flux-coordinates in the perpendicular direction. Instead, parallel
 * derivatives are taken by following the field line to the adjacent
 * perpendicular planes and interpolating the function onto the field
 * line end-points. The interpolated function can then be used in a
 * finite differencing scheme.
 *
 * IMPORTANT NOTE: The FCI approach requires that the toroidal coordinate
 * be identified with the "parallel" direction. Due to the set-up of
 * BOUT++'s grids, this means that z is now the poloidal coordinate,
 * while y is taken to be toroidal. This means it is probably not
 * possible to just swap in the FCI approach for the standard BOUT++
 * Grad_par operator.
 **************************************************************************
 * Copyright 2014 - 2025 BOUT++ developers
 *
 * Contact: Ben Dudson, dudson2@llnl.gov
 *
 * This file is part of BOUT++.
 *
 * BOUT++ is free software: you can redistribute it and/or modify
 * it under the terms of the GNU Lesser General Public License as published by
 * the Free Software Foundation, either version 3 of the License, or
 * (at your option) any later version.
 *
 * BOUT++ is distributed in the hope that it will be useful,
 * but WITHOUT ANY WARRANTY; without even the implied warranty of
 * MERCHANTABILITY or FITNESS FOR A PARTICULAR PURPOSE.  See the
 * GNU Lesser General Public License for more details.
 *
 * You should have received a copy of the GNU Lesser General Public License
 * along with BOUT++.  If not, see <http://www.gnu.org/licenses/>.
 *
 **************************************************************************/

#include "fci.hxx"

#include "bout/assert.hxx"
#include "bout/bout_types.hxx"
#include "bout/boutexception.hxx"
#include "bout/field2d.hxx"
#include "bout/field3d.hxx"
#include "bout/field_data.hxx"
#include "bout/mesh.hxx"
#include "bout/msg_stack.hxx"
#include "bout/options.hxx"
#include "bout/parallel_boundary_op.hxx"
#include "bout/parallel_boundary_region.hxx"
#include "bout/paralleltransform.hxx"
#include "bout/region.hxx"

#include <fmt/format.h>

#include <array>
#include <cmath>
#include <cstddef>
#include <cstdlib>
#include <memory>
#include <string>
#include <string_view>

using namespace std::string_view_literals;

FCIMap::FCIMap(Mesh& mesh, [[maybe_unused]] const Coordinates::FieldMetric& dy,
               Options& options, int offset,
               const std::shared_ptr<BoundaryRegionPar>& inner_boundary,
               const std::shared_ptr<BoundaryRegionPar>& outer_boundary, bool zperiodic)
    : map_mesh(&mesh), offset_(offset),
      region_no_boundary(map_mesh->getRegion("RGN_NOBNDRY")),
      corner_boundary_mask(map_mesh) {

  TRACE("Creating FCIMAP for direction {:d}", offset_);

  if (offset_ == 0) {
    throw BoutException(
        "FCIMap called with offset = 0; You probably didn't mean to do that");
  }

  auto& interpolation_options = options["xzinterpolation"];
  interp = XZInterpolationFactory::getInstance().create(&interpolation_options, map_mesh);
  interp->setYOffset(offset_);

  interp_corner =
      XZInterpolationFactory::getInstance().create(&interpolation_options, map_mesh);
  interp_corner->setYOffset(offset_);

  // Index-space coordinates of forward/backward points
  Field3D xt_prime{map_mesh};
  Field3D zt_prime{map_mesh};

  // Real-space coordinates of grid points
  Field3D R{map_mesh};
  Field3D Z{map_mesh};

  // Real-space coordinates of forward/backward points
  Field3D R_prime{map_mesh};
  Field3D Z_prime{map_mesh};

  map_mesh->get(R, "R", 0.0, false);
  map_mesh->get(Z, "Z", 0.0, false);

  // Get a unique name for a field based on the sign/magnitude of the offset
  const auto parallel_slice_field_name = [&](std::string_view field) -> std::string {
    const auto direction = (offset_ > 0) ? "forward"sv : "backward"sv;
    // We only have a suffix for parallel slices beyond the first
    // This is for backwards compatibility
    const auto slice_suffix =
        (std::abs(offset_) > 1) ? fmt::format("_{}", std::abs(offset_)) : "";
    return fmt::format("{}_{}{}", direction, field, slice_suffix);
  };

  // If we can't read in any of these fields, things will silently not
  // work, so best throw
  if (map_mesh->get(xt_prime, parallel_slice_field_name("xt_prime"), 0.0, false) != 0) {
    throw BoutException("Could not read {:s} from grid file!\n"
                        "  Either add it to the grid file, or reduce MYG",
                        parallel_slice_field_name("xt_prime"));
  }
  if (map_mesh->get(zt_prime, parallel_slice_field_name("zt_prime"), 0.0, false) != 0) {
    throw BoutException("Could not read {:s} from grid file!\n"
                        "  Either add it to the grid file, or reduce MYG",
                        parallel_slice_field_name("zt_prime"));
  }
  if (map_mesh->get(R_prime, parallel_slice_field_name("R"), 0.0, false) != 0) {
    throw BoutException("Could not read {:s} from grid file!\n"
                        "  Either add it to the grid file, or reduce MYG",
                        parallel_slice_field_name("R"));
  }
  if (map_mesh->get(Z_prime, parallel_slice_field_name("Z"), 0.0, false) != 0) {
    throw BoutException("Could not read {:s} from grid file!\n"
                        "  Either add it to the grid file, or reduce MYG",
                        parallel_slice_field_name("Z"));
  }

  // Cell corners
  Field3D xt_prime_corner{emptyFrom(xt_prime)};
  Field3D zt_prime_corner{emptyFrom(zt_prime)};

  BOUT_FOR(i, xt_prime_corner.getRegion("RGN_NOBNDRY")) {
    // Point interpolated from (x+1/2, z+1/2)

    // Cache the offsets
    auto i_xplus = i.xp();
    auto i_zplus = i.zp();
    auto i_xzplus = i_zplus.xp();

    if ((xt_prime[i] < 0.0) || (xt_prime[i_xplus] < 0.0) || (xt_prime[i_xzplus] < 0.0)
        || (xt_prime[i_zplus] < 0.0)) {
      // Hit a boundary
      corner_boundary_mask(i.x(), i.y(), i.z()) = true;

      xt_prime_corner[i] = -1.0;
      zt_prime_corner[i] = -1.0;
    } else {
      xt_prime_corner[i] =
          0.25
          * (xt_prime[i] + xt_prime[i_xplus] + xt_prime[i_zplus] + xt_prime[i_xzplus]);

      zt_prime_corner[i] =
          0.25
          * (zt_prime[i] + zt_prime[i_xplus] + zt_prime[i_zplus] + zt_prime[i_xzplus]);
    }
  }

  interp_corner->setMask(corner_boundary_mask);

  {
    TRACE("FCImap: calculating corner weights");
    interp_corner->calcWeights(xt_prime_corner, zt_prime_corner);
  }

  {
    TRACE("FCImap: calculating weights");
    interp->calcWeights(xt_prime, zt_prime);
  }

  const int ncz = map_mesh->LocalNz;

  BoutMask to_remove(map_mesh);
  const int xend =
      map_mesh.xstart + (map_mesh.xend - map_mesh.xstart + 1) * map_mesh.getNXPE() - 1;
  // Serial loop because call to BoundaryRegionPar::addPoint
  // (probably?) can't be done in parallel
  BOUT_FOR_SERIAL(i, xt_prime.getRegion("RGN_NOBNDRY")) {
    // z is periodic, so make sure the z-index wraps around
    if (zperiodic) {
      zt_prime[i] =
          zt_prime[i]
          - (ncz * (static_cast<int>(zt_prime[i] / static_cast<BoutReal>(ncz))));

      if (zt_prime[i] < 0.0) {
        zt_prime[i] += ncz;
      }
    }

<<<<<<< HEAD
    if ((xt_prime[i] >= map_mesh->xstart) and (xt_prime[i] <= map_mesh->xend)) {
=======
    if ((xt_prime[i] >= map_mesh.xstart) and (xt_prime[i] <= xend)) {
>>>>>>> 1a13819b
      // Not a boundary
      continue;
    }

    const auto x = i.x();
    const auto y = i.y();
    const auto z = i.z();

    //----------------------------------------
    // Boundary stuff
    //
    // If a field line leaves the domain, then the forward or backward
    // indices (forward/backward_xt_prime and forward/backward_zt_prime)
    // are set to -1

    to_remove(x, y, z) = true;

    // Need to specify the index of the boundary intersection, but
    // this may not be defined in general.
    // We do however have the real-space (R,Z) coordinates. Here we extrapolate,
    // using the change in R and Z to calculate the change in (x,z) indices
    //
    // ( dR ) = ( dR/dx  dR/dz ) ( dx )
    // ( dZ )   ( dZ/dx  dZ/dz ) ( dz )
    //
    // where (dR,dZ) is the change in (R,Z) along the field,
    // (dx,dz) is the change in (x,z) index along the field,
    // and the gradients dR/dx etc. are evaluated at (x,y,z)

    // Cache the offsets
    const auto i_zp = i.zp();
    const auto i_zm = i.zm();

    const BoutReal dR_dx = 0.5 * (R[i.xp()] - R[i.xm()]);
    const BoutReal dZ_dx = 0.5 * (Z[i.xp()] - Z[i.xm()]);

    const BoutReal dR_dz = 0.5 * (R[i_zp] - R[i_zm]);
    const BoutReal dZ_dz = 0.5 * (Z[i_zp] - Z[i_zm]);

    const BoutReal det = (dR_dx * dZ_dz) - (dR_dz * dZ_dx); // Determinant of 2x2 matrix

    const BoutReal dR = R_prime[i] - R[i];
    const BoutReal dZ = Z_prime[i] - Z[i];

    // Invert 2x2 matrix to get change in index
    const BoutReal dx = (dZ_dz * dR - dR_dz * dZ) / det;
    const BoutReal dz = (dR_dx * dZ - dZ_dx * dR) / det;

    // Negative xt_prime means we've hit the inner boundary, otherwise the
    // outer boundary. However, if any of the surrounding points are negative,
    // that also means inner. So to differentiate between inner and outer we
    // need at least 2 points in the domain.
    ASSERT2(map_mesh->xend - map_mesh->xstart >= 2);
    auto boundary = (xt_prime[i] < map_mesh->xstart) ? inner_boundary : outer_boundary;
    boundary->add_point(x, y, z, x + dx, y + (0.5 * offset_),
                        z + dz, // Intersection point in local index space
                        0.5,    // Distance to intersection
                        1       // Default to that there is a point in the other direction
    );
  }
  region_no_boundary = region_no_boundary.mask(to_remove);

  interp->setRegion(region_no_boundary);

  const auto region = fmt::format("RGN_YPAR_{:+d}", offset_);
  if (not map_mesh->hasRegion3D(region)) {
    // The valid region for this slice
    map_mesh->addRegion3D(region, Region<Ind3D>(map_mesh->xstart, map_mesh->xend,
                                                map_mesh->ystart + offset_,
                                                map_mesh->yend + offset_, 0,
                                                map_mesh->LocalNz - 1, map_mesh->LocalNy,
                                                map_mesh->LocalNz));
  }
}

Field3D FCIMap::integrate(Field3D& f) const {
  TRACE("FCIMap::integrate");

  ASSERT1(f.getDirectionY() == YDirectionType::Standard);
  ASSERT1(map_mesh == f.getMesh());

  // Cell centre values
  Field3D centre = interp->interpolate(f);

  // Cell corner values (x+1/2, z+1/2)
  Field3D corner = interp_corner->interpolate(f);

  Field3D result{emptyFrom(f)};
#if CHECK > 2
  // The more general version of invalidate guards
  result = BoutNaN;
#endif

  BOUT_FOR(i, region_no_boundary) {
    const auto inext = i.yp(offset_);
    const BoutReal f_c = centre[inext];
    const auto izm = i.zm();
    const int x = i.x();
    const int y = i.y();
    const int z = i.z();
    const int zm = izm.z();
    if (corner_boundary_mask(x, y, z) || corner_boundary_mask(x - 1, y, z)
        || corner_boundary_mask(x, y, zm) || corner_boundary_mask(x - 1, y, zm)
        || (x == map_mesh->xstart)) {
      // One of the corners leaves the domain.
      // Use the cell centre value, since boundary conditions are not
      // currently applied to corners.
      result[inext] = f_c;
    } else {
      const BoutReal f_pp = corner[inext];           // (x+1/2, z+1/2)
      const BoutReal f_mp = corner[inext.xm()];      // (x-1/2, z+1/2)
      const BoutReal f_pm = corner[inext.zm()];      // (x+1/2, z-1/2)
      const BoutReal f_mm = corner[inext.xm().zm()]; // (x-1/2, z-1/2)

      // This uses a simple weighted average of centre and corners
      // A more sophisticated approach might be to use e.g. Gauss-Lobatto points
      // which would include cell edges and corners
      result[inext] = 0.5 * (f_c + 0.25 * (f_pp + f_mp + f_pm + f_mm));
    }
    ASSERT2(std::isfinite(result[inext]));
  }
  return result;
}

FCITransform::FCITransform(Mesh& mesh, const Coordinates::FieldMetric& dy, bool zperiodic,
                           Options* opt)
    : ParallelTransform(mesh, opt), R{&mesh}, Z{&mesh} {

  // check the coordinate system used for the grid data source
  FCITransform::checkInputGrid();

  // Real-space coordinates of grid cells
  mesh.get(R, "R", 0.0, false);
  mesh.get(Z, "Z", 0.0, false);

  auto forward_boundary_xin =
      std::make_shared<BoundaryRegionPar>("FCI_forward", BNDRY_PAR_FWD_XIN, +1, &mesh);
  auto backward_boundary_xin =
      std::make_shared<BoundaryRegionPar>("FCI_backward", BNDRY_PAR_BKWD_XIN, -1, &mesh);
  auto forward_boundary_xout =
      std::make_shared<BoundaryRegionPar>("FCI_forward", BNDRY_PAR_FWD_XOUT, +1, &mesh);
  auto backward_boundary_xout =
      std::make_shared<BoundaryRegionPar>("FCI_backward", BNDRY_PAR_BKWD_XOUT, -1, &mesh);

  // Add the boundary region to the mesh's vector of parallel boundaries
  mesh.addBoundaryPar(forward_boundary_xin, BoundaryParType::xin_fwd);
  mesh.addBoundaryPar(backward_boundary_xin, BoundaryParType::xin_bwd);
  mesh.addBoundaryPar(forward_boundary_xout, BoundaryParType::xout_fwd);
  mesh.addBoundaryPar(backward_boundary_xout, BoundaryParType::xout_bwd);

  field_line_maps.reserve(static_cast<std::size_t>(mesh.ystart) * 2);
  for (int offset = 1; offset < mesh.ystart + 1; ++offset) {
    field_line_maps.emplace_back(mesh, dy, options, offset, forward_boundary_xin,
                                 forward_boundary_xout, zperiodic);
    field_line_maps.emplace_back(mesh, dy, options, -offset, backward_boundary_xin,
                                 backward_boundary_xout, zperiodic);
  }
  ASSERT0(mesh.ystart == 1);
  const std::array bndries = {forward_boundary_xin, forward_boundary_xout,
                              backward_boundary_xin, backward_boundary_xout};
  for (const auto& bndry : bndries) {
    for (const auto& bndry2 : bndries) {
      if (bndry->dir == bndry2->dir) {
        continue;
      }
      for (bndry->first(); !bndry->isDone(); bndry->next()) {
        if (bndry2->contains(*bndry)) {
          bndry->setValid(0);
        }
      }
    }
  }
}

void FCITransform::checkInputGrid() {
  std::string parallel_transform;
  if (mesh.isDataSourceGridFile()
      && (mesh.get(parallel_transform, "parallel_transform") == 0)) {
    if (parallel_transform != "fci") {
      throw BoutException(
          "Incorrect parallel transform type '" + parallel_transform
          + "' used "
            "to generate metric components for FCITransform. Should be 'fci'.");
    }
  } // else: parallel_transform variable not found in grid input, indicates older input
  //       file or grid from options so must rely on the user having ensured the type is
  //       correct
}

void FCITransform::calcParallelSlices(Field3D& f) {
  TRACE("FCITransform::calcParallelSlices");

  ASSERT1(f.getDirectionY() == YDirectionType::Standard);
  // Only have forward_map/backward_map for CELL_CENTRE, so can only deal with
  // CELL_CENTRE inputs
  ASSERT1(f.getLocation() == CELL_CENTRE);

  // Ensure that yup and ydown are different fields
  f.splitParallelSlices();

  // Interpolate f onto yup and ydown fields
  for (const auto& map : field_line_maps) {
    f.ynext(map.offset()) = map.interpolate(f);
    f.ynext(map.offset()).setRegion(fmt::format("RGN_YPAR_{:+d}", map.offset()));
  }
}

void FCITransform::integrateParallelSlices(Field3D& f) {
  TRACE("FCITransform::integrateParallelSlices");

  ASSERT1(f.getDirectionY() == YDirectionType::Standard);
  // Only have forward_map/backward_map for CELL_CENTRE, so can only deal with
  // CELL_CENTRE inputs
  ASSERT1(f.getLocation() == CELL_CENTRE);

  // Ensure that yup and ydown are different fields
  f.splitParallelSlices();

  // Integrate f onto yup and ydown fields
  for (const auto& map : field_line_maps) {
    f.ynext(map.offset()) = map.integrate(f);
  }
}

void FCITransform::outputVars(Options& output_options) {
  // Real-space coordinates of grid points
  output_options["R"].force(R, "FCI");
  output_options["Z"].force(Z, "FCI");
}<|MERGE_RESOLUTION|>--- conflicted
+++ resolved
@@ -181,7 +181,7 @@
 
   BoutMask to_remove(map_mesh);
   const int xend =
-      map_mesh.xstart + (map_mesh.xend - map_mesh.xstart + 1) * map_mesh.getNXPE() - 1;
+      map_mesh->xstart + ((map_mesh->xend - map_mesh->xstart + 1) * map_mesh->getNXPE()) - 1;
   // Serial loop because call to BoundaryRegionPar::addPoint
   // (probably?) can't be done in parallel
   BOUT_FOR_SERIAL(i, xt_prime.getRegion("RGN_NOBNDRY")) {
@@ -196,11 +196,7 @@
       }
     }
 
-<<<<<<< HEAD
-    if ((xt_prime[i] >= map_mesh->xstart) and (xt_prime[i] <= map_mesh->xend)) {
-=======
-    if ((xt_prime[i] >= map_mesh.xstart) and (xt_prime[i] <= xend)) {
->>>>>>> 1a13819b
+    if ((xt_prime[i] >= map_mesh->xstart) and (xt_prime[i] <= xend)) {
       // Not a boundary
       continue;
     }
