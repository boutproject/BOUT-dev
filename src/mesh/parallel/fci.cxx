/**************************************************************************
 * Implements the Flux Coordinate Independent scheme for parallel derivatives
 *
 * A method for field-aligned parallel derivatives which does not require
 * flux-coordinates in the perpendicular direction. Instead, parallel
 * derivatives are taken by following the field line to the adjacent
 * perpendicular planes and interpolating the function onto the field
 * line end-points. The interpolated function can then be used in a
 * finite differencing scheme.
 *
 * IMPORTANT NOTE: The FCI approach requires that the toroidal coordinate
 * be identified with the "parallel" direction. Due to the set-up of
 * BOUT++'s grids, this means that z is now the poloidal coordinate,
 * while y is taken to be toroidal. This means it is probably not
 * possible to just swap in the FCI approach for the standard BOUT++
 * Grad_par operator.
 **************************************************************************
 * Copyright 2014 B.D.Dudson, P. Hill
 *
 * Contact: Ben Dudson, bd512@york.ac.uk
 *
 * This file is part of BOUT++.
 *
 * BOUT++ is free software: you can redistribute it and/or modify
 * it under the terms of the GNU Lesser General Public License as published by
 * the Free Software Foundation, either version 3 of the License, or
 * (at your option) any later version.
 *
 * BOUT++ is distributed in the hope that it will be useful,
 * but WITHOUT ANY WARRANTY; without even the implied warranty of
 * MERCHANTABILITY or FITNESS FOR A PARTICULAR PURPOSE.  See the
 * GNU Lesser General Public License for more details.
 *
 * You should have received a copy of the GNU Lesser General Public License
 * along with BOUT++.  If not, see <http://www.gnu.org/licenses/>.
 *
 **************************************************************************/

#include "fci.hxx"
#include "parallel_boundary_op.hxx"
#include "parallel_boundary_region.hxx"
#include <bout/constants.hxx>
#include <bout/mesh.hxx>
#include <bout_types.hxx>
#include <msg_stack.hxx>
#include <utils.hxx>

#include <string>

<<<<<<< HEAD
FCIMap::FCIMap(Mesh& mesh, Options& options, int offset_,
               BoundaryRegionPar* inner_boundary, BoundaryRegionPar* outer_boundary,
               bool zperiodic)
=======
FCIMap::FCIMap(Mesh& mesh, const Field2D& dy, Options& options, int offset_,
               BoundaryRegionPar* boundary, bool zperiodic)
>>>>>>> 85cc53a9
    : map_mesh(mesh), offset(offset_), boundary_mask(map_mesh),
      corner_boundary_mask(map_mesh) {

  TRACE("Creating FCIMAP for direction {:d}", offset);

  if (offset == 0) {
    throw BoutException(
        "FCIMap called with offset = 0; You probably didn't mean to do that");
  }

  auto& interpolation_options = options["xzinterpolation"];
  interp =
      XZInterpolationFactory::getInstance().create(&interpolation_options, &map_mesh);
  interp->setYOffset(offset);

  interp_corner =
      XZInterpolationFactory::getInstance().create(&interpolation_options, &map_mesh);
  interp_corner->setYOffset(offset);

  // Index-space coordinates of forward/backward points
  Field3D xt_prime{&map_mesh}, zt_prime{&map_mesh};

  // Real-space coordinates of grid points
  Field3D R{&map_mesh}, Z{&map_mesh};

  // Real-space coordinates of forward/backward points
  Field3D R_prime{&map_mesh}, Z_prime{&map_mesh};

  map_mesh.get(R, "R", 0.0, false);
  map_mesh.get(Z, "Z", 0.0, false);

  // Get a unique name for a field based on the sign/magnitude of the offset
  const auto parallel_slice_field_name = [&](std::string field) -> std::string {
    const std::string direction = (offset > 0) ? "forward" : "backward";
    // We only have a suffix for parallel slices beyond the first
    // This is for backwards compatibility
    const std::string slice_suffix =
        (std::abs(offset) > 1) ? "_" + std::to_string(std::abs(offset)) : "";
    return direction + "_" + field + slice_suffix;
  };

  // If we can't read in any of these fields, things will silently not
  // work, so best throw
  if (map_mesh.get(xt_prime, parallel_slice_field_name("xt_prime"), 0.0, false) != 0) {
    throw BoutException("Could not read {:s} from grid file!\n"
                        "  Either add it to the grid file, or reduce MYG",
                        parallel_slice_field_name("xt_prime"));
  }
  if (map_mesh.get(zt_prime, parallel_slice_field_name("zt_prime"), 0.0, false) != 0) {
    throw BoutException("Could not read {:s} from grid file!\n"
                        "  Either add it to the grid file, or reduce MYG",
                        parallel_slice_field_name("zt_prime"));
  }
  if (map_mesh.get(R_prime, parallel_slice_field_name("R"), 0.0, false) != 0) {
    throw BoutException("Could not read {:s} from grid file!\n"
                        "  Either add it to the grid file, or reduce MYG",
                        parallel_slice_field_name("R"));
  }
  if (map_mesh.get(Z_prime, parallel_slice_field_name("Z"), 0.0, false) != 0) {
    throw BoutException("Could not read {:s} from grid file!\n"
                        "  Either add it to the grid file, or reduce MYG",
                        parallel_slice_field_name("Z"));
  }

  // Cell corners
  Field3D xt_prime_corner{emptyFrom(xt_prime)};
  Field3D zt_prime_corner{emptyFrom(xt_prime)};

  BOUT_FOR(i, xt_prime_corner.getRegion("RGN_NOBNDRY")) {
    // Point interpolated from (x+1/2, z+1/2)

    // Cache the offsets
    auto i_xplus = i.xp();
    auto i_zplus = i.zp();
    auto i_xzplus = i_zplus.xp();

    if ((xt_prime[i] < 0.0) || (xt_prime[i_xplus] < 0.0) || (xt_prime[i_xzplus] < 0.0)
        || (xt_prime[i_zplus] < 0.0)) {
      // Hit a boundary
      corner_boundary_mask(i.x(), i.y(), i.z()) = true;

      xt_prime_corner[i] = -1.0;
      zt_prime_corner[i] = -1.0;
      continue;
    }

    xt_prime_corner[i] =
        0.25 * (xt_prime[i] + xt_prime[i_xplus] + xt_prime[i_zplus] + xt_prime[i_xzplus]);

    zt_prime_corner[i] =
        0.25 * (zt_prime[i] + zt_prime[i_xplus] + zt_prime[i_zplus] + zt_prime[i_xzplus]);
  }

  interp_corner->setMask(corner_boundary_mask);

  {
    TRACE("FCImap: calculating corner weights");
    interp_corner->calcWeights(xt_prime_corner, zt_prime_corner);
  }

  {
    TRACE("FCImap: calculating weights");
    interp->calcWeights(xt_prime, zt_prime);
  }

  const int ncz = map_mesh.LocalNz;

<<<<<<< HEAD
        // The integer part of xt_prime, zt_prime are the indices of the cell
        // containing the field line end-point
        i_corner(x, y, z) = static_cast<int>(floor(std::abs(xt_prime(x, y, z))));
=======
  // Serial loop because call to BoundaryRegionPar::addPoint
  // (probably?) can't be done in parallel
  BOUT_FOR_SERIAL(i, xt_prime.getRegion("RGN_NOBNDRY")) {
    // z is periodic, so make sure the z-index wraps around
    if (zperiodic) {
      zt_prime[i] = zt_prime[i]
                    - ncz * (static_cast<int>(zt_prime[i] / static_cast<BoutReal>(ncz)));
>>>>>>> 85cc53a9

      if (zt_prime[i] < 0.0) {
        zt_prime[i] += ncz;
      }
    }

    if (xt_prime[i] >= 0.0) {
      // Not a boundary
      continue;
    }

    const auto x = i.x();
    const auto y = i.y();
    const auto z = i.z();

    //----------------------------------------
    // Boundary stuff
    //
    // If a field line leaves the domain, then the forward or backward
    // indices (forward/backward_xt_prime and forward/backward_zt_prime)
    // are set to -1

    boundary_mask(x, y, z) = true;

    // Need to specify the index of the boundary intersection, but
    // this may not be defined in general.
    // We do however have the real-space (R,Z) coordinates. Here we extrapolate,
    // using the change in R and Z to calculate the change in (x,z) indices
    //
    // ( dR ) = ( dR/dx  dR/dz ) ( dx )
    // ( dZ )   ( dZ/dx  dZ/dz ) ( dz )
    //
    // where (dR,dZ) is the change in (R,Z) along the field,
    // (dx,dz) is the change in (x,z) index along the field,
    // and the gradients dR/dx etc. are evaluated at (x,y,z)

<<<<<<< HEAD
        // t_x, t_z are the normalised coordinates \in [0,1) within the cell
        // calculated by taking the remainder of the floating point index
        t_x = std::abs(xt_prime(x, y, z)) - static_cast<BoutReal>(i_corner(x, y, z));
        t_z = zt_prime(x, y, z) - static_cast<BoutReal>(k_corner(x, y, z));
=======
    // Cache the offsets
    const auto i_xp = i.xp();
    const auto i_xm = i.xm();
    const auto i_zp = i.zp();
    const auto i_zm = i.zm();

    const BoutReal dR_dx = 0.5 * (R[i_xp] - R[i_xm]);
    const BoutReal dZ_dx = 0.5 * (Z[i_xp] - Z[i_xm]);

    BoutReal dR_dz, dZ_dz;
    // Handle the edge cases in Z
    if (z == 0) {
      dR_dz = R[i_zp] - R[i];
      dZ_dz = Z[i_zp] - Z[i];

    } else if (z == map_mesh.LocalNz - 1) {
      dR_dz = R[i] - R[i_zm];
      dZ_dz = Z[i] - Z[i_zm];

    } else {
      dR_dz = 0.5 * (R[i_zp] - R[i_zm]);
      dZ_dz = 0.5 * (Z[i_zp] - Z[i_zm]);
    }
>>>>>>> 85cc53a9

    const BoutReal det = dR_dx * dZ_dz - dR_dz * dZ_dx; // Determinant of 2x2 matrix

    const BoutReal dR = R_prime[i] - R[i];
    const BoutReal dZ = Z_prime[i] - Z[i];

<<<<<<< HEAD
        //----------------------------------------

        // Check that t_x and t_z are in range
        if ((t_x < 0.0) || (t_x > 1.0))
          throw BoutException("t_x={:e} out of range at ({:d},{:d},{:d})", t_x, x, y, z);

        if ((t_z < 0.0) || (t_z > 1.0))
          throw BoutException("t_z={:e} out of range at ({:d},{:d},{:d})", t_z, x, y, z);

        //----------------------------------------
        // Boundary stuff
        //
        // If a field line leaves the domain, then the forward or backward
        // indices (forward/backward_xt_prime and forward/backward_zt_prime)
        // are set to -1

        if (xt_prime(x, y, z) < 0.0) {
          // Hit an inner boundary

          // Set to false to not skip this point
          boundary_mask(x, y, z) = false;

          // Need to specify the index of the boundary intersection, but
          // this may not be defined in general.
          // We do however have the real-space (R,Z) coordinates. Here we extrapolate,
          // using the change in R and Z to calculate the change in (x,z) indices
          //
          // ( dR ) = ( dR/dx  dR/dz ) ( dx )
          // ( dZ )   ( dZ/dx  dZ/dz ) ( dz )
          //
          // where (dR,dZ) is the change in (R,Z) along the field,
          // (dx,dz) is the change in (x,z) index along the field,
          // and the gradients dR/dx etc. are evaluated at (x,y,z)

          BoutReal dR_dx = 0.5 * (R(x + 1, y, z) - R(x - 1, y, z));
          BoutReal dZ_dx = 0.5 * (Z(x + 1, y, z) - Z(x - 1, y, z));

          BoutReal dR_dz, dZ_dz;
          // Handle the edge cases in Z
          if (z == 0) {
            dR_dz = R(x, y, z + 1) - R(x, y, z);
            dZ_dz = Z(x, y, z + 1) - Z(x, y, z);

          } else if (z == map_mesh.LocalNz - 1) {
            dR_dz = R(x, y, z) - R(x, y, z - 1);
            dZ_dz = Z(x, y, z) - Z(x, y, z - 1);

          } else {
            dR_dz = 0.5 * (R(x, y, z + 1) - R(x, y, z - 1));
            dZ_dz = 0.5 * (Z(x, y, z + 1) - Z(x, y, z - 1));
          }

          BoutReal det = dR_dx * dZ_dz - dR_dz * dZ_dx; // Determinant of 2x2 matrix

          BoutReal dR = R_prime(x, y, z) - R(x, y, z);
          BoutReal dZ = Z_prime(x, y, z) - Z(x, y, z);

          // Invert 2x2 matrix to get change in index
          BoutReal dx = (dZ_dz * dR - dR_dz * dZ) / det;
          BoutReal dz = (dR_dx * dZ - dZ_dx * dR) / det;
          inner_boundary->add_point(
              x, y, z, x + dx, y + 0.5 * offset,
              z + dz, // Intersection point in local index space
              0.5
                  * coord.dy(x, y,
                             z), // sqrt( SQ(dR) + SQ(dZ) ),  // Distance to intersection
              PI                 // Right-angle intersection
          );
        } else if (xt_prime(x, y, z) >= map_mesh.xend + 1) {
          // Hit an outer boundary
          // Set to false to not skip this point
          boundary_mask(x, y, z) = false;

          // Need to specify the index of the boundary intersection, but
          // this may not be defined in general.
          // We do however have the real-space (R,Z) coordinates. Here we extrapolate,
          // using the change in R and Z to calculate the change in (x,z) indices
          //
          // ( dR ) = ( dR/dx  dR/dz ) ( dx )
          // ( dZ )   ( dZ/dx  dZ/dz ) ( dz )
          //
          // where (dR,dZ) is the change in (R,Z) along the field,
          // (dx,dz) is the change in (x,z) index along the field,
          // and the gradients dR/dx etc. are evaluated at (x,y,z)

          BoutReal dR_dx = 0.5 * (R(x + 1, y, z) - R(x - 1, y, z));
          BoutReal dZ_dx = 0.5 * (Z(x + 1, y, z) - Z(x - 1, y, z));

          BoutReal dR_dz, dZ_dz;
          // Handle the edge cases in Z
          if (z == 0) {
            dR_dz = R(x, y, z + 1) - R(x, y, z);
            dZ_dz = Z(x, y, z + 1) - Z(x, y, z);

          } else if (z == map_mesh.LocalNz - 1) {
            dR_dz = R(x, y, z) - R(x, y, z - 1);
            dZ_dz = Z(x, y, z) - Z(x, y, z - 1);

          } else {
            dR_dz = 0.5 * (R(x, y, z + 1) - R(x, y, z - 1));
            dZ_dz = 0.5 * (Z(x, y, z + 1) - Z(x, y, z - 1));
          }

          BoutReal det = dR_dx * dZ_dz - dR_dz * dZ_dx; // Determinant of 2x2 matrix

          BoutReal dR = R_prime(x, y, z) - R(x, y, z);
          BoutReal dZ = Z_prime(x, y, z) - Z(x, y, z);

          // Invert 2x2 matrix to get change in index
          BoutReal dx = (dZ_dz * dR - dR_dz * dZ) / det;
          BoutReal dz = (dR_dx * dZ - dZ_dx * dR) / det;
          outer_boundary->add_point(
              x, y, z, x + dx, y + 0.5 * offset,
              z + dz, // Intersection point in local index space
              0.5
                  * coord.dy(x, y,
                             z), // sqrt( SQ(dR) + SQ(dZ) ),  // Distance to intersection
              PI                 // Right-angle intersection
          );
        }
      }
    }
=======
    // Invert 2x2 matrix to get change in index
    const BoutReal dx = (dZ_dz * dR - dR_dz * dZ) / det;
    const BoutReal dz = (dR_dx * dZ - dZ_dx * dR) / det;
    boundary->add_point(x, y, z, x + dx, y + 0.5 * offset,
                        z + dz,      // Intersection point in local index space
                        0.5 * dy[i], // Distance to intersection
                        PI           // Right-angle intersection
    );
>>>>>>> 85cc53a9
  }

  interp->setMask(boundary_mask);
  interp->calcWeights(abs(xt_prime), zt_prime);
}

Field3D FCIMap::integrate(Field3D &f) const {
  TRACE("FCIMap::integrate");

  ASSERT1(f.getDirectionY() == YDirectionType::Standard);
  ASSERT1(&map_mesh == f.getMesh());

  // Cell centre values
  Field3D centre = interp->interpolate(f);

  // Cell corner values (x+1/2, z+1/2)
  Field3D corner = interp_corner->interpolate(f);

  Field3D result{emptyFrom(f)};

  int nz = map_mesh.LocalNz;

  for(int x = map_mesh.xstart; x <= map_mesh.xend; x++) {
    for(int y = map_mesh.ystart; y <= map_mesh.yend; y++) {

      int ynext = y+offset;

      for(int z = 0; z < nz; z++) {
        if (boundary_mask(x,y,z))
          continue;

        int zm = z - 1;
        if (z == 0) {
          zm = nz-1;
        }

        BoutReal f_c  = centre(x,ynext,z);

        if (corner_boundary_mask(x, y, z) || corner_boundary_mask(x - 1, y, z) ||
            corner_boundary_mask(x, y, zm) || corner_boundary_mask(x - 1, y, zm) ||
            (x == map_mesh.xstart)) {
          // One of the corners leaves the domain.
          // Use the cell centre value, since boundary conditions are not
          // currently applied to corners.
          result(x, ynext, z) = f_c;

        } else {
          BoutReal f_pp = corner(x, ynext, z);      // (x+1/2, z+1/2)
          BoutReal f_mp = corner(x - 1, ynext, z);  // (x-1/2, z+1/2)
          BoutReal f_pm = corner(x, ynext, zm);     // (x+1/2, z-1/2)
          BoutReal f_mm = corner(x - 1, ynext, zm); // (x-1/2, z-1/2)

          // This uses a simple weighted average of centre and corners
          // A more sophisticated approach might be to use e.g. Gauss-Lobatto points
          // which would include cell edges and corners
          result(x, ynext, z) = 0.5 * (f_c + 0.25 * (f_pp + f_mp + f_pm + f_mm));

          ASSERT2(finite(result(x,ynext,z)));
        }
      }
    }
  }
  return result;
}

void FCITransform::checkInputGrid() {
  std::string parallel_transform;
  if (mesh.isDataSourceGridFile() && !mesh.get(parallel_transform, "parallel_transform")) {
    if (parallel_transform != "fci") {
      throw BoutException("Incorrect parallel transform type '"+parallel_transform+"' used "
          "to generate metric components for FCITransform. Should be 'fci'.");
    }
  } // else: parallel_transform variable not found in grid input, indicates older input
    //       file or grid from options so must rely on the user having ensured the type is
    //       correct
}

void FCITransform::calcParallelSlices(Field3D& f) {
  TRACE("FCITransform::calcParallelSlices");

  ASSERT1(f.getDirectionY() == YDirectionType::Standard);
  // Only have forward_map/backward_map for CELL_CENTRE, so can only deal with
  // CELL_CENTRE inputs
  ASSERT1(f.getLocation() == CELL_CENTRE);

  // Ensure that yup and ydown are different fields
  f.splitParallelSlices();

  // Interpolate f onto yup and ydown fields
  for (const auto& map : field_line_maps) {
    f.ynext(map.offset) = map.interpolate(f);
  }
}

void FCITransform::integrateParallelSlices(Field3D& f) {
  TRACE("FCITransform::integrateParallelSlices");

  ASSERT1(f.getDirectionY() == YDirectionType::Standard);
  // Only have forward_map/backward_map for CELL_CENTRE, so can only deal with
  // CELL_CENTRE inputs
  ASSERT1(f.getLocation() == CELL_CENTRE);

  // Ensure that yup and ydown are different fields
  f.splitParallelSlices();

  // Integrate f onto yup and ydown fields
  for (const auto& map : field_line_maps) {
    f.ynext(map.offset) = map.integrate(f);
  }
}<|MERGE_RESOLUTION|>--- conflicted
+++ resolved
@@ -47,14 +47,9 @@
 
 #include <string>
 
-<<<<<<< HEAD
-FCIMap::FCIMap(Mesh& mesh, Options& options, int offset_,
+FCIMap::FCIMap(Mesh& mesh, const Field2D& dy, Options& options, int offset_,
                BoundaryRegionPar* inner_boundary, BoundaryRegionPar* outer_boundary,
                bool zperiodic)
-=======
-FCIMap::FCIMap(Mesh& mesh, const Field2D& dy, Options& options, int offset_,
-               BoundaryRegionPar* boundary, bool zperiodic)
->>>>>>> 85cc53a9
     : map_mesh(mesh), offset(offset_), boundary_mask(map_mesh),
       corner_boundary_mask(map_mesh) {
 
@@ -162,11 +157,6 @@
 
   const int ncz = map_mesh.LocalNz;
 
-<<<<<<< HEAD
-        // The integer part of xt_prime, zt_prime are the indices of the cell
-        // containing the field line end-point
-        i_corner(x, y, z) = static_cast<int>(floor(std::abs(xt_prime(x, y, z))));
-=======
   // Serial loop because call to BoundaryRegionPar::addPoint
   // (probably?) can't be done in parallel
   BOUT_FOR_SERIAL(i, xt_prime.getRegion("RGN_NOBNDRY")) {
@@ -174,7 +164,6 @@
     if (zperiodic) {
       zt_prime[i] = zt_prime[i]
                     - ncz * (static_cast<int>(zt_prime[i] / static_cast<BoutReal>(ncz)));
->>>>>>> 85cc53a9
 
       if (zt_prime[i] < 0.0) {
         zt_prime[i] += ncz;
@@ -211,12 +200,6 @@
     // (dx,dz) is the change in (x,z) index along the field,
     // and the gradients dR/dx etc. are evaluated at (x,y,z)
 
-<<<<<<< HEAD
-        // t_x, t_z are the normalised coordinates \in [0,1) within the cell
-        // calculated by taking the remainder of the floating point index
-        t_x = std::abs(xt_prime(x, y, z)) - static_cast<BoutReal>(i_corner(x, y, z));
-        t_z = zt_prime(x, y, z) - static_cast<BoutReal>(k_corner(x, y, z));
-=======
     // Cache the offsets
     const auto i_xp = i.xp();
     const auto i_xm = i.xm();
@@ -240,137 +223,12 @@
       dR_dz = 0.5 * (R[i_zp] - R[i_zm]);
       dZ_dz = 0.5 * (Z[i_zp] - Z[i_zm]);
     }
->>>>>>> 85cc53a9
 
     const BoutReal det = dR_dx * dZ_dz - dR_dz * dZ_dx; // Determinant of 2x2 matrix
 
     const BoutReal dR = R_prime[i] - R[i];
     const BoutReal dZ = Z_prime[i] - Z[i];
 
-<<<<<<< HEAD
-        //----------------------------------------
-
-        // Check that t_x and t_z are in range
-        if ((t_x < 0.0) || (t_x > 1.0))
-          throw BoutException("t_x={:e} out of range at ({:d},{:d},{:d})", t_x, x, y, z);
-
-        if ((t_z < 0.0) || (t_z > 1.0))
-          throw BoutException("t_z={:e} out of range at ({:d},{:d},{:d})", t_z, x, y, z);
-
-        //----------------------------------------
-        // Boundary stuff
-        //
-        // If a field line leaves the domain, then the forward or backward
-        // indices (forward/backward_xt_prime and forward/backward_zt_prime)
-        // are set to -1
-
-        if (xt_prime(x, y, z) < 0.0) {
-          // Hit an inner boundary
-
-          // Set to false to not skip this point
-          boundary_mask(x, y, z) = false;
-
-          // Need to specify the index of the boundary intersection, but
-          // this may not be defined in general.
-          // We do however have the real-space (R,Z) coordinates. Here we extrapolate,
-          // using the change in R and Z to calculate the change in (x,z) indices
-          //
-          // ( dR ) = ( dR/dx  dR/dz ) ( dx )
-          // ( dZ )   ( dZ/dx  dZ/dz ) ( dz )
-          //
-          // where (dR,dZ) is the change in (R,Z) along the field,
-          // (dx,dz) is the change in (x,z) index along the field,
-          // and the gradients dR/dx etc. are evaluated at (x,y,z)
-
-          BoutReal dR_dx = 0.5 * (R(x + 1, y, z) - R(x - 1, y, z));
-          BoutReal dZ_dx = 0.5 * (Z(x + 1, y, z) - Z(x - 1, y, z));
-
-          BoutReal dR_dz, dZ_dz;
-          // Handle the edge cases in Z
-          if (z == 0) {
-            dR_dz = R(x, y, z + 1) - R(x, y, z);
-            dZ_dz = Z(x, y, z + 1) - Z(x, y, z);
-
-          } else if (z == map_mesh.LocalNz - 1) {
-            dR_dz = R(x, y, z) - R(x, y, z - 1);
-            dZ_dz = Z(x, y, z) - Z(x, y, z - 1);
-
-          } else {
-            dR_dz = 0.5 * (R(x, y, z + 1) - R(x, y, z - 1));
-            dZ_dz = 0.5 * (Z(x, y, z + 1) - Z(x, y, z - 1));
-          }
-
-          BoutReal det = dR_dx * dZ_dz - dR_dz * dZ_dx; // Determinant of 2x2 matrix
-
-          BoutReal dR = R_prime(x, y, z) - R(x, y, z);
-          BoutReal dZ = Z_prime(x, y, z) - Z(x, y, z);
-
-          // Invert 2x2 matrix to get change in index
-          BoutReal dx = (dZ_dz * dR - dR_dz * dZ) / det;
-          BoutReal dz = (dR_dx * dZ - dZ_dx * dR) / det;
-          inner_boundary->add_point(
-              x, y, z, x + dx, y + 0.5 * offset,
-              z + dz, // Intersection point in local index space
-              0.5
-                  * coord.dy(x, y,
-                             z), // sqrt( SQ(dR) + SQ(dZ) ),  // Distance to intersection
-              PI                 // Right-angle intersection
-          );
-        } else if (xt_prime(x, y, z) >= map_mesh.xend + 1) {
-          // Hit an outer boundary
-          // Set to false to not skip this point
-          boundary_mask(x, y, z) = false;
-
-          // Need to specify the index of the boundary intersection, but
-          // this may not be defined in general.
-          // We do however have the real-space (R,Z) coordinates. Here we extrapolate,
-          // using the change in R and Z to calculate the change in (x,z) indices
-          //
-          // ( dR ) = ( dR/dx  dR/dz ) ( dx )
-          // ( dZ )   ( dZ/dx  dZ/dz ) ( dz )
-          //
-          // where (dR,dZ) is the change in (R,Z) along the field,
-          // (dx,dz) is the change in (x,z) index along the field,
-          // and the gradients dR/dx etc. are evaluated at (x,y,z)
-
-          BoutReal dR_dx = 0.5 * (R(x + 1, y, z) - R(x - 1, y, z));
-          BoutReal dZ_dx = 0.5 * (Z(x + 1, y, z) - Z(x - 1, y, z));
-
-          BoutReal dR_dz, dZ_dz;
-          // Handle the edge cases in Z
-          if (z == 0) {
-            dR_dz = R(x, y, z + 1) - R(x, y, z);
-            dZ_dz = Z(x, y, z + 1) - Z(x, y, z);
-
-          } else if (z == map_mesh.LocalNz - 1) {
-            dR_dz = R(x, y, z) - R(x, y, z - 1);
-            dZ_dz = Z(x, y, z) - Z(x, y, z - 1);
-
-          } else {
-            dR_dz = 0.5 * (R(x, y, z + 1) - R(x, y, z - 1));
-            dZ_dz = 0.5 * (Z(x, y, z + 1) - Z(x, y, z - 1));
-          }
-
-          BoutReal det = dR_dx * dZ_dz - dR_dz * dZ_dx; // Determinant of 2x2 matrix
-
-          BoutReal dR = R_prime(x, y, z) - R(x, y, z);
-          BoutReal dZ = Z_prime(x, y, z) - Z(x, y, z);
-
-          // Invert 2x2 matrix to get change in index
-          BoutReal dx = (dZ_dz * dR - dR_dz * dZ) / det;
-          BoutReal dz = (dR_dx * dZ - dZ_dx * dR) / det;
-          outer_boundary->add_point(
-              x, y, z, x + dx, y + 0.5 * offset,
-              z + dz, // Intersection point in local index space
-              0.5
-                  * coord.dy(x, y,
-                             z), // sqrt( SQ(dR) + SQ(dZ) ),  // Distance to intersection
-              PI                 // Right-angle intersection
-          );
-        }
-      }
-    }
-=======
     // Invert 2x2 matrix to get change in index
     const BoutReal dx = (dZ_dz * dR - dR_dz * dZ) / det;
     const BoutReal dz = (dR_dx * dZ - dZ_dx * dR) / det;
@@ -379,7 +237,6 @@
                         0.5 * dy[i], // Distance to intersection
                         PI           // Right-angle intersection
     );
->>>>>>> 85cc53a9
   }
 
   interp->setMask(boundary_mask);
