/**************************************************************************
 * Copyright 2015 B.D.Dudson, P. Hill
 *
 * Contact: Ben Dudson, bd512@york.ac.uk
 *
 * This file is part of BOUT++.
 *
 * BOUT++ is free software: you can redistribute it and/or modify
 * it under the terms of the GNU Lesser General Public License as published by
 * the Free Software Foundation, either version 3 of the License, or
 * (at your option) any later version.
 *
 * BOUT++ is distributed in the hope that it will be useful,
 * but WITHOUT ANY WARRANTY; without even the implied warranty of
 * MERCHANTABILITY or FITNESS FOR A PARTICULAR PURPOSE.  See the
 * GNU Lesser General Public License for more details.
 *
 * You should have received a copy of the GNU Lesser General Public License
 * along with BOUT++.  If not, see <http://www.gnu.org/licenses/>.
 *
 **************************************************************************/

#include "bout/mesh.hxx"
#include "globals.hxx"
#include "interpolation.hxx"

#include <string>
#include <vector>

Bilinear::Bilinear(int y_offset, Mesh *mesh)
  : Interpolation(y_offset, mesh),
    w0(localmesh), w1(localmesh), w2(localmesh), w3(localmesh) {

  // Index arrays contain guard cells in order to get subscripts right
  i_corner.reallocate(localmesh->LocalNx, localmesh->LocalNy, localmesh->LocalNz);
  k_corner.reallocate(localmesh->LocalNx, localmesh->LocalNy, localmesh->LocalNz);

  // Allocate Field3D members
  w0.allocate();
  w1.allocate();
  w2.allocate();
  w3.allocate();
}

<<<<<<< HEAD
void Bilinear::calcWeights(const Field3D &delta_x, const Field3D &delta_z,
                           const std::string& region) {

  BOUT_FOR(i, delta_x.getRegion(region)) {
    const int x = i.x();
    const int y = i.y();
    const int z = i.z();

    if (skip_mask(x, y, z)) continue;

    // The integer part of xt_prime, zt_prime are the indices of the cell
    // containing the field line end-point
    i_corner(x, y, z) = static_cast<int>(floor(delta_x(x, y, z)));
    k_corner(x, y, z) = static_cast<int>(floor(delta_z(x, y, z)));

    // t_x, t_z are the normalised coordinates \in [0,1) within the cell
    // calculated by taking the remainder of the floating point index
    BoutReal t_x = delta_x(x, y, z) - static_cast<BoutReal>(i_corner(x, y, z));
    BoutReal t_z = delta_z(x, y, z) - static_cast<BoutReal>(k_corner(x, y, z));
    BoutReal t_x1 = 1.0 - t_x;
    BoutReal t_z1 = 1.0 - t_z;

    // Check that t_x and t_z are in range
    if ((t_x < 0.0) || (t_x > 1.0)) {
      throw BoutException(
          "t_x=%e out of range at (%d,%d,%d) (delta_x=%e, i_corner=%d)", t_x, x, y,
          z, delta_x(x, y, z), i_corner(x, y, z));
=======
void Bilinear::calcWeights(const Field3D &delta_x, const Field3D &delta_z) {
  for(int x=localmesh->xstart;x<=localmesh->xend;x++) {
    for(int y=localmesh->ystart; y<=localmesh->yend;y++) {
      for(int z=0;z<localmesh->LocalNz;z++) {

        if (skip_mask(x, y, z)) continue;

        // The integer part of xt_prime, zt_prime are the indices of the cell
        // containing the field line end-point
        i_corner(x, y, z) = static_cast<int>(floor(delta_x(x, y, z)));
        k_corner(x, y, z) = static_cast<int>(floor(delta_z(x, y, z)));

        // t_x, t_z are the normalised coordinates \in [0,1) within the cell
        // calculated by taking the remainder of the floating point index
        BoutReal t_x = delta_x(x, y, z) - static_cast<BoutReal>(i_corner(x, y, z));
        BoutReal t_z = delta_z(x, y, z) - static_cast<BoutReal>(k_corner(x, y, z));
        BoutReal t_x1 = 1.0 - t_x;
        BoutReal t_z1 = 1.0 - t_z;

        // Check that t_x and t_z are in range
        if ((t_x < 0.0) || (t_x > 1.0)) {
          throw BoutException(
              "t_x={:e} out of range at ({:d},{:d},{:d}) (delta_x={:e}, i_corner={:d})", t_x, x, y,
              z, delta_x(x, y, z), i_corner(x, y, z));
        }

        if ((t_z < 0.0) || (t_z > 1.0)) {
          throw BoutException(
              "t_z={:e} out of range at ({:d},{:d},{:d}) (delta_z={:e}, k_corner={:d})", t_z, x, y,
              z, delta_z(x, y, z), k_corner(x, y, z));
        }

        w0(x,y,z) = t_x1 * t_z1;
        w1(x,y,z) = t_x  * t_z1;
        w2(x,y,z) = t_x1 * t_z;
        w3(x,y,z) = t_x  * t_z;

      }
>>>>>>> 3ba910a5
    }

    if ((t_z < 0.0) || (t_z > 1.0)) {
      throw BoutException(
          "t_z=%e out of range at (%d,%d,%d) (delta_z=%e, k_corner=%d)", t_z, x, y,
          z, delta_z(x, y, z), k_corner(x, y, z));
    }

    w0(x,y,z) = t_x1 * t_z1;
    w1(x,y,z) = t_x  * t_z1;
    w2(x,y,z) = t_x1 * t_z;
    w3(x,y,z) = t_x  * t_z;

  }
}

void Bilinear::calcWeights(const Field3D &delta_x, const Field3D &delta_z,
                           const BoutMask &mask, const std::string& region) {
  skip_mask = mask;
  calcWeights(delta_x, delta_z, region);
}

Field3D Bilinear::interpolate(const Field3D& f, const std::string& region) const {
  ASSERT1(f.getMesh() == localmesh);
  Field3D f_interp{emptyFrom(f)};

  BOUT_FOR(i, f.getRegion(region)) {
    const int x = i.x();
    const int y = i.y();
    const int z = i.z();

    if (skip_mask(x, y, z)) continue;

    int y_next = y + y_offset;
    // Due to lack of guard cells in z-direction, we need to ensure z-index
    // wraps around
    int ncz = localmesh->LocalNz;
    int z_mod = ((k_corner(x, y, z) % ncz) + ncz) % ncz;
    int z_mod_p1 = (z_mod + 1) % ncz;

    f_interp(x, y_next, z) = f(i_corner(x, y, z), y_next, z_mod) * w0(x, y, z) +
      f(i_corner(x, y, z) + 1, y_next, z_mod) * w1(x, y, z) +
      f(i_corner(x, y, z), y_next, z_mod_p1) * w2(x, y, z) +
      f(i_corner(x, y, z) + 1, y_next, z_mod_p1) * w3(x, y, z);
  }
  return f_interp;
}

Field3D Bilinear::interpolate(const Field3D& f, const Field3D &delta_x,
                              const Field3D &delta_z, const std::string& region) {
  calcWeights(delta_x, delta_z, region);
  return interpolate(f, region);
}

Field3D Bilinear::interpolate(const Field3D& f, const Field3D &delta_x,
                              const Field3D &delta_z, const BoutMask &mask,
                              const std::string& region) {
  calcWeights(delta_x, delta_z, mask, region);
  return interpolate(f, region);
}<|MERGE_RESOLUTION|>--- conflicted
+++ resolved
@@ -42,7 +42,6 @@
   w3.allocate();
 }
 
-<<<<<<< HEAD
 void Bilinear::calcWeights(const Field3D &delta_x, const Field3D &delta_z,
                            const std::string& region) {
 
@@ -68,53 +67,13 @@
     // Check that t_x and t_z are in range
     if ((t_x < 0.0) || (t_x > 1.0)) {
       throw BoutException(
-          "t_x=%e out of range at (%d,%d,%d) (delta_x=%e, i_corner=%d)", t_x, x, y,
+          "t_x={:e} out of range at ({:d},{:d},{:d}) (delta_x={:e}, i_corner={:d})", t_x, x, y,
           z, delta_x(x, y, z), i_corner(x, y, z));
-=======
-void Bilinear::calcWeights(const Field3D &delta_x, const Field3D &delta_z) {
-  for(int x=localmesh->xstart;x<=localmesh->xend;x++) {
-    for(int y=localmesh->ystart; y<=localmesh->yend;y++) {
-      for(int z=0;z<localmesh->LocalNz;z++) {
-
-        if (skip_mask(x, y, z)) continue;
-
-        // The integer part of xt_prime, zt_prime are the indices of the cell
-        // containing the field line end-point
-        i_corner(x, y, z) = static_cast<int>(floor(delta_x(x, y, z)));
-        k_corner(x, y, z) = static_cast<int>(floor(delta_z(x, y, z)));
-
-        // t_x, t_z are the normalised coordinates \in [0,1) within the cell
-        // calculated by taking the remainder of the floating point index
-        BoutReal t_x = delta_x(x, y, z) - static_cast<BoutReal>(i_corner(x, y, z));
-        BoutReal t_z = delta_z(x, y, z) - static_cast<BoutReal>(k_corner(x, y, z));
-        BoutReal t_x1 = 1.0 - t_x;
-        BoutReal t_z1 = 1.0 - t_z;
-
-        // Check that t_x and t_z are in range
-        if ((t_x < 0.0) || (t_x > 1.0)) {
-          throw BoutException(
-              "t_x={:e} out of range at ({:d},{:d},{:d}) (delta_x={:e}, i_corner={:d})", t_x, x, y,
-              z, delta_x(x, y, z), i_corner(x, y, z));
-        }
-
-        if ((t_z < 0.0) || (t_z > 1.0)) {
-          throw BoutException(
-              "t_z={:e} out of range at ({:d},{:d},{:d}) (delta_z={:e}, k_corner={:d})", t_z, x, y,
-              z, delta_z(x, y, z), k_corner(x, y, z));
-        }
-
-        w0(x,y,z) = t_x1 * t_z1;
-        w1(x,y,z) = t_x  * t_z1;
-        w2(x,y,z) = t_x1 * t_z;
-        w3(x,y,z) = t_x  * t_z;
-
-      }
->>>>>>> 3ba910a5
     }
 
     if ((t_z < 0.0) || (t_z > 1.0)) {
       throw BoutException(
-          "t_z=%e out of range at (%d,%d,%d) (delta_z=%e, k_corner=%d)", t_z, x, y,
+          "t_z={:e} out of range at ({:d},{:d},{:d}) (delta_z={:e}, k_corner={:d})", t_z, x, y,
           z, delta_z(x, y, z), k_corner(x, y, z));
     }
 
