--- conflicted
+++ resolved
@@ -27,13 +27,8 @@
 #include <string>
 #include <vector>
 
-<<<<<<< HEAD
-Bilinear::Bilinear(int y_offset, Mesh * mesh) :
-  Interpolation(y_offset) , w0(mesh),w1(mesh),w2(mesh),w3(mesh){
-=======
 Bilinear::Bilinear(int y_offset, Mesh *mesh)
     : Interpolation(y_offset), w0(mesh), w1(mesh), w2(mesh), w3(mesh) {
->>>>>>> fc87915e
 
   // Index arrays contain guard cells in order to get subscripts right
   i_corner = i3tensor(mesh->LocalNx, mesh->LocalNy, mesh->LocalNz);
@@ -88,11 +83,7 @@
 }
 
 Field3D Bilinear::interpolate(const Field3D& f) const {
-<<<<<<< HEAD
-  Mesh * mesh = f.getMesh();
-=======
   Mesh *mesh = f.getMesh();
->>>>>>> fc87915e
   Field3D f_interp(mesh);
   f_interp.allocate();
 
