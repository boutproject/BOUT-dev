--- conflicted
+++ resolved
@@ -45,13 +45,6 @@
     const int y = i.y();
     const int z = i.z();
 
-<<<<<<< HEAD
-=======
-    if (skip_mask(x, y, z)) {
-      continue;
-    }
-
->>>>>>> b92c60e9
     // The integer part of xt_prime, zt_prime are the indices of the cell
     // containing the field line end-point
     i_corner(x, y, z) = static_cast<int>(floor(delta_x(x, y, z)));
@@ -99,13 +92,6 @@
     const int y = i.y();
     const int z = i.z();
 
-<<<<<<< HEAD
-=======
-    if (skip_mask(x, y, z)) {
-      continue;
-    }
-
->>>>>>> b92c60e9
     const int jx = i_corner(x, y, z);
     const int jx2mnew = (jx == 0) ? 0 : (jx - 1);
     const int jxpnew = jx + 1;
