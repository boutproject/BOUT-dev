/**************************************************************************
 * Copyright 2015-2018 B.D.Dudson, P. Hill
 *
 * Contact: Ben Dudson, bd512@york.ac.uk
 *
 * This file is part of BOUT++.
 *
 * BOUT++ is free software: you can redistribute it and/or modify
 * it under the terms of the GNU Lesser General Public License as published by
 * the Free Software Foundation, either version 3 of the License, or
 * (at your option) any later version.
 *
 * BOUT++ is distributed in the hope that it will be useful,
 * but WITHOUT ANY WARRANTY; without even the implied warranty of
 * MERCHANTABILITY or FITNESS FOR A PARTICULAR PURPOSE.  See the
 * GNU Lesser General Public License for more details.
 *
 * You should have received a copy of the GNU Lesser General Public License
 * along with BOUT++.  If not, see <http://www.gnu.org/licenses/>.
 *
 **************************************************************************/

#include "../impls/bout/boutmesh.hxx"
#include "../parallel/fci_comm.hxx"
#include "bout/globals.hxx"
#include "bout/index_derivs_interface.hxx"
#include "bout/interpolation_xz.hxx"

#include <vector>

class IndConverter {
public:
  IndConverter(Mesh* mesh)
      : mesh(dynamic_cast<BoutMesh*>(mesh)), nxpe(mesh->getNXPE()), nype(mesh->getNYPE()),
        xstart(mesh->xstart), ystart(mesh->ystart), zstart(0),
        lnx(mesh->LocalNx - 2 * xstart), lny(mesh->LocalNy - 2 * ystart),
        lnz(mesh->LocalNz - 2 * zstart) {}
  // ix and iz are global indices
  // iy is local
  int fromMeshToGlobal(int ix, int iy, int iz) {
    const int xstart = mesh->xstart;
    const int lnx = mesh->LocalNx - xstart * 2;
    // x-proc-id
    int pex = divToNeg(ix - xstart, lnx);
    if (pex < 0) {
      pex = 0;
    }
    if (pex >= nxpe) {
      pex = nxpe - 1;
    }
    const int zstart = 0;
    const int lnz = mesh->LocalNz - zstart * 2;
    // z-proc-id
    // pez only for wrapping around ; later needs similar treatment than pey
    const int pez = divToNeg(iz - zstart, lnz);
    // y proc-id - y is already local
    const int ystart = mesh->ystart;
    const int lny = mesh->LocalNy - ystart * 2;
    const int pey_offset = divToNeg(iy - ystart, lny);
    int pey = pey_offset + mesh->getYProcIndex();
    while (pey < 0) {
      pey += nype;
    }
    while (pey >= nype) {
      pey -= nype;
    }
    ASSERT2(pex >= 0);
    ASSERT2(pex < nxpe);
    ASSERT2(pey >= 0);
    ASSERT2(pey < nype);
    return fromLocalToGlobal(ix - pex * lnx, iy - pey_offset * lny, iz - pez * lnz, pex,
                             pey, 0);
  }
  int fromLocalToGlobal(const int ilocalx, const int ilocaly, const int ilocalz) {
    return fromLocalToGlobal(ilocalx, ilocaly, ilocalz, mesh->getXProcIndex(),
                             mesh->getYProcIndex(), 0);
  }
  int fromLocalToGlobal(const int ilocalx, const int ilocaly, const int ilocalz,
                        const int pex, const int pey, const int pez) {
    ASSERT3(ilocalx >= 0);
    ASSERT3(ilocaly >= 0);
    ASSERT3(ilocalz >= 0);
    const int ilocal = ((ilocalx * mesh->LocalNy) + ilocaly) * mesh->LocalNz + ilocalz;
    const int ret = ilocal
                    + mesh->LocalNx * mesh->LocalNy * mesh->LocalNz
                          * ((pey * nxpe + pex) * nzpe + pez);
    ASSERT3(ret >= 0);
    ASSERT3(ret < nxpe * nype * mesh->LocalNx * mesh->LocalNy * mesh->LocalNz);
    return ret;
  }

private:
  // number of procs
  BoutMesh* mesh;
  const int nxpe;
  const int nype;
  const int nzpe{1};
  const int xstart, ystart, zstart;
  const int lnx, lny, lnz;
  static int divToNeg(const int n, const int d) {
    return (n < 0) ? ((n - d + 1) / d) : (n / d);
  }
};

template <bool monotonic>
XZHermiteSplineBase<monotonic>::XZHermiteSplineBase(int y_offset, Mesh* meshin)
    : XZInterpolation(y_offset, meshin), h00_x(localmesh), h01_x(localmesh),
      h10_x(localmesh), h11_x(localmesh), h00_z(localmesh), h01_z(localmesh),
      h10_z(localmesh), h11_z(localmesh) {

  // Index arrays contain guard cells in order to get subscripts right
  i_corner.reallocate(localmesh->LocalNx, localmesh->LocalNy, localmesh->LocalNz);
  k_corner.reallocate(localmesh->LocalNx, localmesh->LocalNy, localmesh->LocalNz);

  // Initialise in order to avoid 'uninitialized value' errors from Valgrind when using
  // guard-cell values
  k_corner = -1;

  // Allocate Field3D members
  h00_x.allocate();
  h01_x.allocate();
  h10_x.allocate();
  h11_x.allocate();
  h00_z.allocate();
  h01_z.allocate();
  h10_z.allocate();
  h11_z.allocate();

#if USE_NEW_WEIGHTS
  newWeights.reserve(16);
  for (int w = 0; w < 16; ++w) {
    newWeights.emplace_back(localmesh);
    newWeights[w].allocate();
  }
#ifdef HS_USE_PETSC
  petsclib = new PetscLib(
      &Options::root()["mesh:paralleltransform:xzinterpolation:hermitespline"]);
  // MatCreate(MPI_Comm comm,Mat *A)
  // MatCreate(MPI_COMM_WORLD, &petscWeights);
  //  MatSetSizes(petscWeights, m, m, M, M);
  // PetscErrorCode MatCreateAIJ(MPI_Comm comm, PetscInt m, PetscInt n, PetscInt M,
  // PetscInt N, 			      PetscInt d_nz, const PetscInt d_nnz[],
  // PetscInt o_nz, const PetscInt o_nnz[], Mat *A)
  //  MatSetSizes(Mat A,PetscInt m,PetscInt n,PetscInt M,PetscInt N)
  const int m = localmesh->LocalNx * localmesh->LocalNy * localmesh->LocalNz;
  const int M = m * localmesh->getNXPE() * localmesh->getNYPE();
  MatCreateAIJ(MPI_COMM_WORLD, m, m, M, M, 16, nullptr, 16, nullptr, &petscWeights);
#endif
#endif
  if constexpr (monotonic) {
    gf3daccess = std::make_unique<GlobalField3DAccess>(localmesh);
    g3dinds.reallocate(localmesh->LocalNx, localmesh->LocalNy, localmesh->LocalNz);
  }
#ifndef HS_USE_PETSC
  if (localmesh->getNXPE() > 1) {
    throw BoutException("Require PETSc for MPI splitting in X");
  }
#endif
}

template <bool monotonic>
void XZHermiteSplineBase<monotonic>::calcWeights(const Field3D& delta_x,
                                                 const Field3D& delta_z,
                                                 const std::string& region) {

  const int ny = localmesh->LocalNy;
  const int nz = localmesh->LocalNz;
<<<<<<< HEAD
  const int xend = (localmesh->xend - localmesh->xstart + 1) * localmesh->getNXPE()
=======
  const int xend = ((localmesh->xend - localmesh->xstart + 1) * localmesh->getNXPE())
>>>>>>> 9de0c341
                   + localmesh->xstart - 1;
#ifdef HS_USE_PETSC
  IndConverter conv{localmesh};
#endif
  [[maybe_unused]] const int y_global_offset =
      localmesh->getYProcIndex() * (localmesh->yend - localmesh->ystart + 1);
  BOUT_FOR(i, getRegion(region)) {
    const int x = i.x();
    const int y = i.y();
    const int z = i.z();

    // The integer part of xt_prime, zt_prime are the indices of the cell
    // containing the field line end-point
    int i_corn = static_cast<int>(floor(delta_x(x, y, z)));
    k_corner(x, y, z) = static_cast<int>(floor(delta_z(x, y, z)));

    // t_x, t_z are the normalised coordinates \in [0,1) within the cell
    // calculated by taking the remainder of the floating point index
    BoutReal t_x = delta_x(x, y, z) - static_cast<BoutReal>(i_corn);
    BoutReal t_z = delta_z(x, y, z) - static_cast<BoutReal>(k_corner(x, y, z));

<<<<<<< HEAD
    // NOTE: A (small) hack to avoid one-sided differences
=======
    // NOTE: A (small) hack to avoid one-sided differences. We need at
    // least 2 interior points due to an awkwardness with the
    // boundaries. The splines need derivatives in x, but we don't
    // know the value in the boundaries, so _any_ interpolation in the
    // last interior cell can't be done. Instead, we fudge the
    // interpolation in the last cell to be at the extreme right-hand
    // edge of the previous cell (that is, exactly on the last
    // interior point). However, this doesn't work with only one
    // interior point, because we have to do something similar to the
    // _first_ cell, and these two fudges cancel out and we end up
    // indexing into the boundary anyway.
    // TODO(peter): Can we remove this if we apply (dirichlet?) BCs to
    // the X derivatives? Note that we need at least _2_
>>>>>>> 9de0c341
    if (i_corn >= xend) {
      i_corn = xend - 1;
      t_x = 1.0;
    }
    if (i_corn < localmesh->xstart) {
      i_corn = localmesh->xstart;
      t_x = 0.0;
    }

    k_corner(x, y, z) = ((k_corner(x, y, z) % nz) + nz) % nz;

    // Check that t_x and t_z are in range
    if ((t_x < 0.0) || (t_x > 1.0)) {
      throw BoutException(
          "t_x={:e} out of range at ({:d},{:d},{:d}) (delta_x={:e}, i_corn={:d})", t_x, x,
          y, z, delta_x(x, y, z), i_corn);
    }

    if ((t_z < 0.0) || (t_z > 1.0)) {
      throw BoutException(
          "t_z={:e} out of range at ({:d},{:d},{:d}) (delta_z={:e}, k_corner={:d})", t_z,
          x, y, z, delta_z(x, y, z), k_corner(x, y, z));
    }

    i_corner[i] = SpecificInd<IND_TYPE::IND_3D>(
        (((i_corn * ny) + (y + y_offset)) * nz + k_corner(x, y, z)), ny, nz);

    h00_x[i] = (2. * t_x * t_x * t_x) - (3. * t_x * t_x) + 1.;
    h00_z[i] = (2. * t_z * t_z * t_z) - (3. * t_z * t_z) + 1.;

    h01_x[i] = (-2. * t_x * t_x * t_x) + (3. * t_x * t_x);
    h01_z[i] = (-2. * t_z * t_z * t_z) + (3. * t_z * t_z);

    h10_x[i] = t_x * (1. - t_x) * (1. - t_x);
    h10_z[i] = t_z * (1. - t_z) * (1. - t_z);

    h11_x[i] = (t_x * t_x * t_x) - (t_x * t_x);
    h11_z[i] = (t_z * t_z * t_z) - (t_z * t_z);

#if USE_NEW_WEIGHTS

    for (int w = 0; w < 16; ++w) {
      newWeights[w][i] = 0;
    }
    // The distribution of our weights:
    //  0   4   8    12
    //  1   5   9    13
    //  2   6   10   14
    //  3   7   11   15
    // e.g. 1 == ic.xm(); 4 == ic.zm(); 5 == ic;  7 == ic.zp(2);

    // f[ic] * h00_x[i] + f[icxp] * h01_x[i] + fx[ic] * h10_x[i] + fx[icxp] * h11_x[i];
    newWeights[5][i] += h00_x[i] * h00_z[i];
    newWeights[9][i] += h01_x[i] * h00_z[i];
    newWeights[9][i] += h10_x[i] * h00_z[i] / 2;
    newWeights[1][i] -= h10_x[i] * h00_z[i] / 2;
    newWeights[13][i] += h11_x[i] * h00_z[i] / 2;
    newWeights[5][i] -= h11_x[i] * h00_z[i] / 2;

    // f[iczp] * h00_x[i] + f[icxpzp] * h01_x[i] +
    // fx[iczp] * h10_x[i] + fx[icxpzp] * h11_x[i];
    newWeights[6][i] += h00_x[i] * h01_z[i];
    newWeights[10][i] += h01_x[i] * h01_z[i];
    newWeights[10][i] += h10_x[i] * h01_z[i] / 2;
    newWeights[2][i] -= h10_x[i] * h01_z[i] / 2;
    newWeights[14][i] += h11_x[i] * h01_z[i] / 2;
    newWeights[6][i] -= h11_x[i] * h01_z[i] / 2;

    // fz[ic] * h00_x[i] + fz[icxp] * h01_x[i] +
    // fxz[ic] * h10_x[i]+ fxz[icxp] * h11_x[i];
    newWeights[6][i] += h00_x[i] * h10_z[i] / 2;
    newWeights[4][i] -= h00_x[i] * h10_z[i] / 2;
    newWeights[10][i] += h01_x[i] * h10_z[i] / 2;
    newWeights[8][i] -= h01_x[i] * h10_z[i] / 2;
    newWeights[10][i] += h10_x[i] * h10_z[i] / 4;
    newWeights[8][i] -= h10_x[i] * h10_z[i] / 4;
    newWeights[2][i] -= h10_x[i] * h10_z[i] / 4;
    newWeights[0][i] += h10_x[i] * h10_z[i] / 4;
    newWeights[14][i] += h11_x[i] * h10_z[i] / 4;
    newWeights[12][i] -= h11_x[i] * h10_z[i] / 4;
    newWeights[6][i] -= h11_x[i] * h10_z[i] / 4;
    newWeights[4][i] += h11_x[i] * h10_z[i] / 4;

    // fz[iczp] * h00_x[i] + fz[icxpzp] * h01_x[i] +
    // fxz[iczp] * h10_x[i] + fxz[icxpzp] * h11_x[i];
    newWeights[7][i] += h00_x[i] * h11_z[i] / 2;
    newWeights[5][i] -= h00_x[i] * h11_z[i] / 2;
    newWeights[11][i] += h01_x[i] * h11_z[i] / 2;
    newWeights[9][i] -= h01_x[i] * h11_z[i] / 2;
    newWeights[11][i] += h10_x[i] * h11_z[i] / 4;
    newWeights[9][i] -= h10_x[i] * h11_z[i] / 4;
    newWeights[3][i] -= h10_x[i] * h11_z[i] / 4;
    newWeights[1][i] += h10_x[i] * h11_z[i] / 4;
    newWeights[15][i] += h11_x[i] * h11_z[i] / 4;
    newWeights[13][i] -= h11_x[i] * h11_z[i] / 4;
    newWeights[7][i] -= h11_x[i] * h11_z[i] / 4;
    newWeights[5][i] += h11_x[i] * h11_z[i] / 4;
#ifdef HS_USE_PETSC
    PetscInt idxn[1] = {conv.fromLocalToGlobal(x, y + y_offset, z)};
    // output.write("debug: {:d} -> {:d}: {:d}:{:d} -> {:d}:{:d}\n",
    // conv.fromLocalToGlobal(x, y + y_offset, z),
    //     conv.fromMeshToGlobal(i_corn, y + y_offset, k_corner(x, y, z)),
    //     x, z, i_corn, k_corner(x, y, z));
    // ixstep = mesh->LocalNx * mesh->LocalNz;
    for (int j = 0; j < 4; ++j) {
      PetscInt idxm[4];
      PetscScalar vals[4];
      for (int k = 0; k < 4; ++k) {
        idxm[k] = conv.fromMeshToGlobal(i_corn - 1 + j, y + y_offset,
                                        k_corner(x, y, z) - 1 + k);
        vals[k] = newWeights[j * 4 + k][i];
      }
      MatSetValues(petscWeights, 1, idxn, 4, idxm, vals, INSERT_VALUES);
    }
#endif
#endif
    if constexpr (monotonic) {
      const auto gind =
          gf3daccess->xyzg(i_corn, y + y_offset + y_global_offset, k_corner(x, y, z));
      gf3daccess->get(gind);
      gf3daccess->get(gind.xp(1));
      gf3daccess->get(gind.zp(1));
      gf3daccess->get(gind.xp(1).zp(1));
      g3dinds[i] = {gind.ind, gind.xp(1).ind, gind.zp(1).ind, gind.xp(1).zp(1).ind};
    }
  }
  if constexpr (monotonic) {
    gf3daccess->setup();
  }
#ifdef HS_USE_PETSC
  MatAssemblyBegin(petscWeights, MAT_FINAL_ASSEMBLY);
  MatAssemblyEnd(petscWeights, MAT_FINAL_ASSEMBLY);
  if (!isInit) {
    MatCreateVecs(petscWeights, &rhs, &result);
  }
  isInit = true;
#endif
}

template <bool monotonic>
void XZHermiteSplineBase<monotonic>::calcWeights(const Field3D& delta_x,
                                                 const Field3D& delta_z,
                                                 const BoutMask& mask,
                                                 const std::string& region) {
  setMask(mask);
  calcWeights(delta_x, delta_z, region);
}

/*!
 * Return position and weight of points needed to approximate the function value at the
 * point that the field line through (i,j,k) meets the (j+1)-plane. For the case where
 * only the z-direction is not aligned to grid points, the approximation is: f(i,j+1,k*) =
 * h00_z * f(i,j+1,k) + h01_z * f(i,j+1,k+1)
 *                 + h10_z * dfdz(i,j+1,k) + h11_z * dfdz(i,j+1,k+1)
 *               = h00_z * f(i,j+1,k) + h01_z * f(i,j+1,k+1)
 *                 + h10_z * ( f(i,j+1,k+1) - f(i,j+1,k-1) ) / 2
 *                 + h11_z * ( f(i,j+1,k+2) - f(i,j+1,k) ) / 2
 * for k* a point between k and k+1. Therefore, this function returns
 *   position 		weight
 *   (i, j+1, k-1)	- h10_z / 2
 *   (i, j+1, k)	h00_z - h11_z / 2
 *   (i, j+1, k+1)	h01_z + h10_z / 2
 *   (i, j+1, k+2)	h11_z / 2
 */
template <bool monotonic>
std::vector<ParallelTransform::PositionsAndWeights>
XZHermiteSplineBase<monotonic>::getWeightsForYApproximation(int i, int j, int k,
                                                            int yoffset) {
  if (localmesh->getNXPE() > 1) {
    throw BoutException("It is likely that the function calling this is not handling the "
                        "result correctly.");
  }
  const int nz = localmesh->LocalNz;
  const int k_mod = k_corner(i, j, k);
  const int k_mod_m1 = (k_mod > 0) ? (k_mod - 1) : (nz - 1);
  const int k_mod_p1 = (k_mod == nz) ? 0 : k_mod + 1;
  const int k_mod_p2 = (k_mod_p1 == nz) ? 0 : k_mod_p1 + 1;

  return {{i, j + yoffset, k_mod_m1, -0.5 * h10_z(i, j, k)},
          {i, j + yoffset, k_mod, h00_z(i, j, k) - 0.5 * h11_z(i, j, k)},
          {i, j + yoffset, k_mod_p1, h01_z(i, j, k) + 0.5 * h10_z(i, j, k)},
          {i, j + yoffset, k_mod_p2, 0.5 * h11_z(i, j, k)}};
}

template <bool monotonic>
Field3D XZHermiteSplineBase<monotonic>::interpolate(const Field3D& f,
                                                    const std::string& region) const {

  ASSERT1(f.getMesh() == localmesh);
  Field3D f_interp{emptyFrom(f)};

  const auto region2 = y_offset != 0 ? fmt::format("RGN_YPAR_{:+d}", y_offset) : region;

  std::unique_ptr<GlobalField3DAccessInstance> gf;
  if constexpr (monotonic) {
    gf = gf3daccess->communicate_asPtr(f);
  }

<<<<<<< HEAD
=======
  // TODO(peter): Should we apply dirichlet BCs to derivatives?

>>>>>>> 9de0c341
#if USE_NEW_WEIGHTS and defined(HS_USE_PETSC)
  BoutReal* ptr;
  const BoutReal* cptr;
  VecGetArray(rhs, &ptr);
  BOUT_FOR(i, f.getRegion("RGN_NOY")) { ptr[int(i)] = f[i]; }
  VecRestoreArray(rhs, &ptr);
  MatMult(petscWeights, rhs, result);
  VecGetArrayRead(result, &cptr);
  BOUT_FOR(i, f.getRegion(region2)) {
    f_interp[i] = cptr[int(i)];
    if constexpr (monotonic) {
      const auto iyp = i;
      const auto i = iyp.ym(y_offset);
#elif USE_NEW_WEIGHTS // No Petsc
  BOUT_FOR(i, getRegion(region)) {
    auto ic = i_corner[i];
    auto iyp = i.yp(y_offset);

    f_interp[iyp] = 0;
    for (int w = 0; w < 4; ++w) {
      f_interp[iyp] += newWeights[w * 4 + 0][i] * f[ic.zm().xp(w - 1)];
      f_interp[iyp] += newWeights[w * 4 + 1][i] * f[ic.xp(w - 1)];
      f_interp[iyp] += newWeights[w * 4 + 2][i] * f[ic.zp().xp(w - 1)];
      f_interp[iyp] += newWeights[w * 4 + 3][i] * f[ic.zp(2).xp(w - 1)];
    }
    if constexpr (monotonic) {
#else                 // Legacy interpolation
  // Derivatives are used for tension and need to be on dimensionless
  // coordinates

  // f has been communcated, and thus we can assume that the x-boundaries are
  // also valid in the y-boundary.  Thus the differentiated field needs no
  // extra comms.
  Field3D fx = bout::derivatives::index::DDX(f, CELL_DEFAULT, "DEFAULT", region2);
  Field3D fz = bout::derivatives::index::DDZ(f, CELL_DEFAULT, "DEFAULT", region2);
  Field3D fxz = bout::derivatives::index::DDZ(fx, CELL_DEFAULT, "DEFAULT", region2);

  BOUT_FOR(i, getRegion(region)) {
    const auto iyp = i.yp(y_offset);

    const auto ic = i_corner[i];
    const auto iczp = ic.zp();
    const auto icxp = ic.xp();
    const auto icxpzp = iczp.xp();

    // Interpolate f in X at Z
    const BoutReal f_z =
        f[ic] * h00_x[i] + f[icxp] * h01_x[i] + fx[ic] * h10_x[i] + fx[icxp] * h11_x[i];

    // Interpolate f in X at Z+1
    const BoutReal f_zp1 = f[iczp] * h00_x[i] + f[icxpzp] * h01_x[i] + fx[iczp] * h10_x[i]
                           + fx[icxpzp] * h11_x[i];

    // Interpolate fz in X at Z
    const BoutReal fz_z = fz[ic] * h00_x[i] + fz[icxp] * h01_x[i] + fxz[ic] * h10_x[i]
                          + fxz[icxp] * h11_x[i];

    // Interpolate fz in X at Z+1
    const BoutReal fz_zp1 = fz[iczp] * h00_x[i] + fz[icxpzp] * h01_x[i]
                            + fxz[iczp] * h10_x[i] + fxz[icxpzp] * h11_x[i];

    // Interpolate in Z
    f_interp[iyp] =
        +f_z * h00_z[i] + f_zp1 * h01_z[i] + fz_z * h10_z[i] + fz_zp1 * h11_z[i];

    if constexpr (monotonic) {
#endif
      const auto corners = {(*gf)[IndG3D(g3dinds[i][0])], (*gf)[IndG3D(g3dinds[i][1])],
                            (*gf)[IndG3D(g3dinds[i][2])], (*gf)[IndG3D(g3dinds[i][3])]};
      const auto minmax = std::minmax(corners);
      if (f_interp[iyp] < minmax.first) {
        f_interp[iyp] = minmax.first;
      } else {
        if (f_interp[iyp] > minmax.second) {
          f_interp[iyp] = minmax.second;
        }
      }
    }
#if USE_NEW_WEIGHTS and defined(HS_USE_PETSC)
    ASSERT2(std::isfinite(cptr[int(i)]));
  }
  VecRestoreArrayRead(result, &cptr);
#elif USE_NEW_WEIGHTS
    ASSERT2(std::isfinite(f_interp[iyp]));
  }
#else
    ASSERT2(std::isfinite(f_interp[iyp]) || i.x() < localmesh->xstart
            || i.x() > localmesh->xend);
  }
#endif
  f_interp.setRegion(region2);
  ASSERT2(f_interp.getRegionID());
  return f_interp;
}

template <bool monotonic>
Field3D XZHermiteSplineBase<monotonic>::interpolate(const Field3D& f,
                                                    const Field3D& delta_x,
                                                    const Field3D& delta_z,
                                                    const std::string& region) {
  calcWeights(delta_x, delta_z, region);
  return interpolate(f, region);
}

template <bool monotonic>
Field3D
XZHermiteSplineBase<monotonic>::interpolate(const Field3D& f, const Field3D& delta_x,
                                            const Field3D& delta_z, const BoutMask& mask,
                                            const std::string& region) {
  calcWeights(delta_x, delta_z, mask, region);
  return interpolate(f, region);
}

// ensure they are instantiated
template class XZHermiteSplineBase<true>;
template class XZHermiteSplineBase<false>;

Field3D XZMonotonicHermiteSplineLegacy::interpolate(const Field3D& f,
                                                    const std::string& region) const {
  ASSERT1(f.getMesh() == localmesh);
  Field3D f_interp(f.getMesh());
  f_interp.allocate();

  // Derivatives are used for tension and need to be on dimensionless
  // coordinates
  Field3D fx = bout::derivatives::index::DDX(f, CELL_DEFAULT, "DEFAULT");
  localmesh->communicateXZ(fx);
  // communicate in y, but do not calculate parallel slices
  {
    auto h = localmesh->sendY(fx);
    localmesh->wait(h);
  }
  Field3D fz = bout::derivatives::index::DDZ(f, CELL_DEFAULT, "DEFAULT", "RGN_ALL");
  localmesh->communicateXZ(fz);
  // communicate in y, but do not calculate parallel slices
  {
    auto h = localmesh->sendY(fz);
    localmesh->wait(h);
  }
  Field3D fxz = bout::derivatives::index::DDX(fz, CELL_DEFAULT, "DEFAULT");
  localmesh->communicateXZ(fxz);
  // communicate in y, but do not calculate parallel slices
  {
    auto h = localmesh->sendY(fxz);
    localmesh->wait(h);
  }

  const auto curregion{getRegion(region)};
  BOUT_FOR(i, curregion) {
    const auto iyp = i.yp(y_offset);

    const auto ic = i_corner[i];
    const auto iczp = ic.zp();
    const auto icxp = ic.xp();
    const auto icxpzp = iczp.xp();

    // Interpolate f in X at Z
    const BoutReal f_z =
        f[ic] * h00_x[i] + f[icxp] * h01_x[i] + fx[ic] * h10_x[i] + fx[icxp] * h11_x[i];

    // Interpolate f in X at Z+1
    const BoutReal f_zp1 = f[iczp] * h00_x[i] + f[icxpzp] * h01_x[i] + fx[iczp] * h10_x[i]
                           + fx[icxpzp] * h11_x[i];

    // Interpolate fz in X at Z
    const BoutReal fz_z = fz[ic] * h00_x[i] + fz[icxp] * h01_x[i] + fxz[ic] * h10_x[i]
                          + fxz[icxp] * h11_x[i];

    // Interpolate fz in X at Z+1
    const BoutReal fz_zp1 = fz[iczp] * h00_x[i] + fz[icxpzp] * h01_x[i]
                            + fxz[iczp] * h10_x[i] + fxz[icxpzp] * h11_x[i];

    // Interpolate in Z
    BoutReal result =
        +f_z * h00_z[i] + f_zp1 * h01_z[i] + fz_z * h10_z[i] + fz_zp1 * h11_z[i];

    ASSERT2(std::isfinite(result) || i.x() < localmesh->xstart
            || i.x() > localmesh->xend);

    // Monotonicity
    // Force the interpolated result to be in the range of the
    // neighbouring cell values. This prevents unphysical overshoots,
    // but also degrades accuracy near maxima and minima.
    // Perhaps should only impose near boundaries, since that is where
    // problems most obviously occur.
    const BoutReal localmax = BOUTMAX(f[ic], f[icxp], f[iczp], f[icxpzp]);

    const BoutReal localmin = BOUTMIN(f[ic], f[icxp], f[iczp], f[icxpzp]);

    ASSERT2(std::isfinite(localmax) || i.x() < localmesh->xstart
            || i.x() > localmesh->xend);
    ASSERT2(std::isfinite(localmin) || i.x() < localmesh->xstart
            || i.x() > localmesh->xend);

    if (result > localmax) {
      result = localmax;
    }
    if (result < localmin) {
      result = localmin;
    }

    f_interp[iyp] = result;
  }
  return f_interp;
}<|MERGE_RESOLUTION|>--- conflicted
+++ resolved
@@ -165,11 +165,7 @@
 
   const int ny = localmesh->LocalNy;
   const int nz = localmesh->LocalNz;
-<<<<<<< HEAD
-  const int xend = (localmesh->xend - localmesh->xstart + 1) * localmesh->getNXPE()
-=======
   const int xend = ((localmesh->xend - localmesh->xstart + 1) * localmesh->getNXPE())
->>>>>>> 9de0c341
                    + localmesh->xstart - 1;
 #ifdef HS_USE_PETSC
   IndConverter conv{localmesh};
@@ -191,9 +187,6 @@
     BoutReal t_x = delta_x(x, y, z) - static_cast<BoutReal>(i_corn);
     BoutReal t_z = delta_z(x, y, z) - static_cast<BoutReal>(k_corner(x, y, z));
 
-<<<<<<< HEAD
-    // NOTE: A (small) hack to avoid one-sided differences
-=======
     // NOTE: A (small) hack to avoid one-sided differences. We need at
     // least 2 interior points due to an awkwardness with the
     // boundaries. The splines need derivatives in x, but we don't
@@ -207,7 +200,6 @@
     // indexing into the boundary anyway.
     // TODO(peter): Can we remove this if we apply (dirichlet?) BCs to
     // the X derivatives? Note that we need at least _2_
->>>>>>> 9de0c341
     if (i_corn >= xend) {
       i_corn = xend - 1;
       t_x = 1.0;
@@ -406,11 +398,8 @@
     gf = gf3daccess->communicate_asPtr(f);
   }
 
-<<<<<<< HEAD
-=======
   // TODO(peter): Should we apply dirichlet BCs to derivatives?
 
->>>>>>> 9de0c341
 #if USE_NEW_WEIGHTS and defined(HS_USE_PETSC)
   BoutReal* ptr;
   const BoutReal* cptr;
