
BOUT_TOP = ../..

<<<<<<< HEAD
DIRS            = impls parallel
SOURCEC		= difops.cxx griddata.cxx interpolation.cxx mesh.cxx boundary_standard.cxx boundary_factory.cxx boundary_region.cxx meshfactory.cxx surfaceiter.cxx coordinates.cxx index_derivs.cxx
=======
DIRS            = impls data
SOURCEC		= difops.cxx interpolation.cxx mesh.cxx boundary_standard.cxx boundary_factory.cxx boundary_region.cxx meshfactory.cxx surfaceiter.cxx
>>>>>>> ed806480
SOURCEH		= $(SOURCEC:%.cxx=%.hxx)
TARGET		= lib

include $(BOUT_TOP)/make.config<|MERGE_RESOLUTION|>--- conflicted
+++ resolved
@@ -1,13 +1,9 @@
 
 BOUT_TOP = ../..
 
-<<<<<<< HEAD
-DIRS            = impls parallel
-SOURCEC		= difops.cxx griddata.cxx interpolation.cxx mesh.cxx boundary_standard.cxx boundary_factory.cxx boundary_region.cxx meshfactory.cxx surfaceiter.cxx coordinates.cxx index_derivs.cxx
-=======
-DIRS            = impls data
-SOURCEC		= difops.cxx interpolation.cxx mesh.cxx boundary_standard.cxx boundary_factory.cxx boundary_region.cxx meshfactory.cxx surfaceiter.cxx
->>>>>>> ed806480
+
+DIRS            = impls parallel data
+SOURCEC		= difops.cxx interpolation.cxx mesh.cxx boundary_standard.cxx boundary_factory.cxx boundary_region.cxx meshfactory.cxx surfaceiter.cxx coordinates.cxx index_derivs.cxx
 SOURCEH		= $(SOURCEC:%.cxx=%.hxx)
 TARGET		= lib
 
