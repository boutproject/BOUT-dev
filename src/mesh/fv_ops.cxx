--- conflicted
+++ resolved
@@ -109,26 +109,6 @@
   
     return result;
   }
-<<<<<<< HEAD
-  
-  
-  const Field3D Div_par_K_Grad_par(const Field3D &K, const Field3D &f, bool bndry_flux) {
-    Field3D result;
-    result = 0.0;
-    
-    Coordinates *coord = mesh->coordinates();
-    
-    for( auto i: result ) {
-      // Calculate flux at upper surface
-      
-      auto iyp = i.yp();
-      auto iym = i.ym();
-
-      if(bndry_flux || !mesh->lastY() || (i.y != mesh->yend)) {
-        
-        BoutReal c = 0.5*(K[i] + K.yup()[iyp]); // K at the upper boundary
-        BoutReal J = 0.5*(coord->J[i] + coord->J[iyp]); // Jacobian at boundary
-=======
 
   const Field3D Div_par_K_Grad_par(const Field3D &Kin, const Field3D &fin, bool bndry_flux) {
     TRACE("FV::Div_par_K_Grad_par");
@@ -160,31 +140,25 @@
     
     Coordinates *coord = mesh->coordinates();
     
-    for (int i=mesh->xstart;i<=mesh->xend;i++)
-      for (int j=mesh->ystart;j<=mesh->yend;j++)
-	for (int k=0;k<mesh->LocalNz;k++) {
-          // Calculate flux at upper surface
-        
-	  if (bndry_flux || !mesh->lastY() || (j != mesh->yend)) {
-	    
-            BoutReal c = 0.5*(K(i,j,k) + Kup(i,j+1,k)); // K at the upper boundary
-            BoutReal J = 0.5*(coord->J(i,j) + coord->J(i,j+1)); // Jacobian at boundary
->>>>>>> 9f6a0b9c
-            
+    for( auto &i: result ) {
+      // Calculate flux at upper surface
+      
+      auto iyp = i.yp();
+      auto iym = i.ym();
+
+      if(bndry_flux || !mesh->lastY() || (i.y != mesh->yend)) {
+        
+        BoutReal c = 0.5*(K[i] + K.yup()[iyp]); // K at the upper boundary
+        BoutReal J = 0.5*(coord->J[i] + coord->J[iyp]); // Jacobian at boundary
         BoutReal g_22 = 0.5*(coord->g_22[i] + coord->g_22[iyp]);
-            
-<<<<<<< HEAD
+        
         BoutReal gradient = 2.*(f.yup()[iyp] - f[i]) / (coord->dy[i] + coord->dy[iyp]);
-=======
-            BoutReal gradient = 2.*(fup(i,j+1,k) - f(i,j,k)) / (coord->dy(i,j) + coord->dy(i,j+1));
->>>>>>> 9f6a0b9c
         
         BoutReal flux = c * J * gradient / g_22;
             
         result[i] += flux / (coord->dy[i] * coord->J[i]);
       }
-
-<<<<<<< HEAD
+      
       // Calculate flux at lower surface
       if(bndry_flux || !mesh->firstY() || (i.y != mesh->ystart)) {
         BoutReal c = 0.5*(K[i] + K.ydown()[iym]); // K at the lower boundary
@@ -199,28 +173,12 @@
         result[i] -= flux / (coord->dy[i] * coord->J[i]);
       }
     }
-=======
-          // Calculate flux at lower surface
-          if(bndry_flux || !mesh->firstY() || (j != mesh->ystart)) {
-            BoutReal c = 0.5*(K(i,j,k) + Kdown(i,j-1,k)); // K at the lower boundary
-            BoutReal J = 0.5*(coord->J(i,j) + coord->J(i,j-1)); // Jacobian at boundary
-            
-            BoutReal g_22 = 0.5*(coord->g_22(i,j) + coord->g_22(i,j+1));
-            
-            BoutReal gradient = 2.*(f(i,j,k) - fdown(i,j-1,k)) / (coord->dy(i,j) + coord->dy(i,j-1));
-        
-            BoutReal flux = c * J * gradient / g_22;
-            
-            result(i,j,k) -= flux / (coord->dy(i,j) * coord->J(i,j));
-	  }
-	}
     
     if (!(K.hasYupYdown() && f.hasYupYdown())) {
       // Shifted to field aligned coordinates, so need to shift back
       result = mesh->fromFieldAligned(result);
     }
     
->>>>>>> 9f6a0b9c
     return result;
   }
 
