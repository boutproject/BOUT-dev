
#include <bout/fv_ops.hxx>
#include <globals.hxx>
#include <utils.hxx>
#include <msg_stack.hxx>

#include <output.hxx>

namespace FV {

  // Div ( a Laplace_perp(f) )  -- Vorticity
  const Field3D Div_a_Laplace_perp(const Field3D &a, const Field3D &f) {
    ASSERT2(a.getLocation() == f.getLocation());

    Mesh *mesh = a.getMesh();

    Field3D result(mesh);
    result = 0.0;

    Coordinates *coord = f.getCoordinates();
    
    // Flux in x
  
    int xs = mesh->xstart-1;
    int xe = mesh->xend;
  
    /*
      if(mesh->firstX())
      xs += 1;
    */
    /*
      if(mesh->lastX())
      xe -= 1;
    */

    for(int i=xs;i<=xe;i++)
      for(int j=mesh->ystart;j<=mesh->yend;j++) {
	for(int k=0;k<mesh->LocalNz;k++) {
	  // Calculate flux from i to i+1
	
	  BoutReal fout = (coord->J(i,j)*a(i,j,k)*coord->g11(i,j) + coord->J(i+1,j)*a(i+1,j,k)*coord->g11(i+1,j)) *
	    (f(i+1,j,k) - f(i,j,k))/(coord->dx(i,j) + coord->dx(i+1,j));
                     
	  result(i,j,k) += fout / (coord->dx(i,j)*coord->J(i,j));
	  result(i+1,j,k) -= fout / (coord->dx(i+1,j)*coord->J(i+1,j));
	}
      }
    

    // Y and Z fluxes require Y derivatives
    
    // Fields containing values along the magnetic field
    Field3D fup(mesh), fdown(mesh);
    Field3D aup(mesh), adown(mesh);

    // Values on this y slice (centre).
    // This is needed because toFieldAligned may modify the field
    Field3D fc = f;
    Field3D ac = a;

    // Result of the Y and Z fluxes
    Field3D yzresult(mesh);
    yzresult.allocate();

    if (f.hasYupYdown() && a.hasYupYdown()) {
      // Both inputs have yup and ydown

      fup = f.yup();
      fdown = f.ydown();

      aup = a.yup();
      adown = a.ydown();
    } else {
      // At least one input doesn't have yup/ydown fields.
      // Need to shift to/from field aligned coordinates

      fup = fdown = fc = mesh->toFieldAligned(f);
      aup = adown = ac = mesh->toFieldAligned(a);
    }

    // Y flux

    for (int i = mesh->xstart; i <= mesh->xend; i++) {
      for (int j = mesh->ystart - 1; j <= mesh->yend; j++) {

        BoutReal coef =
            0.5 * (coord->g_23(i, j) / SQ(coord->J(i, j) * coord->Bxy(i, j)) +
                   coord->g_23(i, j + 1) / SQ(coord->J(i, j + 1) * coord->Bxy(i, j + 1)));

        for (int k = 0; k < mesh->LocalNz; k++) {
          // Calculate flux between j and j+1
          int kp = (k + 1) % (mesh->LocalNz);
          int km = (k - 1 + (mesh->LocalNz)) % (mesh->LocalNz);

          // Calculate Z derivative at y boundary
          BoutReal dfdz = 0.25 * (fc(i, j, kp) - fc(i, j, km) + fup(i, j + 1, kp) -
                                  fup(i, j + 1, km)) /
                          coord->dz;

          // Y derivative
          BoutReal dfdy = 2. * (fup(i, j + 1, k) - fc(i, j, k)) /
                          (coord->dy(i, j + 1) + coord->dy(i, j));

          BoutReal fout = 0.5 *
                          (coord->J(i, j) * ac(i, j, k) * coord->g23(i, j) +
                           coord->J(i, j + 1) * aup(i, j + 1, k) * coord->g23(i, j + 1)) *
                          (dfdz - coef * dfdy);

          yzresult(i, j, k) = fout / (coord->dy(i, j) * coord->J(i, j));

          // Calculate flux between j and j-1
          dfdz = 0.25 * (fc(i, j, kp) - fc(i, j, km) + fdown(i, j - 1, kp) -
                         fdown(i, j - 1, km)) /
                 coord->dz;

          dfdy = 2. * (fc(i, j, k) - fdown(i, j - 1, k)) /
                 (coord->dy(i, j) + coord->dy(i, j - 1));

          fout = 0.5 * (coord->J(i, j) * ac(i, j, k) * coord->g23(i, j) +
                        coord->J(i, j - 1) * aup(i, j + 1, k) * coord->g23(i, j + 1)) *
                 (dfdz - coef * dfdy);

          yzresult(i, j, k) -= fout / (coord->dy(i, j) * coord->J(i, j));
        }
      }
    }

    // Z flux
    // Easier since all metrics constant in Z

    for (int i = mesh->xstart; i <= mesh->xend; i++) {
      for (int j = mesh->ystart; j <= mesh->yend; j++) {
        // Coefficient in front of df/dy term
        BoutReal coef = coord->g_23(i, j) / (coord->dy(i, j + 1) + 2. * coord->dy(i, j) +
                                             coord->dy(i, j - 1)) /
                        SQ(coord->J(i, j) * coord->Bxy(i, j));

        for (int k = 0; k < mesh->LocalNz; k++) {
          // Calculate flux between k and k+1
          int kp = (k + 1) % mesh->LocalNz;

          BoutReal fout = 0.5 * (ac(i, j, k) + ac(i, j, kp)) * coord->g33(i, j) *
                          (
                              // df/dz
                              (fc(i, j, kp) - fc(i, j, k)) / coord->dz

                              // - g_yz * df/dy / SQ(J*B)
                              -
                              coef * (fup(i, j + 1, k) + fup(i, j + 1, kp) -
                                      fdown(i, j - 1, k) - fdown(i, j - 1, kp)));

          yzresult(i, j, k) += fout / coord->dz;
          yzresult(i, j, kp) -= fout / coord->dz;
        }
      }
    }
    // Check if we need to transform back
    if (f.hasYupYdown() && a.hasYupYdown()) {
      result += yzresult;
    } else {
      result += mesh->fromFieldAligned(yzresult);
    }
    
    return result;
  }

  const Field3D Div_par_K_Grad_par(const Field3D &Kin, const Field3D &fin, bool bndry_flux) {
    TRACE("FV::Div_par_K_Grad_par");

    ASSERT2(Kin.getLocation() == fin.getLocation());

    Mesh *mesh = Kin.getMesh();
    Field3D result(0.0, mesh);

    bool use_yup_ydown = (Kin.hasYupYdown() && fin.hasYupYdown());

    const auto& K = use_yup_ydown ? Kin : mesh->toFieldAligned(Kin, RGN_NOX);
    const auto& f = use_yup_ydown ? fin : mesh->toFieldAligned(fin, RGN_NOX);

    // K and f fields in yup and ydown directions
    const auto& Kup = use_yup_ydown ? Kin.yup() : K;
    const auto& Kdown = use_yup_ydown ? Kin.ydown() : K;
    const auto& fup = use_yup_ydown ? fin.yup() : f;
    const auto& fdown = use_yup_ydown ? fin.ydown() : f;
    
    Coordinates *coord = fin.getCoordinates();
<<<<<<< HEAD

    BOUT_FOR(i, result.getRegion("RGN_NOBNDRY")) {
=======
    
    BOUT_FOR(i, mesh->getRegion3D("RGN_NOBNDRY")) {
>>>>>>> a0cf8ee9
      // Calculate flux at upper surface
      
      const auto iyp = i.yp();
      const auto iym = i.ym();

      if (bndry_flux || !mesh->lastY() || (i.y() != mesh->yend)) {

        BoutReal c = 0.5*(K[i] + Kup[iyp]); // K at the upper boundary
        BoutReal J = 0.5*(coord->J[i] + coord->J[iyp]); // Jacobian at boundary
        BoutReal g_22 = 0.5*(coord->g_22[i] + coord->g_22[iyp]);
        
        BoutReal gradient = 2.*(fup[iyp] - f[i]) / (coord->dy[i] + coord->dy[iyp]);
        
        BoutReal flux = c * J * gradient / g_22;
            
        result[i] += flux / (coord->dy[i] * coord->J[i]);
      }
      
      // Calculate flux at lower surface
      if (bndry_flux || !mesh->firstY() || (i.y() != mesh->ystart)) {
        BoutReal c = 0.5*(K[i] + Kdown[iym]); // K at the lower boundary
        BoutReal J = 0.5*(coord->J[i] + coord->J[iym]); // Jacobian at boundary
        
        BoutReal g_22 = 0.5*(coord->g_22[i] + coord->g_22[iym]);
        
        BoutReal gradient = 2.*(f[i] - fdown[iym]) / (coord->dy[i] + coord->dy[iym]);
        
        BoutReal flux = c * J * gradient / g_22;
        
        result[i] -= flux / (coord->dy[i] * coord->J[i]);
      }
    }
    
    if (!use_yup_ydown) {
      // Shifted to field aligned coordinates, so need to shift back
      result = mesh->fromFieldAligned(result, RGN_NOBNDRY);
    }
    
    return result;
  }

  const Field3D D4DY4(const Field3D &d_in, const Field3D &f_in) {
    ASSERT2(d_in.getLocation() == f_in.getLocation());

    Mesh* mesh = d_in.getMesh();
    ASSERT1(mesh = f_in.getMesh());

    Field3D result = 0.0;
    result.setLocation(f_in.getLocation());
    
    Coordinates *coord = f_in.getCoordinates();
    
    // Convert to field aligned coordinates
    Field3D d = mesh->toFieldAligned(d_in, RGN_NOX);
    Field3D f = mesh->toFieldAligned(f_in, RGN_NOX);
    
    for(int i=mesh->xstart;i<=mesh->xend;i++)
      for(int j=mesh->ystart;j<=mesh->yend;j++) {
        BoutReal dy3 = SQ(coord->dy(i,j))*coord->dy(i,j);
        for(int k=0;k<mesh->LocalNz;k++) {
          
          // 3rd derivative at right boundary
          
          BoutReal d3fdx3 = (
                             f(i,j+2,k)
                             - 3.*f(i,j+1,k)
                             + 3.*f(i,j,  k)
                             -    f(i,j-1,k)
                             ) / dy3;
          
          BoutReal flux = 0.5*(d(i,j,k) + d(i,j+1,k))*(coord->J(i,j) + coord->J(i,j+1)) * d3fdx3;
          
          result(i,j,  k) += flux / (coord->J(i,j) * coord->dy(i,j));
          result(i,j+1,k) -= flux / (coord->J(i,j+1) * coord->dy(i,j+1));
          
          if(j == mesh->ystart && (!mesh->firstY())) {
            // Left cell boundary, no flux through boundaries
            d3fdx3 = (
                      f(i,j+1,k)
                      - 3.*f(i,j,  k)
                      + 3.*f(i,j-1,k)
                      -    f(i,j-2,k)
                      ) / dy3;
            
            flux = 0.5*(d(i,j,k) + d(i,j-1,k))*(coord->J(i,j) + coord->J(i,j-1)) * d3fdx3;
            
            result(i,j,  k) -= flux / (coord->J(i,j) * coord->dy(i,j));
            result(i,j-1,k) += flux / (coord->J(i,j-1) * coord->dy(i,j-1));
          }
        }
      }
    
    // Convert result back to non-aligned coordinates
    return mesh->fromFieldAligned(result, RGN_NOBNDRY);
  }

  const Field3D D4DY4_Index(const Field3D &f_in, bool bndry_flux) {
    Field3D result = 0.0;
    result.setLocation(f_in.getLocation());
    
    Mesh* mesh = f_in.getMesh();

    // Convert to field aligned coordinates
    Field3D f = mesh->toFieldAligned(f_in, RGN_NOX);

    Coordinates *coord = f_in.getCoordinates();
    
    for(int i=mesh->xstart;i<=mesh->xend;i++) {
      bool yperiodic = mesh->periodicY(i);
      
      bool has_upper_boundary = !yperiodic && mesh->lastY(i);
      bool has_lower_boundary = !yperiodic && mesh->firstY(i);
      
      for(int j=mesh->ystart;j<=mesh->yend;j++) {
        
        // Right boundary
        
        if (bndry_flux || (j != mesh->yend) || !has_upper_boundary) {
          // Calculate the fluxes
          
          // Right boundary common factors
          BoutReal common_factor = 0.25 *
            (coord->dy(i, j) + coord->dy(i, j + 1)) *
            (coord->J(i, j) + coord->J(i, j + 1));
          
          BoutReal factor_rc = common_factor / (coord->J(i,j) * coord->dy(i,j));
          BoutReal factor_rp = common_factor / (coord->J(i,j+1) * coord->dy(i,j+1));
          if ( j != mesh->yend || !has_upper_boundary ) {
            for(int k=0;k<mesh->LocalNz;k++) {
              // Not on domain boundary
              // 3rd derivative at right cell boundary
              
              BoutReal d3fdx3 = (
                                 f(i,j+2,k)
                                 - 3.*f(i,j+1,k)
                                 + 3.*f(i,j,  k)
                                 -    f(i,j-1,k)
                                 );
              
              result(i,j,  k) += d3fdx3 * factor_rc; 
              result(i,j+1,k) -= d3fdx3 * factor_rp; 
            }
          } else {
            // At a domain boundary
            // Use a one-sided difference formula
            
            for(int k=0;k<mesh->LocalNz;k++) {

              BoutReal d3fdx3 = -((16. / 5) * 0.5 *
                                  (f(i, j + 1, k) + f(i, j, k)) // Boundary value f_b
                                  - 6. * f(i, j, k)                 // f_0
                                  + 4. * f(i, j - 1, k)             // f_1
                                  - (6. / 5) * f(i, j - 2, k)       // f_2
                                  );
              
              result(i,j,  k) += d3fdx3 * factor_rc; 
              result(i,j+1,k) -= d3fdx3 * factor_rp;
            }
          }
        }

        // Left cell boundary
        
        if (bndry_flux || (j != mesh->ystart) || !has_lower_boundary) {
          // Calculate the fluxes

          BoutReal common_factor = 0.25 *
            (coord->dy(i, j) + coord->dy(i, j + 1)) *
            (coord->J(i, j) + coord->J(i, j - 1));

          BoutReal factor_lc = common_factor / (coord->J(i, j) * coord->dy(i, j));
          BoutReal factor_lm = common_factor / (coord->J(i, j - 1) * coord->dy(i, j - 1));
            
          if ( j != mesh->ystart || !has_lower_boundary ) {
            for(int k=0;k<mesh->LocalNz;k++) {
          
              // Not on a domain boundary
              BoutReal d3fdx3 = (f(i, j + 1, k)
                                 - 3. * f(i, j, k)
                                 + 3. * f(i, j - 1, k)
                                 - f(i, j - 2, k));
              
              result(i, j    , k) -= d3fdx3 * factor_lc; 
              result(i, j - 1, k) += d3fdx3 * factor_lm;
            }
          } else {
            // On a domain (Y) boundary
            for(int k=0;k<mesh->LocalNz;k++) {
              BoutReal d3fdx3 = -(-(16. / 5) * 0.5 *
                                  (f(i, j - 1, k) + f(i, j, k)) // Boundary value f_b
                                  + 6. * f(i, j, k)                 // f_0
                                  - 4. * f(i, j + 1, k)             // f_1
                                  + (6. / 5) * f(i, j + 2, k)       // f_2
                                  );

              result(i, j    , k) -= d3fdx3 * factor_lc; 
              result(i, j - 1, k) += d3fdx3 * factor_lm;
            }
          }
        }
      }
    }
    
    // Convert result back to non-aligned coordinates
    return mesh->fromFieldAligned(result, RGN_NOBNDRY);
  }

  void communicateFluxes(Field3D &f) {
    Mesh* mesh = f.getMesh();

    // Use X=0 as temporary buffer
    if (mesh->xstart != 2)
      throw BoutException("communicateFluxes: Sorry!");

    int size = mesh->LocalNy * mesh->LocalNz;
    comm_handle xin, xout;
    // Cache results to silence spurious compiler warning about xin,
    // xout possibly being uninitialised when used
    bool not_first = !mesh->firstX();
    bool not_last = !mesh->lastX();
    if (not_first) {
      xin = mesh->irecvXIn(f(0, 0), size, 0);
    }
    if (not_last) {
      xout = mesh->irecvXOut(f(mesh->LocalNx - 1, 0), size, 1);
    }
    // Send X=1 values
    if (not_first) {
      mesh->sendXIn(f(1, 0), size, 1);
    }
    if (not_last) {
      mesh->sendXOut(f(mesh->LocalNx - 2, 0), size, 0);
    }
    // Wait
    if (not_first) {
      mesh->wait(xin);
      // Add to cells
      for (int y = mesh->ystart; y <= mesh->yend; y++)
        for (int z = 0; z < mesh->LocalNz; z++) {
          f(2, y, z) += f(0, y, z);
        }
    }
    if (not_last) {
      mesh->wait(xout);
      // Add to cells
      for (int y = mesh->ystart; y <= mesh->yend; y++)
        for (int z = 0; z < mesh->LocalNz; z++) {
          f(mesh->LocalNx - 3, y, z) += f(mesh->LocalNx - 1, y, z);
        }
    }
  }

} // Namespace FV<|MERGE_RESOLUTION|>--- conflicted
+++ resolved
@@ -45,10 +45,10 @@
 	  result(i+1,j,k) -= fout / (coord->dx(i+1,j)*coord->J(i+1,j));
 	}
       }
-    
+
 
     // Y and Z fluxes require Y derivatives
-    
+
     // Fields containing values along the magnetic field
     Field3D fup(mesh), fdown(mesh);
     Field3D aup(mesh), adown(mesh);
@@ -184,13 +184,8 @@
     const auto& fdown = use_yup_ydown ? fin.ydown() : f;
     
     Coordinates *coord = fin.getCoordinates();
-<<<<<<< HEAD
 
     BOUT_FOR(i, result.getRegion("RGN_NOBNDRY")) {
-=======
-    
-    BOUT_FOR(i, mesh->getRegion3D("RGN_NOBNDRY")) {
->>>>>>> a0cf8ee9
       // Calculate flux at upper surface
       
       const auto iyp = i.yp();
