/**************************************************************************
* Various differential operators defined on BOUT grid
*
**************************************************************************
* Copyright 2010 B.D.Dudson, S.Farley, M.V.Umansky, X.Q.Xu
*
* Contact: Ben Dudson, bd512@york.ac.uk
* 
* This file is part of BOUT++.
*
* BOUT++ is free software: you can redistribute it and/or modify
* it under the terms of the GNU Lesser General Public License as published by
* the Free Software Foundation, either version 3 of the License, or
* (at your option) any later version.
*
* BOUT++ is distributed in the hope that it will be useful,
* but WITHOUT ANY WARRANTY; without even the implied warranty of
* MERCHANTABILITY or FITNESS FOR A PARTICULAR PURPOSE.  See the
* GNU Lesser General Public License for more details.
*
* You should have received a copy of the GNU Lesser General Public License
* along with BOUT++.  If not, see <http://www.gnu.org/licenses/>.
* 
**************************************************************************/

#include <globals.hxx>
#include <bout.hxx>
#include <difops.hxx>
#include <vecops.hxx>
#include <utils.hxx>
#include <derivs.hxx>
#include <fft.hxx>
#include <msg_stack.hxx>
#include <bout/assert.hxx>

#include <invert_laplace.hxx> // Delp2 uses same coefficients as inversion code

#include <interpolation.hxx>
#include <unused.hxx>

#include <math.h>
#include <stdlib.h>

/*******************************************************************************
* Grad_par
* The parallel derivative along unperturbed B-field
*******************************************************************************/

const Field2D Grad_par(const Field2D &var, CELL_LOC outloc, DIFF_METHOD method) {
  return mesh->coordinates()->Grad_par(var, outloc, method);
}

const Field2D Grad_par(const Field2D &var, DIFF_METHOD method, CELL_LOC outloc) {
  return mesh->coordinates()->Grad_par(var, outloc, method);
}

const Field3D Grad_par(const Field3D &var, CELL_LOC outloc, DIFF_METHOD method) {
  return mesh->coordinates()->Grad_par(var, outloc, method);
}

const Field3D Grad_par(const Field3D &var, DIFF_METHOD method, CELL_LOC outloc) {
  return mesh->coordinates()->Grad_par(var, outloc, method);
}

/*******************************************************************************
* Grad_parP
*
* Derivative along perturbed field-line
*
* b0 dot Grad  -  (1/B)b0 x Grad(apar) dot Grad
*
* Combines the parallel and perpendicular calculation to include
* grid-points at the corners.
*******************************************************************************/

const Field3D Grad_parP(const Field3D &apar, const Field3D &f) {
  ASSERT1(apar.getMesh() == f.getMesh());

  Mesh *mesh = apar.getMesh();

  Field3D result(mesh);
  result.allocate();
  
  int ncz = mesh->LocalNz;

  Coordinates *metric = mesh->coordinates();

  Field3D gys(mesh);
  gys.allocate();

  // Need Y derivative everywhere
  for(int x=1;x<=mesh->LocalNx-2;x++)
    for(int y=1;y<=mesh->LocalNy-2;y++)
      for(int z=0;z<ncz;z++) {
        gys(x, y, z) = (f.yup()(x, y+1, z) - f.ydown()(x, y-1, z))/(0.5*metric->dy(x, y+1) + metric->dy(x, y) + 0.5*metric->dy(x, y-1));
      }
  
  for(int x=1;x<=mesh->LocalNx-2;x++) {
    for(int y=mesh->ystart;y<=mesh->yend;y++) {
      BoutReal by = 1./sqrt(metric->g_22(x, y));
      for(int z=0;z<ncz;z++) {
        // Z indices zm and zp
        int zm = (z - 1 + ncz) % ncz;
        int zp = (z + 1) % ncz;
        
        // bx = -DDZ(apar)
        BoutReal bx = (apar(x, y, zm) - apar(x, y, zp))/(2.*metric->dz);
        // bz = DDX(f)
        BoutReal bz = (apar(x+1, y, z) - apar(x-1, y, z))/(0.5*metric->dx(x-1, y) + metric->dx(x, y) + 0.5*metric->dx(x+1, y));
        
	// Now calculate (bx*d/dx + by*d/dy + bz*d/dz) f
        
        // Length dl for predictor
        BoutReal dl = fabs(metric->dx(x, y)) / (fabs(bx) + 1e-16);
        dl = BOUTMIN(dl, fabs(metric->dy(x, y)) / (fabs(by) + 1e-16));
        dl = BOUTMIN(dl, metric->dz / (fabs(bz) + 1e-16));
        
	BoutReal fp, fm;
        
        // X differencing
        fp = f(x+1, y, z)
          + (0.25*dl/metric->dz) * bz * (f(x+1, y, zm) - f(x+1, y, zp))
          - 0.5*dl * by * gys(x+1, y, z);
        
        fm = f(x-1, y, z)
          + (0.25*dl/metric->dz) * bz * (f(x-1, y, zm) - f(x-1, y, zp))
          - 0.5*dl * by * gys(x-1, y, z);
        
        result(x, y, z) = bx * (fp - fm) / (0.5*metric->dx(x-1, y) + metric->dx(x, y) + 0.5*metric->dx(x+1, y));

	// Z differencing
        
        fp = f(x, y, zp)
          + (0.25*dl/metric->dx(x, y)) * bx * (f(x-1, y, zp) - f(x+1, y, zp))
          - 0.5*dl * by * gys(x, y, zp);
        
        fm = f(x, y, zm)
          + (0.25*dl/metric->dx(x, y)) * bx * (f(x-1,y,zm) - f(x+1, y, zm))
          - 0.5*dl * by * gys(x, y, zm);

        result(x, y, z) += bz * (fp - fm) / (2.*metric->dz);

        // Y differencing
        
        fp = f.yup()(x,y+1,z)
          - 0.5*dl * bx * (f.yup()(x+1, y+1, z) - f.yup()(x-1, y+1, z))/(0.5*metric->dx(x-1, y) + metric->dx(x, y) + 0.5*metric->dx(x+1, y))
          
          + (0.25*dl/metric->dz) * bz * (f.yup()(x,y+1,zm) - f.yup()(x,y+1,zp));
        
        fm = f.ydown()(x,y-1,z)
          - 0.5*dl * bx * (f.ydown()(x+1, y-1, z) - f.ydown()(x-1, y-1, z))/(0.5*metric->dx(x-1, y) + metric->dx(x, y) + 0.5*metric->dx(x+1, y))
          + (0.25*dl/metric->dz) * bz * (f.ydown()(x,y-1,zm) - f.ydown()(x,y-1,zp));

        result(x,y,z) += by * (fp - fm) / (0.5*metric->dy(x,y-1) + metric->dy(x,y) + 0.5*metric->dy(x,y+1));
      }
    }
  }
  
  ASSERT2(result.getLocation() == f.getLocation());

  return result;
}

/*******************************************************************************
* Vpar_Grad_par
* vparallel times the parallel derivative along unperturbed B-field
*******************************************************************************/

const Field2D Vpar_Grad_par(const Field2D &v, const Field2D &f) {
  return mesh->coordinates()->Vpar_Grad_par(v, f);
}

const Field3D Vpar_Grad_par(const Field3D &v, const Field3D &f, CELL_LOC outloc, DIFF_METHOD method) {
  return mesh->coordinates()->Vpar_Grad_par(v, f, outloc, method);
}

const Field3D Vpar_Grad_par(const Field3D &v, const Field3D &f, DIFF_METHOD method, CELL_LOC outloc) {
  return mesh->coordinates()->Vpar_Grad_par(v, f, outloc, method);
}

/*******************************************************************************
* Div_par
* parallel divergence operator B \partial_{||} (F/B)
*******************************************************************************/

const Field2D Div_par(const Field2D &f) {
  return mesh->coordinates()->Div_par(f);
}

const Field3D Div_par(const Field3D &f, CELL_LOC outloc, DIFF_METHOD method) {
  return mesh->coordinates()->Div_par(f, outloc, method);
}

const Field3D Div_par(const Field3D &f, DIFF_METHOD method, CELL_LOC outloc) {
  return mesh->coordinates()->Div_par(f, outloc, method);
}

const Field3D Div_par(const Field3D &f, const Field3D &v) {
  ASSERT1(f.getMesh() == v.getMesh());
  ASSERT2(v.getLocation() == f.getLocation());

  // Parallel divergence, using velocities at cell boundaries
  // Note: Not guaranteed to be flux conservative
  Mesh *mesh = f.getMesh();

  Field3D result(mesh);
  result.allocate();

  Coordinates *coord = mesh->coordinates();
  
  for(int i=mesh->xstart;i<=mesh->xend;i++)
    for(int j=mesh->ystart;j<=mesh->yend;j++) {
      for(int k=0;k<mesh->LocalNz;k++) {
	
	// Value of f and v at left cell face
	BoutReal fL = 0.5*(f(i,j,k) + f.ydown()(i,j-1,k));
	BoutReal vL = 0.5*(v(i,j,k) + v.ydown()(i,j-1,k));
	
	BoutReal fR = 0.5*(f(i,j,k) + f.yup()(i,j+1,k));
	BoutReal vR = 0.5*(v(i,j,k) + v.yup()(i,j+1,k));
	
        // Calculate flux at right boundary (y+1/2)
	BoutReal fluxRight = fR * vR * (coord->J(i,j) + coord->J(i,j+1)) / (sqrt(coord->g_22(i,j))+ sqrt(coord->g_22(i,j+1)));
	
        // Calculate at left boundary (y-1/2)
	BoutReal fluxLeft = fL * vL * (coord->J(i,j) + coord->J(i,j-1)) / (sqrt(coord->g_22(i,j)) + sqrt(coord->g_22(i,j-1)));
	
	result(i,j,k)   = (fluxRight - fluxLeft) / (coord->dy(i,j)*coord->J(i,j));
      }
    }

  result.setLocation(f.getLocation());

  return result;
}

//////// Flux methods

const Field3D Div_par_flux(const Field3D &v, const Field3D &f, CELL_LOC outloc, DIFF_METHOD method) {
  Coordinates *metric = mesh->coordinates();
  return -metric->Bxy*FDDY(v, f/metric->Bxy, outloc, method)/sqrt(metric->g_22);
}

const Field3D Div_par_flux(const Field3D &v, const Field3D &f, DIFF_METHOD method, CELL_LOC outloc) {
  return Div_par_flux(v,f, outloc, method);
}

/*******************************************************************************
* Parallel derivatives converting between left and cell centred
* NOTE: These are a quick hack to test if this works. The whole staggered grid
*       thing needs to be thought through.
*******************************************************************************/

const Field3D Grad_par_CtoL(const Field3D &var) {
  ASSERT1(var.getLocation() == CELL_CENTRE);

  Mesh *mesh = var.getMesh();
  Field3D result(mesh);
  result.allocate();

  Coordinates *metric = mesh->coordinates();

  if (var.hasYupYdown()) {
    // NOTE: Need to calculate one more point than centred vars
    for(int jx=0; jx<mesh->LocalNx;jx++) {
      for(int jy=1;jy<mesh->LocalNy;jy++) {
        for(int jz=0;jz<mesh->LocalNz;jz++) {
          result(jx, jy, jz) = 2.*(var(jx, jy, jz) - var.ydown()(jx, jy-1, jz)) / (metric->dy(jx, jy) * sqrt(metric->g_22(jx, jy)) + metric->dy(jx, jy-1) * sqrt(metric->g_22(jx, jy-1)));
      }
      }
    }
  } else {
    // No yup/ydown fields, so transform to cell centred
    Field3D var_fa = mesh->toFieldAligned(var);
    Field3D result_fa(mesh);
    result_fa.allocate();
    
    for(int jx=0; jx<mesh->LocalNx;jx++) {
      for(int jy=1;jy<mesh->LocalNy;jy++) {
        for(int jz=0;jz<mesh->LocalNz;jz++) {
          result_fa(jx, jy, jz) = 2.*(var_fa(jx, jy, jz) - var_fa(jx, jy-1, jz)) / (metric->dy(jx, jy) * sqrt(metric->g_22(jx, jy)) + metric->dy(jx, jy-1) * sqrt(metric->g_22(jx, jy-1)));
        }
      }
    }

    result = mesh->fromFieldAligned(result_fa);
  }

  result.setLocation(CELL_YLOW);
  return result;
}

const Field2D Grad_par_CtoL(const Field2D &var) {
  Field2D result;
  result.allocate();
  
  Coordinates *metric = mesh->coordinates();

  for(const auto &i : result.region(RGN_NOBNDRY)) {
    result[i] = (var[i] - var[i.ym()]) / (metric->dy[i] * sqrt(metric->g_22[i]));
  }
  
  return result;
}


const Field3D Vpar_Grad_par_LCtoC(const Field3D &v, const Field3D &f, REGION region) {
  ASSERT1(v.getMesh() == f.getMesh());
  ASSERT1(v.getLocation() == CELL_YLOW);
  ASSERT1(f.getLocation() == CELL_CENTRE);

  stencil fval, vval;
  Field3D result(v.getMesh());

  result.allocate();

  bool vUseUpDown = (v.hasYupYdown() && ((&v.yup() != &v) || (&v.ydown() != &v)));
  bool fUseUpDown = (f.hasYupYdown() && ((&f.yup() != &f) || (&f.ydown() != &f)));

  if (vUseUpDown && fUseUpDown) {
    // Both v and f have up/down fields

    fval.mm = nan("");
    fval.pp = nan("");
    vval.mm = nan("");
    vval.pp = nan("");
    for (const auto &i : result.region(region)) {

      vval.m = v.ydown()[i.ym()];
      vval.c = v[i];
      vval.p = v.yup()[i.yp()];

      fval.m = f.ydown()[i.ym()];
      fval.c = f[i];
      fval.p = f.yup()[i.yp()];

      // Left side
      result[i] = (vval.c >= 0.0) ? vval.c * fval.m : vval.c * fval.c;
      // Right side
      result[i] -= (vval.p >= 0.0) ? vval.p * fval.c : vval.p * fval.p;
    }
  }
  else {
    // Both must shift to field aligned
    // (even if one of v and f has yup/ydown fields, it doesn't make sense to
    // multiply them with one in field-aligned and one in non-field-aligned
    // coordinates)
    Field3D v_fa = mesh->toFieldAligned(v);
    Field3D f_fa = mesh->toFieldAligned(f);
    Field3D result_fa(mesh);
    result_fa.allocate();

    for (const auto &i : result.region(region)) {

      fval.mm = f_fa[i.offset(0,-2,0)];
      fval.m = f_fa[i.ym()];
      fval.c = f_fa[i];
      fval.p = f_fa[i.yp()];
      fval.pp = f_fa[i.offset(0,2,0)];

      vval.mm = v_fa[i.offset(0,-2,0)];
      vval.m = v_fa[i.ym()];
      vval.c = v_fa[i];
      vval.p = v_fa[i.yp()];
      vval.pp = v_fa[i.offset(0,2,0)];

      // Left side
      result_fa[i] = (vval.c >= 0.0) ? vval.c * fval.m : vval.c * fval.c;
      // Right side
      result_fa[i] -= (vval.p >= 0.0) ? vval.p * fval.c : vval.p * fval.p;
    }

    result = mesh->fromFieldAligned(result_fa);
  }

  result.setLocation(CELL_CENTRE);
  return result;
}

const Field3D Grad_par_LtoC(const Field3D &var) {
  if (mesh->StaggerGrids) {
    ASSERT1(var.getLocation() == CELL_YLOW);
  } 

  Mesh* fieldmesh = var.getMesh();
  Field3D result(fieldmesh);
  result.allocate();

  Coordinates *metric = fieldmesh->coordinates();

  if (var.hasYupYdown()) {
    for (const auto &i : result.region(RGN_NOBNDRY)) {
      result[i] = (var.yup()[i.yp()] - var[i]) / (metric->dy[i]*sqrt(metric->g_22[i]));
    }
  } else {
    // No yup/ydown field, so transform to field aligned

    Field3D var_fa = fieldmesh->toFieldAligned(var);
    Field3D result_fa(fieldmesh);
    result_fa.allocate();

<<<<<<< HEAD
    for(auto &i : result.region(RGN_NOBNDRY)) {
      result_fa[i] = (var_fa[i.yp()] - var_fa[i]) / (metric->dy[i]*sqrt(metric->g_22[i]));
=======
    for(const auto &i : result.region(RGN_NOBNDRY)) {
      result[i] = (var_fa[i.yp()] - var_fa[i]) / (metric->dy[i]*sqrt(metric->g_22[i]));
>>>>>>> d68f200b
    }

    result = fieldmesh->fromFieldAligned(result_fa);
  }

  result.setLocation(CELL_CENTRE);
  return result;
}

const Field2D Grad_par_LtoC(const Field2D &var) {
  Field2D result;
  result.allocate();
  
  Coordinates *metric = mesh->coordinates();

  for(const auto &i : result.region(RGN_NOBNDRY)) {
    result[i] = (var[i.yp()] - var[i]) / (metric->dy[i] * sqrt(metric->g_22[i]));
  }
  
  return result;
}

const Field2D Div_par_LtoC(const Field2D &var) {
  Coordinates *metric = mesh->coordinates();
  return metric->Bxy*Grad_par_LtoC(var/metric->Bxy);
}

const Field3D Div_par_LtoC(const Field3D &var) {
  Field3D result;
  result.allocate();

  Coordinates *metric = mesh->coordinates();

  // NOTE: Need to calculate one more point than centred vars
  for (int jx = 0; jx < mesh->LocalNx; jx++) {
    for (int jy = 0; jy < mesh->LocalNy - 1; jy++) {
      for (int jz = 0; jz < mesh->LocalNz; jz++) {
        result(jx, jy, jz) = metric->Bxy(jx, jy) * 2. *
                             (var.yup()(jx, jy + 1, jz) / metric->Bxy(jx, jy + 1) -
                              var(jx, jy, jz) / metric->Bxy(jx, jy)) /
                             (metric->dy(jx, jy) * sqrt(metric->g_22(jx, jy)) +
                              metric->dy(jx, jy - 1) * sqrt(metric->g_22(jx, jy - 1)));
      }
    }
  }

  return result;
}

const Field2D Div_par_CtoL(const Field2D &var) {
  Coordinates *metric = mesh->coordinates();
  return metric->Bxy * Grad_par_CtoL(var / metric->Bxy);
}

const Field3D Div_par_CtoL(const Field3D &var) {
  Field3D result;
  result.allocate();

  Coordinates *metric = mesh->coordinates();

  // NOTE: Need to calculate one more point than centred vars
  for (int jx = 0; jx < mesh->LocalNx; jx++) {
    for (int jy = 1; jy < mesh->LocalNy; jy++) {
      for (int jz = 0; jz < mesh->LocalNz; jz++) {
        result(jx, jy, jz) = metric->Bxy(jx, jy) * 2. *
                             (var(jx, jy, jz) / metric->Bxy(jx, jy) -
                              var.ydown()(jx, jy - 1, jz) / metric->Bxy(jx, jy - 1)) /
                             (metric->dy(jx, jy) * sqrt(metric->g_22(jx, jy)) +
                              metric->dy(jx, jy - 1) * sqrt(metric->g_22(jx, jy - 1)));
      }
    }
  }

  return result;
}

/*******************************************************************************
* Grad2_par2
* second parallel derivative
*
* (b dot Grad)(b dot Grad)
*
* Note: For parallel Laplacian use LaplacePar
*******************************************************************************/

const Field2D Grad2_par2(const Field2D &f) {
  return mesh->coordinates()->Grad2_par2(f);
}

const Field3D Grad2_par2(const Field3D &f, CELL_LOC outloc) {
  return mesh->coordinates()->Grad2_par2(f, outloc);
}

/*******************************************************************************
* Div_par_K_Grad_par
* Parallel divergence of diffusive flux, K*Grad_par
*******************************************************************************/

const Field2D Div_par_K_Grad_par(BoutReal kY, const Field2D &f) {
  return kY*Grad2_par2(f);
}

const Field3D Div_par_K_Grad_par(BoutReal kY, const Field3D &f) {
  return kY*Grad2_par2(f);
}

const Field2D Div_par_K_Grad_par(const Field2D &kY, const Field2D &f) {
  return kY*Grad2_par2(f) + Div_par(kY)*Grad_par(f);
}

const Field3D Div_par_K_Grad_par(const Field2D &kY, const Field3D &f) {
  return kY*Grad2_par2(f) + Div_par(kY)*Grad_par(f);
}

const Field3D Div_par_K_Grad_par(const Field3D &kY, const Field2D &f) {
  return kY*Grad2_par2(f) + Div_par(kY)*Grad_par(f);
}

const Field3D Div_par_K_Grad_par(const Field3D &kY, const Field3D &f) {
  return kY*Grad2_par2(f) + Div_par(kY)*Grad_par(f);
}

/*******************************************************************************
* Delp2
* perpendicular Laplacian operator
*******************************************************************************/

const Field2D Delp2(const Field2D &f) {
  return mesh->coordinates()->Delp2(f);
}

const Field3D Delp2(const Field3D &f, BoutReal UNUSED(zsmooth)) {
  return mesh->coordinates()->Delp2(f);
}

const FieldPerp Delp2(const FieldPerp &f, BoutReal UNUSED(zsmooth)) {
  return mesh->coordinates()->Delp2(f);
}

/*******************************************************************************
* LaplacePerp
* Full perpendicular Laplacian operator on scalar field
*
* Laplace_perp = Laplace - Laplace_par
*******************************************************************************/

const Field2D Laplace_perp(const Field2D &f) {
  return Laplace(f) - Laplace_par(f);
}

const Field3D Laplace_perp(const Field3D &f) {
  return Laplace(f) - Laplace_par(f);
}

/*******************************************************************************
* LaplacePar
* Full parallel Laplacian operator on scalar field
*
* LaplacePar(f) = Div( b (b dot Grad(f)) ) 
*
*******************************************************************************/

const Field2D Laplace_par(const Field2D &f) {
  return mesh->coordinates()->Laplace_par(f);
}

const Field3D Laplace_par(const Field3D &f) {
  return mesh->coordinates()->Laplace_par(f);
}

/*******************************************************************************
* Laplacian
* Full Laplacian operator on scalar field
*******************************************************************************/

const Field2D Laplace(const Field2D &f) {
  return mesh->coordinates()->Laplace(f);
}

const Field3D Laplace(const Field3D &f) {
  return mesh->coordinates()->Laplace(f);
}

/*******************************************************************************
* b0xGrad_dot_Grad
* Terms of form b0 x Grad(phi) dot Grad(A)
* Used for ExB terms and perturbed B field using A_||
*******************************************************************************/

const Field2D b0xGrad_dot_Grad(const Field2D &phi, const Field2D &A) {
  
  TRACE("b0xGrad_dot_Grad( Field2D , Field2D )");
  
  ASSERT1(phi.getMesh() == A.getMesh());

  Mesh * mesh = phi.getMesh();
  Coordinates *metric = mesh->coordinates();

  // Calculate phi derivatives
  Field2D dpdx = DDX(phi);
  Field2D dpdy = DDY(phi);
  
  // Calculate advection velocity
  Field2D vx = -metric->g_23*dpdy;
  Field2D vy = metric->g_23*dpdx;

  // Upwind A using these velocities
  Field2D result = VDDX(vx, A) + VDDY(vy, A);
  result /= metric->J*sqrt(metric->g_22);

#ifdef TRACK
  result.name = "b0xGrad_dot_Grad("+phi.name+","+A.name+")";
#endif
  return result;
}

const Field3D b0xGrad_dot_Grad(const Field2D &phi, const Field3D &A) {
  TRACE("b0xGrad_dot_Grad( Field2D , Field3D )");

  ASSERT1(phi.getMesh() == A.getMesh());

  Mesh *mesh = phi.getMesh();

  Coordinates *metric = mesh->coordinates();
  
  // Calculate phi derivatives
  Field2D dpdx = DDX(phi);
  Field2D dpdy = DDY(phi);

  // Calculate advection velocity
  Field2D vx = -metric->g_23 * dpdy;
  Field2D vy = metric->g_23 * dpdx;
  Field2D vz = metric->g_12 * dpdy - metric->g_22 * dpdx;

  if(mesh->IncIntShear) {
    // BOUT-06 style differencing
    vz += metric->IntShiftTorsion * vx;
  }

  // Upwind A using these velocities

  Field3D result = VDDX(vx, A) + VDDY(vy, A) + VDDZ(vz, A);

  result /= (metric->J*sqrt(metric->g_22));

#ifdef TRACK
  result.name = "b0xGrad_dot_Grad("+phi.name+","+A.name+")";
#endif

  ASSERT2(result.getLocation() == A.getLocation());
  
  return result;
}

const Field3D b0xGrad_dot_Grad(const Field3D &p, const Field2D &A, CELL_LOC outloc) {
  TRACE("b0xGrad_dot_Grad( Field3D , Field2D )");

  ASSERT1(p.getMesh() == A.getMesh());

  Coordinates *metric = p.getMesh()->coordinates();

  // Calculate phi derivatives
  Field3D dpdx = DDX(p, outloc);
  Field3D dpdy = DDY(p, outloc);
  Field3D dpdz = DDZ(p, outloc);

  // Calculate advection velocity
  Field3D vx = metric->g_22 * dpdz - metric->g_23 * dpdy;
  Field3D vy = metric->g_23 * dpdx - metric->g_12 * dpdz;

  // Upwind A using these velocities

  Field3D result = VDDX(vx, A) + VDDY(vy, A);

  result /=  (metric->J*sqrt(metric->g_22));
  
#ifdef TRACK
  result.name = "b0xGrad_dot_Grad("+p.name+","+A.name+")";
#endif
  
  ASSERT2(result.getLocation() == A.getLocation());

  return result;
}

const Field3D b0xGrad_dot_Grad(const Field3D &phi, const Field3D &A, CELL_LOC outloc) {
  TRACE("b0xGrad_dot_Grad( Field3D , Field3D )");

  ASSERT1(phi.getMesh() == A.getMesh());

  Mesh * mesh = phi.getMesh();

  Coordinates *metric = mesh->coordinates();

  // Calculate phi derivatives
  Field3D dpdx = DDX(phi, outloc);
  Field3D dpdy = DDY(phi, outloc);
  Field3D dpdz = DDZ(phi, outloc);

  // Calculate advection velocity
  Field3D vx = metric->g_22 * dpdz - metric->g_23 * dpdy;
  Field3D vy = metric->g_23 * dpdx - metric->g_12 * dpdz;
  Field3D vz = metric->g_12 * dpdy - metric->g_22 * dpdx;

  if(mesh->IncIntShear) {
    // BOUT-06 style differencing
    vz += metric->IntShiftTorsion * vx;
  }

  Field3D result = VDDX(vx, A, outloc) + VDDY(vy, A, outloc) + VDDZ(vz, A, outloc);

  result /=  (metric->J*sqrt(metric->g_22));

#ifdef TRACK
  result.name = "b0xGrad_dot_Grad("+phi.name+","+A.name+")";
#endif

  ASSERT2(((outloc == CELL_DEFAULT) && (result.getLocation() == A.getLocation())) ||
          (result.getLocation() == outloc));

  return result;
}

/*******************************************************************************
 * Poisson bracket
 * Terms of form b0 x Grad(f) dot Grad(g) / B = [f, g]
 *******************************************************************************/

/*!
 * Calculate location of result
 */
CELL_LOC bracket_location(const CELL_LOC &f_loc, const CELL_LOC &g_loc, const CELL_LOC &outloc) {
  if(!mesh->StaggerGrids)
    return CELL_CENTRE;

  if(outloc == CELL_DEFAULT){
    // Check that f and g are in the same location
    if (f_loc != g_loc){
      throw BoutException("Bracket currently requires both fields to have the same cell location");
    }else {
      return f_loc;      	  // Location of result
    }
  }
  
  // Check that f, and g are in the same location as the specified output location
  if(f_loc != g_loc || f_loc != outloc){
    throw BoutException("Bracket currently requires the location of both fields and the output locaton to be the same");
  }
  
  return outloc;      	  // Location of result
}

const Field2D bracket(const Field2D &f, const Field2D &g, BRACKET_METHOD method,
                      CELL_LOC outloc, Solver *UNUSED(solver)) {
  TRACE("bracket(Field2D, Field2D)");

  ASSERT1(f.getMesh() == g.getMesh());

  Field2D result(f.getMesh());

  // Sort out cell locations
  CELL_LOC result_loc = bracket_location(f.getLocation(), g.getLocation(), outloc);
  
  if( (method == BRACKET_SIMPLE) || (method == BRACKET_ARAKAWA)) {
    // Use a subset of terms for comparison to BOUT-06
    result = 0.0;
  }else {
    // Use full expression with all terms
    result = b0xGrad_dot_Grad(f, g) / mesh->coordinates()->Bxy;
  }
  result.setLocation(result_loc);
  return result;
}

const Field3D bracket(const Field3D &f, const Field2D &g, BRACKET_METHOD method,
                      CELL_LOC outloc, Solver *solver) {
  TRACE("bracket(Field3D, Field2D)");

  ASSERT1(f.getMesh() == g.getMesh());

  Mesh *mesh = f.getMesh();

  Field3D result(mesh);

  Coordinates *metric = mesh->coordinates();

  CELL_LOC result_loc = bracket_location(f.getLocation(), g.getLocation(), outloc);
  
  switch(method) {
  case BRACKET_CTU: {
    // First order Corner Transport Upwind method
    // P.Collela JCP 87, 171-200 (1990)
    
    if(!solver)
      throw BoutException("CTU method requires access to the solver");
    
    result.allocate();
    
    int ncz = mesh->LocalNz;
    for(int x=mesh->xstart;x<=mesh->xend;x++)
      for(int y=mesh->ystart;y<=mesh->yend;y++) {
	for(int z=0;z<ncz;z++) {
	  int zm = (z - 1 + ncz) % ncz;
	  int zp = (z + 1) % ncz;
          
	  BoutReal gp, gm;
	  
          // Vx = DDZ(f)
          BoutReal vx = (f(x,y,zp) - f(x,y,zm))/(2.*metric->dz);
          
          // Set stability condition
          solver->setMaxTimestep(metric->dx(x,y) / (fabs(vx) + 1e-16));
          
          // X differencing
          if(vx > 0.0) {
            gp = g(x,y);
            
            gm = g(x-1,y);
            
          }else {
            gp = g(x+1,y);
            
            gm = g(x,y);
          }
          
          result(x,y,z) = vx * (gp - gm) / metric->dx(x,y);
        }
      }
    break;
  }
  case BRACKET_ARAKAWA: {
    // Arakawa scheme for perpendicular flow. Here as a test

    result.allocate();

    const BoutReal fac = 1.0 / (12 * metric->dz);
    const int ncz = mesh->LocalNz;

    BOUT_FOR(j2D, mesh->getRegion2D("RGN_NOBNDRY")) {
      // Get constants for this iteration
      const BoutReal spacingFactor = fac / metric->dx[j2D];
      const int jy = j2D.y(), jx = j2D.x();
      const int xm = jx - 1, xp = jx + 1;

      // Extract relevant Field2D values
      const BoutReal gxm = g(xm, jy), gc = g(jx, jy), gxp = g(xp, jy);

      // Index Field3D as 2D to get start of z data block
      const auto fxm = f(xm, jy), fc = f(jx, jy), fxp = f(xp, jy);

      // Here we split the loop over z into three parts; the first value, the middle block
      // and the last value
      // this is to allow the loop used in the middle block to vectorise.

      // The first value
      {
        const int jzp = 1;
        const int jzm = ncz - 1;

        // J++ = DDZ(f)*DDX(g) - DDX(f)*DDZ(g)
        const BoutReal Jpp = 2 * (fc[jzp] - fc[jzm]) * (gxp - gxm);

        // J+x
        const BoutReal Jpx = gxp * (fxp[jzp] - fxp[jzm]) - gxm * (fxm[jzp] - fxm[jzm]) +
                             gc * (fxp[jzm] - fxp[jzp] - fxm[jzm] + fxm[jzp]);

        result(jx, jy, 0) = (Jpp + Jpx) * spacingFactor;
      }

      // The middle block
      for (int jz = 1; jz < ncz - 1; jz++) {
        const int jzp = jz + 1;
        const int jzm = jz - 1;

        // J++ = DDZ(f)*DDX(g) - DDX(f)*DDZ(g)
        const BoutReal Jpp = 2 * (fc[jzp] - fc[jzm]) * (gxp - gxm);

        // J+x
        const BoutReal Jpx = gxp * (fxp[jzp] - fxp[jzm]) - gxm * (fxm[jzp] - fxm[jzm]) +
                             gc * (fxp[jzm] - fxp[jzp] - fxm[jzm] + fxm[jzp]);

        result(jx, jy, jz) = (Jpp + Jpx) * spacingFactor;
      }

      // The last value
      {
        const int jzp = 0;
        const int jzm = ncz - 2;

        // J++ = DDZ(f)*DDX(g) - DDX(f)*DDZ(g)
        const BoutReal Jpp = 2 * (fc[jzp] - fc[jzm]) * (gxp - gxm);

        // J+x
        const BoutReal Jpx = gxp * (fxp[jzp] - fxp[jzm]) - gxm * (fxm[jzp] - fxm[jzm]) +
                             gc * (fxp[jzm] - fxp[jzp] - fxm[jzm] + fxm[jzp]);

        result(jx, jy, ncz - 1) = (Jpp + Jpx) * spacingFactor;
      }
    }

    break;
  }
  case BRACKET_ARAKAWA_OLD: {
    result.allocate();
    const int ncz = mesh->LocalNz;
    const BoutReal partialFactor = 1.0/(12 * metric->dz);
    BOUT_OMP(parallel for)
    for(int jx=mesh->xstart;jx<=mesh->xend;jx++){
      for(int jy=mesh->ystart;jy<=mesh->yend;jy++){
	const BoutReal spacingFactor = partialFactor / metric->dx(jx,jy);
	for(int jz=0;jz<ncz;jz++) {
	  const int jzp = jz+1 < ncz ? jz + 1 : 0;
	  //Above is alternative to const int jzp = (jz + 1) % ncz;
	  const int jzm = jz-1 >=  0 ? jz - 1 : ncz-1;
	  //Above is alternative to const int jzmTmp = (jz - 1 + ncz) % ncz;

          // J++ = DDZ(f)*DDX(g) - DDX(f)*DDZ(g)
          BoutReal Jpp = ( (f(jx,jy,jzp) - f(jx,jy,jzm))*
			   (g(jx+1,jy) - g(jx-1,jy)) -
			   (f(jx+1,jy,jz) - f(jx-1,jy,jz))*
			   (g(jx,jy) - g(jx,jy)) );
      
          // J+x
          BoutReal Jpx = ( g(jx+1,jy)*(f(jx+1,jy,jzp)-f(jx+1,jy,jzm)) -
			   g(jx-1,jy)*(f(jx-1,jy,jzp)-f(jx-1,jy,jzm)) -
			   g(jx,jy)*(f(jx+1,jy,jzp)-f(jx-1,jy,jzp)) +
			   g(jx,jy)*(f(jx+1,jy,jzm)-f(jx-1,jy,jzm)));

          // Jx+
          BoutReal Jxp = ( g(jx+1,jy)*(f(jx,jy,jzp)-f(jx+1,jy,jz)) -
			   g(jx-1,jy)*(f(jx-1,jy,jz)-f(jx,jy,jzm)) -
			   g(jx-1,jy)*(f(jx,jy,jzp)-f(jx-1,jy,jz)) +
			   g(jx+1,jy)*(f(jx+1,jy,jz)-f(jx,jy,jzm)));
          
          result(jx,jy,jz) = (Jpp + Jpx + Jxp) * spacingFactor;
	  }
	}
      }
    
    break;
  }
  case BRACKET_SIMPLE: {
    // Use a subset of terms for comparison to BOUT-06
    result = VDDX(DDZ(f), g);
    break;
  }
  default: {
    // Use full expression with all terms
    result = b0xGrad_dot_Grad(f, g) / metric->Bxy;
  }
  }
  result.setLocation(result_loc);
  return result;
}

const Field3D bracket(const Field2D &f, const Field3D &g, BRACKET_METHOD method,
                      CELL_LOC outloc, Solver *solver) {
  TRACE("bracket(Field2D, Field3D)");

  ASSERT1(f.getMesh() == g.getMesh());

  Mesh *mesh = f.getMesh();

  Field3D result(mesh);

  CELL_LOC result_loc = bracket_location(f.getLocation(), g.getLocation(), outloc);

  switch(method) {
  case BRACKET_CTU:
    throw BoutException("Bracket method CTU is not yet implemented for [2d,3d] fields.");
    break;
  case BRACKET_ARAKAWA: 
    // It is symmetric, therefore we can return -[3d,2d]
    return -bracket(g,f,method,outloc,solver);
    break;
  case BRACKET_SIMPLE: {
    // Use a subset of terms for comparison to BOUT-06
    result = VDDZ(-DDX(f), g);
    break;
  }
  default: {
    // Use full expression with all terms
    Coordinates *metric = mesh->coordinates();
    result = b0xGrad_dot_Grad(f, g) / metric->Bxy;
  }
  }
  result.setLocation(result_loc) ;
  
  return result;
}

const Field3D bracket(const Field3D &f, const Field3D &g, BRACKET_METHOD method,
                      CELL_LOC outloc, Solver *solver) {
  TRACE("Field3D, Field3D");

  ASSERT1(f.getMesh() == g.getMesh());

  Mesh *mesh = f.getMesh();

  Coordinates *metric = mesh->coordinates();

  Field3D result(mesh);

  CELL_LOC result_loc = bracket_location(f.getLocation(), g.getLocation(), outloc);

  if (mesh->GlobalNx == 1 || mesh->GlobalNz == 1) {
    result=0;
    result.setLocation(result_loc);
    return result;
  }
  
  switch(method) {
  case BRACKET_CTU: {
    // First order Corner Transport Upwind method
    // P.Collela JCP 87, 171-200 (1990)
    
    if(!solver)
      throw BoutException("CTU method requires access to the solver");

    // Get current timestep
    BoutReal dt = solver->getCurrentTimestep();
    
    result.allocate();

    FieldPerp vx(mesh), vz(mesh);
    vx.allocate();
    vz.allocate();
    
    int ncz = mesh->LocalNz;
    for(int y=mesh->ystart;y<=mesh->yend;y++) {
      for(int x=1;x<=mesh->LocalNx-2;x++) {
        for(int z=0;z<ncz;z++) {
          int zm = (z - 1 + ncz) % ncz;
          int zp = (z + 1) % ncz;
          
          // Vx = DDZ(f)
          vx(x,z) = (f(x,y,zp) - f(x,y,zm))/(2.*metric->dz);
          // Vz = -DDX(f)
          vz(x,z) = (f(x-1,y,z) - f(x+1,y,z))/(0.5*metric->dx(x-1,y) + metric->dx(x,y) + 0.5*metric->dx(x+1,y));
          
          // Set stability condition
          solver->setMaxTimestep(fabs(metric->dx(x,y)) / (fabs(vx(x,z)) + 1e-16));
          solver->setMaxTimestep(metric->dz / (fabs(vz(x,z)) + 1e-16));
        }
      }
      
      // Simplest form: use cell-centered velocities (no divergence included so not flux conservative)
      
      for(int x=mesh->xstart;x<=mesh->xend;x++)
        for (int z = 0; z < ncz; z++) {
          int zm = (z - 1 + ncz) % ncz;
          int zp = (z + 1) % ncz;

          BoutReal gp, gm;

          // X differencing
          if (vx(x, z) > 0.0) {
            gp = g(x, y, z) +
                 (0.5 * dt / metric->dz) * ((vz(x, z) > 0)
                                                ? vz(x, z) * (g(x, y, zm) - g(x, y, z))
                                                : vz(x, z) * (g(x, y, z) - g(x, y, zp)));

            gm = g(x - 1, y, z) +
                 (0.5 * dt / metric->dz) *
                     ((vz(x, z) > 0) ? vz(x, z) * (g(x - 1, y, zm) - g(x - 1, y, z))
                                     : vz(x, z) * (g(x - 1, y, z) - g(x - 1, y, zp)));

          } else {
            gp = g(x + 1, y, z) +
                 (0.5 * dt / metric->dz) *
                     ((vz(x, z) > 0) ? vz(x, z) * (g(x + 1, y, zm) - g(x + 1, y, z))
                                     : vz[x][z] * (g(x + 1, y, z) - g(x + 1, y, zp)));

            gm = g(x, y, z) +
                 (0.5 * dt / metric->dz) * ((vz(x, z) > 0)
                                                ? vz(x, z) * (g(x, y, zm) - g(x, y, z))
                                                : vz(x, z) * (g(x, y, z) - g(x, y, zp)));
          }

          result(x, y, z) = vx(x, z) * (gp - gm) / metric->dx(x, y);

          // Z differencing
          if (vz(x, z) > 0.0) {
            gp = g(x, y, z) +
                 (0.5 * dt / metric->dx(x, y)) *
                     ((vx[x][z] > 0) ? vx[x][z] * (g(x - 1, y, z) - g(x, y, z))
                                     : vx[x][z] * (g(x, y, z) - g(x + 1, y, z)));

            gm = g(x, y, zm) +
                 (0.5 * dt / metric->dx(x, y)) *
                     ((vx(x, z) > 0) ? vx(x, z) * (g(x - 1, y, zm) - g(x, y, zm))
                                     : vx(x, z) * (g(x, y, zm) - g(x + 1, y, zm)));
          } else {
            gp = g(x, y, zp) +
                 (0.5 * dt / metric->dx(x, y)) *
                     ((vx(x, z) > 0) ? vx(x, z) * (g(x - 1, y, zp) - g(x, y, zp))
                                     : vx(x, z) * (g(x, y, zp) - g(x + 1, y, zp)));

            gm = g(x, y, z) +
                 (0.5 * dt / metric->dx(x, y)) *
                     ((vx(x, z) > 0) ? vx(x, z) * (g(x - 1, y, z) - g(x, y, z))
                                     : vx(x, z) * (g(x, y, z) - g(x + 1, y, z)));
          }

          result(x, y, z) += vz(x, z) * (gp - gm) / metric->dz;
        }
    }
    break;
  }
  case BRACKET_ARAKAWA: {
    // Arakawa scheme for perpendicular flow
    
    result.allocate();
    
    const int ncz = mesh->LocalNz;
    const BoutReal partialFactor = 1.0/(12 * metric->dz);

    // We need to discard const qualifier in order to manipulate
    // storage array directly
    Field3D f_temp = f;
    Field3D g_temp = g;

    BOUT_FOR(j2D, mesh->getRegion2D("RGN_NOBNDRY")) {
      const BoutReal spacingFactor = partialFactor / metric->dx[j2D];
      const int jy = j2D.y(), jx = j2D.x();
      const int xm = jx - 1, xp = jx + 1;

      const auto Fxm = f_temp(xm, jy), Fx = f_temp(jx, jy), Fxp = f_temp(xp, jy);
      const auto Gxm = g_temp(xm, jy), Gx = g_temp(jx, jy), Gxp = g_temp(xp, jy);

      // Here we split the loop over z into three parts; the first value, the middle block
      // and the last value
      // this is to allow the loop used in the middle block to vectorise.

      {
        const int jz = 0;
        const int jzp = 1;
        const int jzm = ncz - 1;

        // J++ = DDZ(f)*DDX(g) - DDX(f)*DDZ(g)
        const BoutReal Jpp = ((Fx[jzp] - Fx[jzm]) * (Gxp[jz] - Gxm[jz]) -
                              (Fxp[jz] - Fxm[jz]) * (Gx[jzp] - Gx[jzm]));

        // J+x
        const BoutReal Jpx =
            (Gxp[jz] * (Fxp[jzp] - Fxp[jzm]) - Gxm[jz] * (Fxm[jzp] - Fxm[jzm]) -
             Gx[jzp] * (Fxp[jzp] - Fxm[jzp]) + Gx[jzm] * (Fxp[jzm] - Fxm[jzm]));

        // Jx+
        const BoutReal Jxp =
            (Gxp[jzp] * (Fx[jzp] - Fxp[jz]) - Gxm[jzm] * (Fxm[jz] - Fx[jzm]) -
             Gxm[jzp] * (Fx[jzp] - Fxm[jz]) + Gxp[jzm] * (Fxp[jz] - Fx[jzm]));

        result(jx, jy, jz) = (Jpp + Jpx + Jxp) * spacingFactor;
      }

      for (int jz = 1; jz < ncz - 1; jz++) {
        const int jzp = jz + 1;
        const int jzm = jz - 1;

        // J++ = DDZ(f)*DDX(g) - DDX(f)*DDZ(g)
        const BoutReal Jpp = ((Fx[jzp] - Fx[jzm]) * (Gxp[jz] - Gxm[jz]) -
                              (Fxp[jz] - Fxm[jz]) * (Gx[jzp] - Gx[jzm]));

        // J+x
        const BoutReal Jpx =
            (Gxp[jz] * (Fxp[jzp] - Fxp[jzm]) - Gxm[jz] * (Fxm[jzp] - Fxm[jzm]) -
             Gx[jzp] * (Fxp[jzp] - Fxm[jzp]) + Gx[jzm] * (Fxp[jzm] - Fxm[jzm]));

        // Jx+
        const BoutReal Jxp =
            (Gxp[jzp] * (Fx[jzp] - Fxp[jz]) - Gxm[jzm] * (Fxm[jz] - Fx[jzm]) -
             Gxm[jzp] * (Fx[jzp] - Fxm[jz]) + Gxp[jzm] * (Fxp[jz] - Fx[jzm]));

        result(jx, jy, jz) = (Jpp + Jpx + Jxp) * spacingFactor;
      }

      {
        const int jz = ncz - 1;
        const int jzp = 0;
        const int jzm = ncz - 2;

        // J++ = DDZ(f)*DDX(g) - DDX(f)*DDZ(g)
        const BoutReal Jpp = ((Fx[jzp] - Fx[jzm]) * (Gxp[jz] - Gxm[jz]) -
                              (Fxp[jz] - Fxm[jz]) * (Gx[jzp] - Gx[jzm]));

        // J+x
        const BoutReal Jpx =
            (Gxp[jz] * (Fxp[jzp] - Fxp[jzm]) - Gxm[jz] * (Fxm[jzp] - Fxm[jzm]) -
             Gx[jzp] * (Fxp[jzp] - Fxm[jzp]) + Gx[jzm] * (Fxp[jzm] - Fxm[jzm]));

        // Jx+
        const BoutReal Jxp =
            (Gxp[jzp] * (Fx[jzp] - Fxp[jz]) - Gxm[jzm] * (Fxm[jz] - Fx[jzm]) -
             Gxm[jzp] * (Fx[jzp] - Fxm[jz]) + Gxp[jzm] * (Fxp[jz] - Fx[jzm]));

        result(jx, jy, jz) = (Jpp + Jpx + Jxp) * spacingFactor;
      }
    }

    break;
  }
  case BRACKET_ARAKAWA_OLD: {
    // Arakawa scheme for perpendicular flow

    result.allocate();

    const int ncz = mesh->LocalNz;
    const BoutReal partialFactor = 1.0 / (12 * metric->dz);

    // We need to discard const qualifier in order to manipulate
    // storage array directly
    Field3D f_temp = f;
    Field3D g_temp = g;

    BOUT_OMP(parallel for)
    for(int jx=mesh->xstart;jx<=mesh->xend;jx++){
      for(int jy=mesh->ystart;jy<=mesh->yend;jy++){
        const BoutReal spacingFactor = partialFactor / metric->dx(jx, jy);
        const BoutReal *Fxm = f_temp(jx-1, jy);
        const BoutReal *Fx  = f_temp(jx,   jy);
        const BoutReal *Fxp = f_temp(jx+1, jy);
        const BoutReal *Gxm = g_temp(jx-1, jy);
        const BoutReal *Gx  = g_temp(jx,   jy);
        const BoutReal *Gxp = g_temp(jx+1, jy);
        for(int jz=0;jz<ncz;jz++) {
	  const int jzp = jz+1 < ncz ? jz + 1 : 0;
	  //Above is alternative to const int jzp = (jz + 1) % ncz;
	  const int jzm = jz-1 >=  0 ? jz - 1 : ncz-1;
	  //Above is alternative to const int jzm = (jz - 1 + ncz) % ncz;

          // J++ = DDZ(f)*DDX(g) - DDX(f)*DDZ(g)
          BoutReal Jpp = ((Fx[jzp] - Fx[jzm])*(Gxp[jz] - Gxm[jz]) - 
			  (Fxp[jz] - Fxm[jz])*(Gx[jzp] - Gx[jzm]));

          // J+x
          BoutReal Jpx = ( Gxp[jz]*(Fxp[jzp]-Fxp[jzm]) -
			   Gxm[jz]*(Fxm[jzp]-Fxm[jzm]) -
			   Gx[jzp]*(Fxp[jzp]-Fxm[jzp]) +
			   Gx[jzm]*(Fxp[jzm]-Fxm[jzm])) ;

          // Jx+
          BoutReal Jxp = ( Gxp[jzp]*(Fx[jzp]-Fxp[jz]) -
			   Gxm[jzm]*(Fxm[jz]-Fx[jzm]) -
			   Gxm[jzp]*(Fx[jzp]-Fxm[jz]) +
			   Gxp[jzm]*(Fxp[jz]-Fx[jzm]));
			  
          result(jx, jy, jz) = (Jpp + Jpx + Jxp) * spacingFactor;
        }
      }
    }
    break;
  }
  case BRACKET_SIMPLE: {
    // Use a subset of terms for comparison to BOUT-06
    result = VDDX(DDZ(f), g) + VDDZ(-DDX(f), g);
    break;
  }
  default: {
    // Use full expression with all terms
    result = b0xGrad_dot_Grad(f, g) / metric->Bxy;
  }
  }
  
  result.setLocation(result_loc) ;
  
  return result;
}<|MERGE_RESOLUTION|>--- conflicted
+++ resolved
@@ -399,13 +399,8 @@
     Field3D result_fa(fieldmesh);
     result_fa.allocate();
 
-<<<<<<< HEAD
-    for(auto &i : result.region(RGN_NOBNDRY)) {
+    for(const auto &i : result.region(RGN_NOBNDRY)) {
       result_fa[i] = (var_fa[i.yp()] - var_fa[i]) / (metric->dy[i]*sqrt(metric->g_22[i]));
-=======
-    for(const auto &i : result.region(RGN_NOBNDRY)) {
-      result[i] = (var_fa[i.yp()] - var_fa[i]) / (metric->dy[i]*sqrt(metric->g_22[i]));
->>>>>>> d68f200b
     }
 
     result = fieldmesh->fromFieldAligned(result_fa);
