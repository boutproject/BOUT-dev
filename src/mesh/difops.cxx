--- conflicted
+++ resolved
@@ -715,13 +715,9 @@
   return outloc;      	  // Location of result
 }
 
-<<<<<<< HEAD
-const Field2D bracket(const Field2D &f, const Field2D &g, BRACKET_METHOD method, CELL_LOC outloc, Solver *UNUSED(solver)) {
-  SCOREP0();
-=======
 const Field2D bracket(const Field2D &f, const Field2D &g, BRACKET_METHOD method,
                       CELL_LOC outloc, Solver *UNUSED(solver)) {
->>>>>>> c1cf0c40
+  SCOREP0();
   TRACE("bracket(Field2D, Field2D)");
 
   ASSERT1(f.getMesh() == g.getMesh());
@@ -742,13 +738,9 @@
   return result;
 }
 
-<<<<<<< HEAD
-const Field3D bracket(const Field3D &f, const Field2D &g, BRACKET_METHOD method, CELL_LOC outloc, Solver *solver) {
-  SCOREP0();
-=======
 const Field3D bracket(const Field3D &f, const Field2D &g, BRACKET_METHOD method,
                       CELL_LOC outloc, Solver *solver) {
->>>>>>> c1cf0c40
+  SCOREP0();
   TRACE("bracket(Field3D, Field2D)");
 
   ASSERT1(f.getMesh() == g.getMesh());
@@ -857,13 +849,9 @@
   return result;
 }
 
-<<<<<<< HEAD
-const Field3D bracket(const Field2D &f, const Field3D &g, BRACKET_METHOD method, CELL_LOC outloc, Solver *solver) {
-  SCOREP0();
-=======
 const Field3D bracket(const Field2D &f, const Field3D &g, BRACKET_METHOD method,
                       CELL_LOC outloc, Solver *solver) {
->>>>>>> c1cf0c40
+  SCOREP0();
   TRACE("bracket(Field2D, Field3D)");
 
   ASSERT1(f.getMesh() == g.getMesh());
@@ -898,13 +886,9 @@
   return result;
 }
 
-<<<<<<< HEAD
-const Field3D bracket(const Field3D &f, const Field3D &g, BRACKET_METHOD method, CELL_LOC outloc, Solver *solver) {
-  SCOREP0();
-=======
 const Field3D bracket(const Field3D &f, const Field3D &g, BRACKET_METHOD method,
                       CELL_LOC outloc, Solver *solver) {
->>>>>>> c1cf0c40
+  SCOREP0();
   TRACE("Field3D, Field3D");
 
   ASSERT1(f.getMesh() == g.getMesh());
