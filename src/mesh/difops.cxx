/**************************************************************************
* Various differential operators defined on BOUT grid
*
**************************************************************************
* Copyright 2010 B.D.Dudson, S.Farley, M.V.Umansky, X.Q.Xu
*
* Contact: Ben Dudson, bd512@york.ac.uk
* 
* This file is part of BOUT++.
*
* BOUT++ is free software: you can redistribute it and/or modify
* it under the terms of the GNU Lesser General Public License as published by
* the Free Software Foundation, either version 3 of the License, or
* (at your option) any later version.
*
* BOUT++ is distributed in the hope that it will be useful,
* but WITHOUT ANY WARRANTY; without even the implied warranty of
* MERCHANTABILITY or FITNESS FOR A PARTICULAR PURPOSE.  See the
* GNU Lesser General Public License for more details.
*
* You should have received a copy of the GNU Lesser General Public License
* along with BOUT++.  If not, see <http://www.gnu.org/licenses/>.
* 
**************************************************************************/

#include <globals.hxx>
#include <bout.hxx>
#include <difops.hxx>
#include <vecops.hxx>
#include <utils.hxx>
#include <derivs.hxx>
#include <fft.hxx>
#include <msg_stack.hxx>
#include <bout/assert.hxx>

#include <invert_laplace.hxx> // Delp2 uses same coefficients as inversion code

#include <interpolation.hxx>
#include <unused.hxx>

#include <math.h>
#include <stdlib.h>

/*******************************************************************************
* Grad_par
* The parallel derivative along unperturbed B-field
*******************************************************************************/

const Field2D Grad_par(const Field2D &var, CELL_LOC outloc, DIFF_METHOD method) {
  return var.getCoordinates(outloc)->Grad_par(var, outloc, method);
}

const Field2D Grad_par(const Field2D &var, DIFF_METHOD method, CELL_LOC outloc) {
  return var.getCoordinates(outloc)->Grad_par(var, outloc, method);
}

const Field3D Grad_par(const Field3D &var, CELL_LOC outloc, DIFF_METHOD method) {
  return var.getCoordinates(outloc)->Grad_par(var, outloc, method);
}

const Field3D Grad_par(const Field3D &var, DIFF_METHOD method, CELL_LOC outloc) {
  return var.getCoordinates(outloc)->Grad_par(var, outloc, method);
}

/*******************************************************************************
* Grad_parP
*
* Derivative along perturbed field-line
*
* b0 dot Grad  -  (1/B)b0 x Grad(apar) dot Grad
*
* Combines the parallel and perpendicular calculation to include
* grid-points at the corners.
*******************************************************************************/

const Field3D Grad_parP(const Field3D &apar, const Field3D &f) {
  ASSERT1(apar.getMesh() == f.getMesh());
  ASSERT2(apar.getLocation() == f.getLocation());

  Mesh *mesh = apar.getMesh();

  Field3D result(mesh);
  result.allocate();
  
  int ncz = mesh->LocalNz;

  Coordinates *metric = apar.getCoordinates();

  Field3D gys(mesh);
  gys.allocate();

  // Need Y derivative everywhere
  for(int x=1;x<=mesh->LocalNx-2;x++)
    for(int y=1;y<=mesh->LocalNy-2;y++)
      for(int z=0;z<ncz;z++) {
        gys(x, y, z) = (f.yup()(x, y+1, z) - f.ydown()(x, y-1, z))/(0.5*metric->dy(x, y+1) + metric->dy(x, y) + 0.5*metric->dy(x, y-1));
      }
  
  for(int x=1;x<=mesh->LocalNx-2;x++) {
    for(int y=mesh->ystart;y<=mesh->yend;y++) {
      BoutReal by = 1./sqrt(metric->g_22(x, y));
      for(int z=0;z<ncz;z++) {
        // Z indices zm and zp
        int zm = (z - 1 + ncz) % ncz;
        int zp = (z + 1) % ncz;
        
        // bx = -DDZ(apar)
        BoutReal bx = (apar(x, y, zm) - apar(x, y, zp))/(2.*metric->dz);
        // bz = DDX(f)
        BoutReal bz = (apar(x+1, y, z) - apar(x-1, y, z))/(0.5*metric->dx(x-1, y) + metric->dx(x, y) + 0.5*metric->dx(x+1, y));
        
	// Now calculate (bx*d/dx + by*d/dy + bz*d/dz) f
        
        // Length dl for predictor
        BoutReal dl = fabs(metric->dx(x, y)) / (fabs(bx) + 1e-16);
        dl = BOUTMIN(dl, fabs(metric->dy(x, y)) / (fabs(by) + 1e-16));
        dl = BOUTMIN(dl, metric->dz / (fabs(bz) + 1e-16));
        
	BoutReal fp, fm;
        
        // X differencing
        fp = f(x+1, y, z)
          + (0.25*dl/metric->dz) * bz * (f(x+1, y, zm) - f(x+1, y, zp))
          - 0.5*dl * by * gys(x+1, y, z);
        
        fm = f(x-1, y, z)
          + (0.25*dl/metric->dz) * bz * (f(x-1, y, zm) - f(x-1, y, zp))
          - 0.5*dl * by * gys(x-1, y, z);
        
        result(x, y, z) = bx * (fp - fm) / (0.5*metric->dx(x-1, y) + metric->dx(x, y) + 0.5*metric->dx(x+1, y));

	// Z differencing
        
        fp = f(x, y, zp)
          + (0.25*dl/metric->dx(x, y)) * bx * (f(x-1, y, zp) - f(x+1, y, zp))
          - 0.5*dl * by * gys(x, y, zp);
        
        fm = f(x, y, zm)
          + (0.25*dl/metric->dx(x, y)) * bx * (f(x-1,y,zm) - f(x+1, y, zm))
          - 0.5*dl * by * gys(x, y, zm);

        result(x, y, z) += bz * (fp - fm) / (2.*metric->dz);

        // Y differencing
        
        fp = f.yup()(x,y+1,z)
          - 0.5*dl * bx * (f.yup()(x+1, y+1, z) - f.yup()(x-1, y+1, z))/(0.5*metric->dx(x-1, y) + metric->dx(x, y) + 0.5*metric->dx(x+1, y))
          
          + (0.25*dl/metric->dz) * bz * (f.yup()(x,y+1,zm) - f.yup()(x,y+1,zp));
        
        fm = f.ydown()(x,y-1,z)
          - 0.5*dl * bx * (f.ydown()(x+1, y-1, z) - f.ydown()(x-1, y-1, z))/(0.5*metric->dx(x-1, y) + metric->dx(x, y) + 0.5*metric->dx(x+1, y))
          + (0.25*dl/metric->dz) * bz * (f.ydown()(x,y-1,zm) - f.ydown()(x,y-1,zp));

        result(x,y,z) += by * (fp - fm) / (0.5*metric->dy(x,y-1) + metric->dy(x,y) + 0.5*metric->dy(x,y+1));
      }
    }
  }
  
  ASSERT2(result.getLocation() == f.getLocation());

  return result;
}

/*******************************************************************************
* Vpar_Grad_par
* vparallel times the parallel derivative along unperturbed B-field
*******************************************************************************/

const Field2D Vpar_Grad_par(const Field2D &v, const Field2D &f, const CELL_LOC outloc) {
  return v.getCoordinates(outloc)->Vpar_Grad_par(v, f, outloc);
}

const Field3D Vpar_Grad_par(const Field3D &v, const Field3D &f, CELL_LOC outloc, DIFF_METHOD method) {
  return v.getCoordinates(outloc)->Vpar_Grad_par(v, f, outloc, method);
}

const Field3D Vpar_Grad_par(const Field3D &v, const Field3D &f, DIFF_METHOD method, CELL_LOC outloc) {
  return v.getCoordinates(outloc)->Vpar_Grad_par(v, f, outloc, method);
}

/*******************************************************************************
* Div_par
* parallel divergence operator B \partial_{||} (F/B)
*******************************************************************************/

const Field2D Div_par(const Field2D &f, const CELL_LOC outloc) {
  return f.getCoordinates(outloc)->Div_par(f, outloc);
}

const Field3D Div_par(const Field3D &f, CELL_LOC outloc, DIFF_METHOD method) {
  return f.getCoordinates(outloc)->Div_par(f, outloc, method);
}

const Field3D Div_par(const Field3D &f, DIFF_METHOD method, CELL_LOC outloc) {
  return f.getCoordinates(outloc)->Div_par(f, outloc, method);
}

const Field3D Div_par(const Field3D &f, const Field3D &v) {
  ASSERT1(f.getMesh() == v.getMesh());
  ASSERT2(v.getLocation() == f.getLocation());

  // Parallel divergence, using velocities at cell boundaries
  // Note: Not guaranteed to be flux conservative
  Mesh *mesh = f.getMesh();

  Field3D result(mesh);
  result.allocate();

  Coordinates *coord = f.getCoordinates();
  
  for(int i=mesh->xstart;i<=mesh->xend;i++)
    for(int j=mesh->ystart;j<=mesh->yend;j++) {
      for(int k=0;k<mesh->LocalNz;k++) {
	
	// Value of f and v at left cell face
	BoutReal fL = 0.5*(f(i,j,k) + f.ydown()(i,j-1,k));
	BoutReal vL = 0.5*(v(i,j,k) + v.ydown()(i,j-1,k));
	
	BoutReal fR = 0.5*(f(i,j,k) + f.yup()(i,j+1,k));
	BoutReal vR = 0.5*(v(i,j,k) + v.yup()(i,j+1,k));
	
        // Calculate flux at right boundary (y+1/2)
	BoutReal fluxRight = fR * vR * (coord->J(i,j) + coord->J(i,j+1)) / (sqrt(coord->g_22(i,j))+ sqrt(coord->g_22(i,j+1)));
	
        // Calculate at left boundary (y-1/2)
	BoutReal fluxLeft = fL * vL * (coord->J(i,j) + coord->J(i,j-1)) / (sqrt(coord->g_22(i,j)) + sqrt(coord->g_22(i,j-1)));
	
	result(i,j,k)   = (fluxRight - fluxLeft) / (coord->dy(i,j)*coord->J(i,j));
      }
    }

  result.setLocation(f.getLocation());

  return result;
}

//////// Flux methods

const Field3D Div_par_flux(const Field3D &v, const Field3D &f, CELL_LOC outloc, DIFF_METHOD method) {
  Coordinates *metric = v.getCoordinates(outloc);
  return -metric->Bxy*FDDY(v, f/metric->Bxy, outloc, method)/sqrt(metric->g_22);
}

const Field3D Div_par_flux(const Field3D &v, const Field3D &f, DIFF_METHOD method, CELL_LOC outloc) {
  return Div_par_flux(v,f, outloc, method);
}

/*******************************************************************************
* Parallel derivatives converting between left and cell centred
* NOTE: These are a quick hack to test if this works. The whole staggered grid
*       thing needs to be thought through.
*******************************************************************************/

const Field3D Grad_par_CtoL(const Field3D &var) {
  ASSERT1(var.getLocation() == CELL_CENTRE);

  Mesh *mesh = var.getMesh();
  Field3D result(mesh);
  result.allocate();

  Coordinates *metric = var.getCoordinates(CELL_YLOW);

  if (var.hasYupYdown()) {
    // NOTE: Need to calculate one more point than centred vars
    for(int jx=0; jx<mesh->LocalNx;jx++) {
      for(int jy=1;jy<mesh->LocalNy;jy++) {
        for(int jz=0;jz<mesh->LocalNz;jz++) {
          result(jx, jy, jz) = 2.*(var(jx, jy, jz) - var.ydown()(jx, jy-1, jz)) / (metric->dy(jx, jy) * sqrt(metric->g_22(jx, jy)) + metric->dy(jx, jy-1) * sqrt(metric->g_22(jx, jy-1)));
      }
      }
    }
  } else {
    // No yup/ydown fields, so transform to cell centred
    Field3D var_fa = mesh->toFieldAligned(var);
    
    for(int jx=0; jx<mesh->LocalNx;jx++) {
      for(int jy=1;jy<mesh->LocalNy;jy++) {
        for(int jz=0;jz<mesh->LocalNz;jz++) {
          result(jx, jy, jz) = 2.*(var_fa(jx, jy, jz) - var_fa(jx, jy-1, jz)) / (metric->dy(jx, jy) * sqrt(metric->g_22(jx, jy)) + metric->dy(jx, jy-1) * sqrt(metric->g_22(jx, jy-1)));
        }
      }
    }

    result = mesh->fromFieldAligned(result);
  }

  result.setLocation(CELL_YLOW);
  return result;
}

const Field2D Grad_par_CtoL(const Field2D &var) {
  const auto varMesh = var.getMesh();
  Field2D result(varMesh);
  result.allocate();
<<<<<<< HEAD
=======

  Coordinates *metric = var.getCoordinates(CELL_YLOW);
>>>>>>> e17af7c0

  Coordinates *metric = varMesh->coordinates();

  BOUT_FOR(i, varMesh->getRegion2D("RGN_NOBNDRY")) {
    result[i] = (var[i] - var[i.ym()]) / (metric->dy[i] * sqrt(metric->g_22[i]));
  }

  result.setLocation(CELL_YLOW);
  
  return result;
}


const Field3D Vpar_Grad_par_LCtoC(const Field3D &v, const Field3D &f, REGION region) {
  ASSERT1(v.getMesh() == f.getMesh());
  ASSERT1(v.getLocation() == CELL_YLOW);
  ASSERT1(f.getLocation() == CELL_CENTRE);

  const auto vMesh = v.getMesh();
  Field3D result(vMesh);

  result.allocate();

  bool vUseUpDown = (v.hasYupYdown() && ((&v.yup() != &v) || (&v.ydown() != &v)));
  bool fUseUpDown = (f.hasYupYdown() && ((&f.yup() != &f) || (&f.ydown() != &f)));

  /// Convert REGION enum to a Region string identifier
  const auto region_str = REGION_STRING(region);

  if (vUseUpDown && fUseUpDown) {
    // Both v and f have up/down fields
    BOUT_OMP(parallel) {
      stencil fval, vval;
      BOUT_FOR_INNER(i, vMesh->getRegion3D(region_str)) {
        vval.m = v.ydown()[i.ym()];
        vval.c = v[i];
        vval.p = v.yup()[i.yp()];

        fval.m = f.ydown()[i.ym()];
        fval.c = f[i];
        fval.p = f.yup()[i.yp()];

        // Left side
        result[i] = (vval.c >= 0.0) ? vval.c * fval.m : vval.c * fval.c;
        // Right side
        result[i] -= (vval.p >= 0.0) ? vval.p * fval.c : vval.p * fval.p;
      }
    }
  }
  else if (vUseUpDown) {
    // Only v has up/down fields
    // f must shift to field aligned coordinates
    Field3D f_fa = vMesh->toFieldAligned(f);

    BOUT_OMP(parallel) {
      stencil fval, vval;
      BOUT_FOR_INNER(i, vMesh->getRegion3D(region_str)) {
        fval.mm = f_fa[i.ymm()];
        fval.m = f_fa[i.ym()];
        fval.c = f_fa[i];
        fval.p = f_fa[i.yp()];
        fval.pp = f_fa[i.ypp()];

        vval.m = v.ydown()[i.ym()];
        vval.c = v[i];
        vval.p = v.yup()[i.yp()];

        // Left side
        result[i] = (vval.c >= 0.0) ? vval.c * fval.m : vval.c * fval.c;
        // Right side
        result[i] -= (vval.p >= 0.0) ? vval.p * fval.c : vval.p * fval.p;
      }
    }
  }
  else if (fUseUpDown) {
    // Only f has up/down fields
    // v must shift to field aligned coordinates
    Field3D v_fa = vMesh->toFieldAligned(v);

    BOUT_OMP(parallel) {
      stencil fval, vval;
      BOUT_FOR_INNER(i, vMesh->getRegion3D(region_str)) {
        fval.m = f.ydown()[i.ym()];
        fval.c = f[i];
        fval.p = f.yup()[i.yp()];

        vval.mm = v_fa[i.ymm()];
        vval.m = v_fa[i.ym()];
        vval.c = v_fa[i];
        vval.p = v_fa[i.yp()];
        vval.pp = v_fa[i.ypp()];

        // Left side
        result[i] = (vval.c >= 0.0) ? vval.c * fval.m : vval.c * fval.c;
        // Right side
        result[i] -= (vval.p >= 0.0) ? vval.p * fval.c : vval.p * fval.p;
      }
    }
  }
  else {
    // Both must shift to field aligned
    Field3D v_fa = vMesh->toFieldAligned(v);
    Field3D f_fa = vMesh->toFieldAligned(f);

    BOUT_OMP(parallel) {
      stencil fval, vval;
      BOUT_FOR_INNER(i, vMesh->getRegion3D(region_str)) {
        fval.m = f_fa[i.ym()];
        fval.c = f_fa[i];
        fval.p = f_fa[i.yp()];

        vval.m = v_fa[i.ym()];
        vval.c = v_fa[i];
        vval.p = v_fa[i.yp()];

        // Left side
        result[i] = (vval.c >= 0.0) ? vval.c * fval.m : vval.c * fval.c;
        // Right side
        result[i] -= (vval.p >= 0.0) ? vval.p * fval.c : vval.p * fval.p;
      }
    }
  }

  result.setLocation(CELL_CENTRE);
  return result;
}

const Field3D Grad_par_LtoC(const Field3D &var) {
  const auto varMesh = var.getMesh();

  if (varMesh->StaggerGrids) {
    ASSERT1(var.getLocation() == CELL_YLOW);
  }

  Field3D result(varMesh);
  result.allocate();

<<<<<<< HEAD
  Coordinates *metric = varMesh->coordinates();
=======
  Coordinates *metric = var.getCoordinates(CELL_CENTRE);
>>>>>>> e17af7c0

  if (var.hasYupYdown()) {
    BOUT_FOR(i, varMesh->getRegion3D("RGN_NOBNDRY")) {
      result[i] = (var.yup()[i.yp()] - var[i]) / (metric->dy[i]*sqrt(metric->g_22[i]));
    }
  } else {
    // No yup/ydown field, so transform to field aligned

    Field3D var_fa = varMesh->toFieldAligned(var);

    BOUT_FOR(i, varMesh->getRegion3D("RGN_NOBNDRY")) {
      result[i] = (var_fa[i.yp()] - var_fa[i]) / (metric->dy[i]*sqrt(metric->g_22[i]));
    }
    result = varMesh->fromFieldAligned(result);
  }

  result.setLocation(CELL_CENTRE);
  return result;
}

const Field2D Grad_par_LtoC(const Field2D &var) {
  const auto varMesh = var.getMesh();
  Field2D result(varMesh);
  result.allocate();
<<<<<<< HEAD
=======

  Coordinates *metric = var.getCoordinates(CELL_CENTRE);
>>>>>>> e17af7c0

  Coordinates *metric = varMesh->coordinates();

  BOUT_FOR(i, varMesh->getRegion2D("RGN_NOBNDRY")) {
    result[i] = (var[i.yp()] - var[i]) / (metric->dy[i] * sqrt(metric->g_22[i]));
  }

  result.setLocation(CELL_CENTRE);
  
  return result;
}

const Field2D Div_par_LtoC(const Field2D &var) {
  return var.getCoordinates(CELL_CENTRE)->Bxy *
         Grad_par_LtoC(var / var.getCoordinates(CELL_YLOW)->Bxy);
}

const Field3D Div_par_LtoC(const Field3D &var) {
  Field3D result;
  result.allocate();

  Coordinates *metric = var.getCoordinates(CELL_CENTRE);

  // NOTE: Need to calculate one more point than centred vars
  for (int jx = 0; jx < mesh->LocalNx; jx++) {
    for (int jy = 0; jy < mesh->LocalNy - 1; jy++) {
      for (int jz = 0; jz < mesh->LocalNz; jz++) {
        result(jx, jy, jz) = metric->Bxy(jx, jy) * 2. *
                             (var.yup()(jx, jy + 1, jz) / metric->Bxy(jx, jy + 1) -
                              var(jx, jy, jz) / metric->Bxy(jx, jy)) /
                             (metric->dy(jx, jy) * sqrt(metric->g_22(jx, jy)) +
                              metric->dy(jx, jy - 1) * sqrt(metric->g_22(jx, jy - 1)));
      }
    }
  }

  result.setLocation(CELL_CENTRE);

  return result;
}

const Field2D Div_par_CtoL(const Field2D &var) {
  return var.getCoordinates(CELL_CENTRE)->Bxy *
         Grad_par_CtoL(var / var.getCoordinates(CELL_YLOW)->Bxy);
}

const Field3D Div_par_CtoL(const Field3D &var) {
  Field3D result;
  result.allocate();

  Coordinates *metric = var.getCoordinates(CELL_CENTRE);

  // NOTE: Need to calculate one more point than centred vars
  for (int jx = 0; jx < mesh->LocalNx; jx++) {
    for (int jy = 1; jy < mesh->LocalNy; jy++) {
      for (int jz = 0; jz < mesh->LocalNz; jz++) {
        result(jx, jy, jz) = metric->Bxy(jx, jy) * 2. *
                             (var(jx, jy, jz) / metric->Bxy(jx, jy) -
                              var.ydown()(jx, jy - 1, jz) / metric->Bxy(jx, jy - 1)) /
                             (metric->dy(jx, jy) * sqrt(metric->g_22(jx, jy)) +
                              metric->dy(jx, jy - 1) * sqrt(metric->g_22(jx, jy - 1)));
      }
    }
  }

  result.setLocation(CELL_CENTRE);

  return result;
}

/*******************************************************************************
* Grad2_par2
* second parallel derivative
*
* (b dot Grad)(b dot Grad)
*
* Note: For parallel Laplacian use LaplacePar
*******************************************************************************/

const Field2D Grad2_par2(const Field2D &f, const CELL_LOC outloc) {
  return f.getCoordinates(outloc)->Grad2_par2(f, outloc);
}

const Field3D Grad2_par2(const Field3D &f, const CELL_LOC outloc) {
  return f.getCoordinates(outloc)->Grad2_par2(f, outloc);
}

/*******************************************************************************
* Div_par_K_Grad_par
* Parallel divergence of diffusive flux, K*Grad_par
*******************************************************************************/

const Field2D Div_par_K_Grad_par(BoutReal kY, const Field2D &f, const CELL_LOC outloc) {
  return kY*Grad2_par2(f, outloc);
}

const Field3D Div_par_K_Grad_par(BoutReal kY, const Field3D &f, const CELL_LOC outloc) {
  return kY*Grad2_par2(f, outloc);
}

const Field2D Div_par_K_Grad_par(const Field2D &kY, const Field2D &f, const CELL_LOC outloc) {
  return kY*Grad2_par2(f, outloc) + Div_par(kY, outloc)*Grad_par(f, outloc);
}

const Field3D Div_par_K_Grad_par(const Field2D &kY, const Field3D &f, const CELL_LOC outloc) {
  return kY*Grad2_par2(f, outloc) + Div_par(kY, outloc)*Grad_par(f, outloc);
}

const Field3D Div_par_K_Grad_par(const Field3D &kY, const Field2D &f, const CELL_LOC outloc) {
  return kY*Grad2_par2(f, outloc) + Div_par(kY, outloc)*Grad_par(f, outloc);
}

const Field3D Div_par_K_Grad_par(const Field3D &kY, const Field3D &f, const CELL_LOC outloc) {
  return kY*Grad2_par2(f, outloc) + Div_par(kY, outloc)*Grad_par(f, outloc);
}

/*******************************************************************************
* Delp2
* perpendicular Laplacian operator
*******************************************************************************/

const Field2D Delp2(const Field2D &f, const CELL_LOC outloc) {
  return f.getCoordinates(outloc)->Delp2(f, outloc);
}

const Field3D Delp2(const Field3D &f, BoutReal UNUSED(zsmooth), const CELL_LOC outloc) {
  return f.getCoordinates(outloc)->Delp2(f, outloc);
}

const FieldPerp Delp2(const FieldPerp &f, BoutReal UNUSED(zsmooth), const CELL_LOC outloc) {
  return f.getCoordinates(outloc)->Delp2(f, outloc);
}

/*******************************************************************************
* LaplacePerp
* Full perpendicular Laplacian operator on scalar field
*
* Laplace_perp = Laplace - Laplace_par
*******************************************************************************/

const Field2D Laplace_perp(const Field2D &f, const CELL_LOC outloc) {
  return Laplace(f, outloc) - Laplace_par(f, outloc);
}

const Field3D Laplace_perp(const Field3D &f, const CELL_LOC outloc) {
  return Laplace(f, outloc) - Laplace_par(f, outloc);
}

/*******************************************************************************
* LaplacePar
* Full parallel Laplacian operator on scalar field
*
* LaplacePar(f) = Div( b (b dot Grad(f)) ) 
*
*******************************************************************************/

const Field2D Laplace_par(const Field2D &f, const CELL_LOC outloc) {
  return f.getCoordinates(outloc)->Laplace_par(f, outloc);
}

const Field3D Laplace_par(const Field3D &f, const CELL_LOC outloc) {
  return f.getCoordinates(outloc)->Laplace_par(f, outloc);
}

/*******************************************************************************
* Laplacian
* Full Laplacian operator on scalar field
*******************************************************************************/

const Field2D Laplace(const Field2D &f, const CELL_LOC outloc) {
  return f.getCoordinates(outloc)->Laplace(f, outloc);
}

const Field3D Laplace(const Field3D &f, const CELL_LOC outloc) {
  return f.getCoordinates(outloc)->Laplace(f, outloc);
}

/*******************************************************************************
* b0xGrad_dot_Grad
* Terms of form b0 x Grad(phi) dot Grad(A)
* Used for ExB terms and perturbed B field using A_||
*******************************************************************************/

const Field2D b0xGrad_dot_Grad(const Field2D &phi, const Field2D &A, CELL_LOC outloc) {
  
  TRACE("b0xGrad_dot_Grad( Field2D , Field2D )");
  
  if (outloc == CELL_DEFAULT) outloc = A.getLocation();

  ASSERT1(phi.getMesh() == A.getMesh());

  Mesh * mesh = phi.getMesh();
  Coordinates *metric = phi.getCoordinates(outloc);

  // Calculate phi derivatives
  Field2D dpdx = DDX(phi, outloc);
  Field2D dpdy = DDY(phi, outloc);
  
  // Calculate advection velocity
  Field2D vx = -metric->g_23*dpdy;
  Field2D vy = metric->g_23*dpdx;

  // Upwind A using these velocities
  Field2D result = VDDX(vx, A, outloc) + VDDY(vy, A, outloc);
  result /= metric->J*sqrt(metric->g_22);

  ASSERT1(result.getLocation() == outloc);

#ifdef TRACK
  result.name = "b0xGrad_dot_Grad("+phi.name+","+A.name+")";
#endif
  return result;
}

const Field3D b0xGrad_dot_Grad(const Field2D &phi, const Field3D &A, CELL_LOC outloc) {
  TRACE("b0xGrad_dot_Grad( Field2D , Field3D )");

  if (outloc == CELL_DEFAULT) outloc = A.getLocation();

  ASSERT1(phi.getMesh() == A.getMesh());

  Mesh *mesh = phi.getMesh();

  Coordinates *metric = phi.getCoordinates(outloc);

  // Calculate phi derivatives
  Field2D dpdx = DDX(phi, outloc);
  Field2D dpdy = DDY(phi, outloc);

  // Calculate advection velocity
  Field2D vx = -metric->g_23 * dpdy;
  Field2D vy = metric->g_23 * dpdx;
  Field2D vz = metric->g_12 * dpdy - metric->g_22 * dpdx;

  if(mesh->IncIntShear) {
    // BOUT-06 style differencing
    vz += metric->IntShiftTorsion * vx;
  }

  // Upwind A using these velocities

  Field3D result = VDDX(vx, A, outloc) + VDDY(vy, A, outloc) + VDDZ(vz, A, outloc);

  result /= (metric->J*sqrt(metric->g_22));

#ifdef TRACK
  result.name = "b0xGrad_dot_Grad("+phi.name+","+A.name+")";
#endif

  ASSERT2(result.getLocation() == outloc);
  
  return result;
}

const Field3D b0xGrad_dot_Grad(const Field3D &p, const Field2D &A, CELL_LOC outloc) {
  TRACE("b0xGrad_dot_Grad( Field3D , Field2D )");

  if (outloc == CELL_DEFAULT) outloc = A.getLocation();

  ASSERT1(p.getMesh() == A.getMesh());

  Coordinates *metric = p.getCoordinates(outloc);

  // Calculate phi derivatives
  Field3D dpdx = DDX(p, outloc);
  Field3D dpdy = DDY(p, outloc);
  Field3D dpdz = DDZ(p, outloc);

  // Calculate advection velocity
  Field3D vx = metric->g_22 * dpdz - metric->g_23 * dpdy;
  Field3D vy = metric->g_23 * dpdx - metric->g_12 * dpdz;

  // Upwind A using these velocities

  Field3D result = VDDX(vx, A, outloc) + VDDY(vy, A, outloc);

  result /= (metric->J*sqrt(metric->g_22));
  
#ifdef TRACK
  result.name = "b0xGrad_dot_Grad("+p.name+","+A.name+")";
#endif
  
  ASSERT2(result.getLocation() == outloc);

  return result;
}

const Field3D b0xGrad_dot_Grad(const Field3D &phi, const Field3D &A, CELL_LOC outloc) {
  TRACE("b0xGrad_dot_Grad( Field3D , Field3D )");

  if (outloc == CELL_DEFAULT) outloc = A.getLocation();

  ASSERT1(phi.getMesh() == A.getMesh());

  Mesh * mesh = phi.getMesh();

  Coordinates *metric = phi.getCoordinates(outloc);

  // Calculate phi derivatives
  Field3D dpdx = DDX(phi, outloc);
  Field3D dpdy = DDY(phi, outloc);
  Field3D dpdz = DDZ(phi, outloc);

  // Calculate advection velocity
  Field3D vx = metric->g_22 * dpdz - metric->g_23 * dpdy;
  Field3D vy = metric->g_23 * dpdx - metric->g_12 * dpdz;
  Field3D vz = metric->g_12 * dpdy - metric->g_22 * dpdx;

  if(mesh->IncIntShear) {
    // BOUT-06 style differencing
    vz += metric->IntShiftTorsion * vx;
  }

  Field3D result = VDDX(vx, A, outloc) + VDDY(vy, A, outloc) + VDDZ(vz, A, outloc);

  result /=  (metric->J*sqrt(metric->g_22));

#ifdef TRACK
  result.name = "b0xGrad_dot_Grad("+phi.name+","+A.name+")";
#endif

  ASSERT2(((outloc == CELL_DEFAULT) && (result.getLocation() == A.getLocation())) ||
          (result.getLocation() == outloc));

  return result;
}

/*******************************************************************************
 * Poisson bracket
 * Terms of form b0 x Grad(f) dot Grad(g) / B = [f, g]
 *******************************************************************************/

/*!
 * Calculate location of result
 */
CELL_LOC bracket_location(const CELL_LOC &f_loc, const CELL_LOC &g_loc, const CELL_LOC &outloc) {
  if(!mesh->StaggerGrids)
    return CELL_CENTRE;

  if(outloc == CELL_DEFAULT){
    // Check that f and g are in the same location
    if (f_loc != g_loc){
      throw BoutException("Bracket currently requires both fields to have the same cell location");
    }else {
      return f_loc;      	  // Location of result
    }
  }
  
  // Check that f, and g are in the same location as the specified output location
  if(f_loc != g_loc || f_loc != outloc){
    throw BoutException("Bracket currently requires the location of both fields and the output locaton to be the same");
  }
  
  return outloc;      	  // Location of result
}

const Field2D bracket(const Field2D &f, const Field2D &g, BRACKET_METHOD method,
                      CELL_LOC outloc, Solver *UNUSED(solver)) {
  TRACE("bracket(Field2D, Field2D)");

  ASSERT1(f.getMesh() == g.getMesh());

  Field2D result(f.getMesh());

  // Sort out cell locations
  CELL_LOC result_loc = bracket_location(f.getLocation(), g.getLocation(), outloc);
  
  if( (method == BRACKET_SIMPLE) || (method == BRACKET_ARAKAWA)) {
    // Use a subset of terms for comparison to BOUT-06
    result = 0.0;
  }else {
    // Use full expression with all terms
    result = b0xGrad_dot_Grad(f, g) / f.getCoordinates(result_loc)->Bxy;
  }
  result.setLocation(result_loc);
  return result;
}

const Field3D bracket(const Field3D &f, const Field2D &g, BRACKET_METHOD method,
                      CELL_LOC outloc, Solver *solver) {
  TRACE("bracket(Field3D, Field2D)");

  ASSERT1(f.getMesh() == g.getMesh());

  Mesh *mesh = f.getMesh();

  Field3D result(mesh);

  CELL_LOC result_loc = bracket_location(f.getLocation(), g.getLocation(), outloc);

  Coordinates *metric = f.getCoordinates(result_loc);

  switch(method) {
  case BRACKET_CTU: {
    // First order Corner Transport Upwind method
    // P.Collela JCP 87, 171-200 (1990)
    
    if(!solver)
      throw BoutException("CTU method requires access to the solver");
    
    result.allocate();
    
    int ncz = mesh->LocalNz;
    for(int x=mesh->xstart;x<=mesh->xend;x++)
      for(int y=mesh->ystart;y<=mesh->yend;y++) {
	for(int z=0;z<ncz;z++) {
	  int zm = (z - 1 + ncz) % ncz;
	  int zp = (z + 1) % ncz;
          
	  BoutReal gp, gm;
	  
          // Vx = DDZ(f)
          BoutReal vx = (f(x,y,zp) - f(x,y,zm))/(2.*metric->dz);
          
          // Set stability condition
          solver->setMaxTimestep(metric->dx(x,y) / (fabs(vx) + 1e-16));
          
          // X differencing
          if(vx > 0.0) {
            gp = g(x,y);
            
            gm = g(x-1,y);
            
          }else {
            gp = g(x+1,y);
            
            gm = g(x,y);
          }
          
          result(x,y,z) = vx * (gp - gm) / metric->dx(x,y);
        }
      }
    break;
  }
  case BRACKET_ARAKAWA: {
    // Arakawa scheme for perpendicular flow. Here as a test

    result.allocate();

    const BoutReal fac = 1.0 / (12 * metric->dz);
    const int ncz = mesh->LocalNz;

    BOUT_FOR(j2D, mesh->getRegion2D("RGN_NOBNDRY")) {
      // Get constants for this iteration
      const BoutReal spacingFactor = fac / metric->dx[j2D];
      const int jy = j2D.y(), jx = j2D.x();
      const int xm = jx - 1, xp = jx + 1;

      // Extract relevant Field2D values
      const BoutReal gxm = g(xm, jy), gc = g(jx, jy), gxp = g(xp, jy);

      // Index Field3D as 2D to get start of z data block
      const auto fxm = f(xm, jy), fc = f(jx, jy), fxp = f(xp, jy);

      // Here we split the loop over z into three parts; the first value, the middle block
      // and the last value
      // this is to allow the loop used in the middle block to vectorise.

      // The first value
      {
        const int jzp = 1;
        const int jzm = ncz - 1;

        // J++ = DDZ(f)*DDX(g) - DDX(f)*DDZ(g)
        const BoutReal Jpp = 2 * (fc[jzp] - fc[jzm]) * (gxp - gxm);

        // J+x
        const BoutReal Jpx = gxp * (fxp[jzp] - fxp[jzm]) - gxm * (fxm[jzp] - fxm[jzm]) +
                             gc * (fxp[jzm] - fxp[jzp] - fxm[jzm] + fxm[jzp]);

        result(jx, jy, 0) = (Jpp + Jpx) * spacingFactor;
      }

      // The middle block
      for (int jz = 1; jz < ncz - 1; jz++) {
        const int jzp = jz + 1;
        const int jzm = jz - 1;

        // J++ = DDZ(f)*DDX(g) - DDX(f)*DDZ(g)
        const BoutReal Jpp = 2 * (fc[jzp] - fc[jzm]) * (gxp - gxm);

        // J+x
        const BoutReal Jpx = gxp * (fxp[jzp] - fxp[jzm]) - gxm * (fxm[jzp] - fxm[jzm]) +
                             gc * (fxp[jzm] - fxp[jzp] - fxm[jzm] + fxm[jzp]);

        result(jx, jy, jz) = (Jpp + Jpx) * spacingFactor;
      }

      // The last value
      {
        const int jzp = 0;
        const int jzm = ncz - 2;

        // J++ = DDZ(f)*DDX(g) - DDX(f)*DDZ(g)
        const BoutReal Jpp = 2 * (fc[jzp] - fc[jzm]) * (gxp - gxm);

        // J+x
        const BoutReal Jpx = gxp * (fxp[jzp] - fxp[jzm]) - gxm * (fxm[jzp] - fxm[jzm]) +
                             gc * (fxp[jzm] - fxp[jzp] - fxm[jzm] + fxm[jzp]);

        result(jx, jy, ncz - 1) = (Jpp + Jpx) * spacingFactor;
      }
    }

    break;
  }
  case BRACKET_ARAKAWA_OLD: {
    result.allocate();
    const int ncz = mesh->LocalNz;
    const BoutReal partialFactor = 1.0/(12 * metric->dz);
    BOUT_OMP(parallel for)
    for(int jx=mesh->xstart;jx<=mesh->xend;jx++){
      for(int jy=mesh->ystart;jy<=mesh->yend;jy++){
	const BoutReal spacingFactor = partialFactor / metric->dx(jx,jy);
	for(int jz=0;jz<ncz;jz++) {
	  const int jzp = jz+1 < ncz ? jz + 1 : 0;
	  //Above is alternative to const int jzp = (jz + 1) % ncz;
	  const int jzm = jz-1 >=  0 ? jz - 1 : ncz-1;
	  //Above is alternative to const int jzmTmp = (jz - 1 + ncz) % ncz;

          // J++ = DDZ(f)*DDX(g) - DDX(f)*DDZ(g)
          BoutReal Jpp = ( (f(jx,jy,jzp) - f(jx,jy,jzm))*
			   (g(jx+1,jy) - g(jx-1,jy)) -
			   (f(jx+1,jy,jz) - f(jx-1,jy,jz))*
			   (g(jx,jy) - g(jx,jy)) );
      
          // J+x
          BoutReal Jpx = ( g(jx+1,jy)*(f(jx+1,jy,jzp)-f(jx+1,jy,jzm)) -
			   g(jx-1,jy)*(f(jx-1,jy,jzp)-f(jx-1,jy,jzm)) -
			   g(jx,jy)*(f(jx+1,jy,jzp)-f(jx-1,jy,jzp)) +
			   g(jx,jy)*(f(jx+1,jy,jzm)-f(jx-1,jy,jzm)));

          // Jx+
          BoutReal Jxp = ( g(jx+1,jy)*(f(jx,jy,jzp)-f(jx+1,jy,jz)) -
			   g(jx-1,jy)*(f(jx-1,jy,jz)-f(jx,jy,jzm)) -
			   g(jx-1,jy)*(f(jx,jy,jzp)-f(jx-1,jy,jz)) +
			   g(jx+1,jy)*(f(jx+1,jy,jz)-f(jx,jy,jzm)));
          
          result(jx,jy,jz) = (Jpp + Jpx + Jxp) * spacingFactor;
	  }
	}
      }
    
    break;
  }
  case BRACKET_SIMPLE: {
    // Use a subset of terms for comparison to BOUT-06
    result = VDDX(DDZ(f), g);
    break;
  }
  default: {
    // Use full expression with all terms
    result = b0xGrad_dot_Grad(f, g) / metric->Bxy;
  }
  }
  result.setLocation(result_loc);
  return result;
}

const Field3D bracket(const Field2D &f, const Field3D &g, BRACKET_METHOD method,
                      CELL_LOC outloc, Solver *solver) {
  TRACE("bracket(Field2D, Field3D)");

  ASSERT1(f.getMesh() == g.getMesh());

  Mesh *mesh = f.getMesh();

  Field3D result(mesh);

  CELL_LOC result_loc = bracket_location(f.getLocation(), g.getLocation(), outloc);

  switch(method) {
  case BRACKET_CTU:
    throw BoutException("Bracket method CTU is not yet implemented for [2d,3d] fields.");
    break;
  case BRACKET_ARAKAWA: 
    // It is symmetric, therefore we can return -[3d,2d]
    return -bracket(g,f,method,outloc,solver);
    break;
  case BRACKET_SIMPLE: {
    // Use a subset of terms for comparison to BOUT-06
    result = VDDZ(-DDX(f), g);
    break;
  }
  default: {
    // Use full expression with all terms
    Coordinates *metric = f.getCoordinates(result_loc);
    result = b0xGrad_dot_Grad(f, g) / metric->Bxy;
  }
  }
  result.setLocation(result_loc) ;
  
  return result;
}

const Field3D bracket(const Field3D &f, const Field3D &g, BRACKET_METHOD method,
                      CELL_LOC outloc, Solver *solver) {
  TRACE("Field3D, Field3D");

  ASSERT1(f.getMesh() == g.getMesh());

  Mesh *mesh = f.getMesh();

  Field3D result(mesh);

  CELL_LOC result_loc = bracket_location(f.getLocation(), g.getLocation(), outloc);

  Coordinates *metric = f.getCoordinates(result_loc);

  if (mesh->GlobalNx == 1 || mesh->GlobalNz == 1) {
    result=0;
    result.setLocation(result_loc);
    return result;
  }
  
  switch(method) {
  case BRACKET_CTU: {
    // First order Corner Transport Upwind method
    // P.Collela JCP 87, 171-200 (1990)
    
    if(!solver)
      throw BoutException("CTU method requires access to the solver");

    // Get current timestep
    BoutReal dt = solver->getCurrentTimestep();
    
    result.allocate();

    FieldPerp vx(mesh), vz(mesh);
    vx.allocate();
    vz.allocate();
    
    int ncz = mesh->LocalNz;
    for(int y=mesh->ystart;y<=mesh->yend;y++) {
      for(int x=1;x<=mesh->LocalNx-2;x++) {
        for(int z=0;z<ncz;z++) {
          int zm = (z - 1 + ncz) % ncz;
          int zp = (z + 1) % ncz;
          
          // Vx = DDZ(f)
          vx(x,z) = (f(x,y,zp) - f(x,y,zm))/(2.*metric->dz);
          // Vz = -DDX(f)
          vz(x,z) = (f(x-1,y,z) - f(x+1,y,z))/(0.5*metric->dx(x-1,y) + metric->dx(x,y) + 0.5*metric->dx(x+1,y));
          
          // Set stability condition
          solver->setMaxTimestep(fabs(metric->dx(x,y)) / (fabs(vx(x,z)) + 1e-16));
          solver->setMaxTimestep(metric->dz / (fabs(vz(x,z)) + 1e-16));
        }
      }
      
      // Simplest form: use cell-centered velocities (no divergence included so not flux conservative)
      
      for(int x=mesh->xstart;x<=mesh->xend;x++)
        for (int z = 0; z < ncz; z++) {
          int zm = (z - 1 + ncz) % ncz;
          int zp = (z + 1) % ncz;

          BoutReal gp, gm;

          // X differencing
          if (vx(x, z) > 0.0) {
            gp = g(x, y, z) +
                 (0.5 * dt / metric->dz) * ((vz(x, z) > 0)
                                                ? vz(x, z) * (g(x, y, zm) - g(x, y, z))
                                                : vz(x, z) * (g(x, y, z) - g(x, y, zp)));

            gm = g(x - 1, y, z) +
                 (0.5 * dt / metric->dz) *
                     ((vz(x, z) > 0) ? vz(x, z) * (g(x - 1, y, zm) - g(x - 1, y, z))
                                     : vz(x, z) * (g(x - 1, y, z) - g(x - 1, y, zp)));

          } else {
            gp = g(x + 1, y, z) +
                 (0.5 * dt / metric->dz) *
                     ((vz(x, z) > 0) ? vz(x, z) * (g(x + 1, y, zm) - g(x + 1, y, z))
                                     : vz[x][z] * (g(x + 1, y, z) - g(x + 1, y, zp)));

            gm = g(x, y, z) +
                 (0.5 * dt / metric->dz) * ((vz(x, z) > 0)
                                                ? vz(x, z) * (g(x, y, zm) - g(x, y, z))
                                                : vz(x, z) * (g(x, y, z) - g(x, y, zp)));
          }

          result(x, y, z) = vx(x, z) * (gp - gm) / metric->dx(x, y);

          // Z differencing
          if (vz(x, z) > 0.0) {
            gp = g(x, y, z) +
                 (0.5 * dt / metric->dx(x, y)) *
                     ((vx[x][z] > 0) ? vx[x][z] * (g(x - 1, y, z) - g(x, y, z))
                                     : vx[x][z] * (g(x, y, z) - g(x + 1, y, z)));

            gm = g(x, y, zm) +
                 (0.5 * dt / metric->dx(x, y)) *
                     ((vx(x, z) > 0) ? vx(x, z) * (g(x - 1, y, zm) - g(x, y, zm))
                                     : vx(x, z) * (g(x, y, zm) - g(x + 1, y, zm)));
          } else {
            gp = g(x, y, zp) +
                 (0.5 * dt / metric->dx(x, y)) *
                     ((vx(x, z) > 0) ? vx(x, z) * (g(x - 1, y, zp) - g(x, y, zp))
                                     : vx(x, z) * (g(x, y, zp) - g(x + 1, y, zp)));

            gm = g(x, y, z) +
                 (0.5 * dt / metric->dx(x, y)) *
                     ((vx(x, z) > 0) ? vx(x, z) * (g(x - 1, y, z) - g(x, y, z))
                                     : vx(x, z) * (g(x, y, z) - g(x + 1, y, z)));
          }

          result(x, y, z) += vz(x, z) * (gp - gm) / metric->dz;
        }
    }
    break;
  }
  case BRACKET_ARAKAWA: {
    // Arakawa scheme for perpendicular flow
    
    result.allocate();
    
    const int ncz = mesh->LocalNz;
    const BoutReal partialFactor = 1.0/(12 * metric->dz);

    // We need to discard const qualifier in order to manipulate
    // storage array directly
    Field3D f_temp = f;
    Field3D g_temp = g;

    BOUT_FOR(j2D, mesh->getRegion2D("RGN_NOBNDRY")) {
      const BoutReal spacingFactor = partialFactor / metric->dx[j2D];
      const int jy = j2D.y(), jx = j2D.x();
      const int xm = jx - 1, xp = jx + 1;

      const auto Fxm = f_temp(xm, jy), Fx = f_temp(jx, jy), Fxp = f_temp(xp, jy);
      const auto Gxm = g_temp(xm, jy), Gx = g_temp(jx, jy), Gxp = g_temp(xp, jy);

      // Here we split the loop over z into three parts; the first value, the middle block
      // and the last value
      // this is to allow the loop used in the middle block to vectorise.

      {
        const int jz = 0;
        const int jzp = 1;
        const int jzm = ncz - 1;

        // J++ = DDZ(f)*DDX(g) - DDX(f)*DDZ(g)
        const BoutReal Jpp = ((Fx[jzp] - Fx[jzm]) * (Gxp[jz] - Gxm[jz]) -
                              (Fxp[jz] - Fxm[jz]) * (Gx[jzp] - Gx[jzm]));

        // J+x
        const BoutReal Jpx =
            (Gxp[jz] * (Fxp[jzp] - Fxp[jzm]) - Gxm[jz] * (Fxm[jzp] - Fxm[jzm]) -
             Gx[jzp] * (Fxp[jzp] - Fxm[jzp]) + Gx[jzm] * (Fxp[jzm] - Fxm[jzm]));

        // Jx+
        const BoutReal Jxp =
            (Gxp[jzp] * (Fx[jzp] - Fxp[jz]) - Gxm[jzm] * (Fxm[jz] - Fx[jzm]) -
             Gxm[jzp] * (Fx[jzp] - Fxm[jz]) + Gxp[jzm] * (Fxp[jz] - Fx[jzm]));

        result(jx, jy, jz) = (Jpp + Jpx + Jxp) * spacingFactor;
      }

      for (int jz = 1; jz < ncz - 1; jz++) {
        const int jzp = jz + 1;
        const int jzm = jz - 1;

        // J++ = DDZ(f)*DDX(g) - DDX(f)*DDZ(g)
        const BoutReal Jpp = ((Fx[jzp] - Fx[jzm]) * (Gxp[jz] - Gxm[jz]) -
                              (Fxp[jz] - Fxm[jz]) * (Gx[jzp] - Gx[jzm]));

        // J+x
        const BoutReal Jpx =
            (Gxp[jz] * (Fxp[jzp] - Fxp[jzm]) - Gxm[jz] * (Fxm[jzp] - Fxm[jzm]) -
             Gx[jzp] * (Fxp[jzp] - Fxm[jzp]) + Gx[jzm] * (Fxp[jzm] - Fxm[jzm]));

        // Jx+
        const BoutReal Jxp =
            (Gxp[jzp] * (Fx[jzp] - Fxp[jz]) - Gxm[jzm] * (Fxm[jz] - Fx[jzm]) -
             Gxm[jzp] * (Fx[jzp] - Fxm[jz]) + Gxp[jzm] * (Fxp[jz] - Fx[jzm]));

        result(jx, jy, jz) = (Jpp + Jpx + Jxp) * spacingFactor;
      }

      {
        const int jz = ncz - 1;
        const int jzp = 0;
        const int jzm = ncz - 2;

        // J++ = DDZ(f)*DDX(g) - DDX(f)*DDZ(g)
        const BoutReal Jpp = ((Fx[jzp] - Fx[jzm]) * (Gxp[jz] - Gxm[jz]) -
                              (Fxp[jz] - Fxm[jz]) * (Gx[jzp] - Gx[jzm]));

        // J+x
        const BoutReal Jpx =
            (Gxp[jz] * (Fxp[jzp] - Fxp[jzm]) - Gxm[jz] * (Fxm[jzp] - Fxm[jzm]) -
             Gx[jzp] * (Fxp[jzp] - Fxm[jzp]) + Gx[jzm] * (Fxp[jzm] - Fxm[jzm]));

        // Jx+
        const BoutReal Jxp =
            (Gxp[jzp] * (Fx[jzp] - Fxp[jz]) - Gxm[jzm] * (Fxm[jz] - Fx[jzm]) -
             Gxm[jzp] * (Fx[jzp] - Fxm[jz]) + Gxp[jzm] * (Fxp[jz] - Fx[jzm]));

        result(jx, jy, jz) = (Jpp + Jpx + Jxp) * spacingFactor;
      }
    }

    break;
  }
  case BRACKET_ARAKAWA_OLD: {
    // Arakawa scheme for perpendicular flow

    result.allocate();

    const int ncz = mesh->LocalNz;
    const BoutReal partialFactor = 1.0 / (12 * metric->dz);

    // We need to discard const qualifier in order to manipulate
    // storage array directly
    Field3D f_temp = f;
    Field3D g_temp = g;

    BOUT_OMP(parallel for)
    for(int jx=mesh->xstart;jx<=mesh->xend;jx++){
      for(int jy=mesh->ystart;jy<=mesh->yend;jy++){
        const BoutReal spacingFactor = partialFactor / metric->dx(jx, jy);
        const BoutReal *Fxm = f_temp(jx-1, jy);
        const BoutReal *Fx  = f_temp(jx,   jy);
        const BoutReal *Fxp = f_temp(jx+1, jy);
        const BoutReal *Gxm = g_temp(jx-1, jy);
        const BoutReal *Gx  = g_temp(jx,   jy);
        const BoutReal *Gxp = g_temp(jx+1, jy);
        for(int jz=0;jz<ncz;jz++) {
	  const int jzp = jz+1 < ncz ? jz + 1 : 0;
	  //Above is alternative to const int jzp = (jz + 1) % ncz;
	  const int jzm = jz-1 >=  0 ? jz - 1 : ncz-1;
	  //Above is alternative to const int jzm = (jz - 1 + ncz) % ncz;

          // J++ = DDZ(f)*DDX(g) - DDX(f)*DDZ(g)
          BoutReal Jpp = ((Fx[jzp] - Fx[jzm])*(Gxp[jz] - Gxm[jz]) - 
			  (Fxp[jz] - Fxm[jz])*(Gx[jzp] - Gx[jzm]));

          // J+x
          BoutReal Jpx = ( Gxp[jz]*(Fxp[jzp]-Fxp[jzm]) -
			   Gxm[jz]*(Fxm[jzp]-Fxm[jzm]) -
			   Gx[jzp]*(Fxp[jzp]-Fxm[jzp]) +
			   Gx[jzm]*(Fxp[jzm]-Fxm[jzm])) ;

          // Jx+
          BoutReal Jxp = ( Gxp[jzp]*(Fx[jzp]-Fxp[jz]) -
			   Gxm[jzm]*(Fxm[jz]-Fx[jzm]) -
			   Gxm[jzp]*(Fx[jzp]-Fxm[jz]) +
			   Gxp[jzm]*(Fxp[jz]-Fx[jzm]));
			  
          result(jx, jy, jz) = (Jpp + Jpx + Jxp) * spacingFactor;
        }
      }
    }
    break;
  }
  case BRACKET_SIMPLE: {
    // Use a subset of terms for comparison to BOUT-06
    result = VDDX(DDZ(f), g) + VDDZ(-DDX(f), g);
    break;
  }
  default: {
    // Use full expression with all terms
    result = b0xGrad_dot_Grad(f, g) / metric->Bxy;
  }
  }
  
  result.setLocation(result_loc) ;
  
  return result;
}<|MERGE_RESOLUTION|>--- conflicted
+++ resolved
@@ -293,13 +293,8 @@
   const auto varMesh = var.getMesh();
   Field2D result(varMesh);
   result.allocate();
-<<<<<<< HEAD
-=======
 
   Coordinates *metric = var.getCoordinates(CELL_YLOW);
->>>>>>> e17af7c0
-
-  Coordinates *metric = varMesh->coordinates();
 
   BOUT_FOR(i, varMesh->getRegion2D("RGN_NOBNDRY")) {
     result[i] = (var[i] - var[i.ym()]) / (metric->dy[i] * sqrt(metric->g_22[i]));
@@ -435,11 +430,7 @@
   Field3D result(varMesh);
   result.allocate();
 
-<<<<<<< HEAD
-  Coordinates *metric = varMesh->coordinates();
-=======
   Coordinates *metric = var.getCoordinates(CELL_CENTRE);
->>>>>>> e17af7c0
 
   if (var.hasYupYdown()) {
     BOUT_FOR(i, varMesh->getRegion3D("RGN_NOBNDRY")) {
@@ -464,13 +455,8 @@
   const auto varMesh = var.getMesh();
   Field2D result(varMesh);
   result.allocate();
-<<<<<<< HEAD
-=======
 
   Coordinates *metric = var.getCoordinates(CELL_CENTRE);
->>>>>>> e17af7c0
-
-  Coordinates *metric = varMesh->coordinates();
 
   BOUT_FOR(i, varMesh->getRegion2D("RGN_NOBNDRY")) {
     result[i] = (var[i.yp()] - var[i]) / (metric->dy[i] * sqrt(metric->g_22[i]));
