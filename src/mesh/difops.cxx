/**************************************************************************
* Various differential operators defined on BOUT grid
*
**************************************************************************
* Copyright 2010 B.D.Dudson, S.Farley, M.V.Umansky, X.Q.Xu
*
* Contact: Ben Dudson, bd512@york.ac.uk
* 
* This file is part of BOUT++.
*
* BOUT++ is free software: you can redistribute it and/or modify
* it under the terms of the GNU Lesser General Public License as published by
* the Free Software Foundation, either version 3 of the License, or
* (at your option) any later version.
*
* BOUT++ is distributed in the hope that it will be useful,
* but WITHOUT ANY WARRANTY; without even the implied warranty of
* MERCHANTABILITY or FITNESS FOR A PARTICULAR PURPOSE.  See the
* GNU Lesser General Public License for more details.
*
* You should have received a copy of the GNU Lesser General Public License
* along with BOUT++.  If not, see <http://www.gnu.org/licenses/>.
* 
**************************************************************************/

#include "bout/build_config.hxx"

#include <globals.hxx>
#include <bout/solver.hxx>
#include <difops.hxx>
#include <vecops.hxx>
#include <utils.hxx>
#include <derivs.hxx>
#include <fft.hxx>
#include <msg_stack.hxx>
#include <bout/assert.hxx>

#include <invert_laplace.hxx> // Delp2 uses same coefficients as inversion code

#include <interpolation.hxx>
#include <unused.hxx>

#include <cmath>

/*******************************************************************************
* Grad_par
* The parallel derivative along unperturbed B-field
*******************************************************************************/

const Field2D Grad_par(const Field2D &var, CELL_LOC outloc, const std::string &method) {
  return var.getCoordinates(outloc)->Grad_par(var, outloc, method);
}

const Field2D Grad_par(const Field2D &var, const std::string &method, CELL_LOC outloc) {
  return var.getCoordinates(outloc)->Grad_par(var, outloc, method);
}

const Field3D Grad_par(const Field3D &var, CELL_LOC outloc, const std::string &method) {
  return var.getCoordinates(outloc)->Grad_par(var, outloc, method);
}

const Field3D Grad_par(const Field3D &var, const std::string &method, CELL_LOC outloc) {
  return var.getCoordinates(outloc)->Grad_par(var, outloc, method);
}

/*******************************************************************************
* Grad_parP
*
* Derivative along perturbed field-line
*
* b0 dot Grad  -  (1/B)b0 x Grad(apar) dot Grad
*
* Combines the parallel and perpendicular calculation to include
* grid-points at the corners.
*******************************************************************************/

const Field3D Grad_parP(const Field3D &apar, const Field3D &f) {
  ASSERT1_FIELDS_COMPATIBLE(apar, f);
  ASSERT1(f.hasParallelSlices());

  Mesh *mesh = apar.getMesh();

  Field3D result{emptyFrom(f)};
  
  int ncz = mesh->LocalNz;

  Coordinates *metric = apar.getCoordinates();

  Field3D gys{emptyFrom(f)};

  // Need Y derivative everywhere
  for(int x=1;x<=mesh->LocalNx-2;x++)
    for(int y=1;y<=mesh->LocalNy-2;y++)
      for(int z=0;z<ncz;z++) {
        gys(x, y, z) = (f.yup()(x, y+1, z) - f.ydown()(x, y-1, z))/(0.5*metric->dy(x, y+1) + metric->dy(x, y) + 0.5*metric->dy(x, y-1));
      }
  
  for(int x=1;x<=mesh->LocalNx-2;x++) {
    for(int y=mesh->ystart;y<=mesh->yend;y++) {
      BoutReal by = 1./sqrt(metric->g_22(x, y));
      for(int z=0;z<ncz;z++) {
        // Z indices zm and zp
        int zm = (z - 1 + ncz) % ncz;
        int zp = (z + 1) % ncz;
        
        // bx = -DDZ(apar)
        BoutReal bx = (apar(x, y, zm) - apar(x, y, zp))/(2.*metric->dz);
        // bz = DDX(f)
        BoutReal bz = (apar(x+1, y, z) - apar(x-1, y, z))/(0.5*metric->dx(x-1, y) + metric->dx(x, y) + 0.5*metric->dx(x+1, y));
        
	// Now calculate (bx*d/dx + by*d/dy + bz*d/dz) f
        
        // Length dl for predictor
        BoutReal dl = fabs(metric->dx(x, y)) / (fabs(bx) + 1e-16);
        dl = BOUTMIN(dl, fabs(metric->dy(x, y)) / (fabs(by) + 1e-16));
        dl = BOUTMIN(dl, metric->dz / (fabs(bz) + 1e-16));
        
	BoutReal fp, fm;
        
        // X differencing
        fp = f(x+1, y, z)
          + (0.25*dl/metric->dz) * bz * (f(x+1, y, zm) - f(x+1, y, zp))
          - 0.5*dl * by * gys(x+1, y, z);
        
        fm = f(x-1, y, z)
          + (0.25*dl/metric->dz) * bz * (f(x-1, y, zm) - f(x-1, y, zp))
          - 0.5*dl * by * gys(x-1, y, z);
        
        result(x, y, z) = bx * (fp - fm) / (0.5*metric->dx(x-1, y) + metric->dx(x, y) + 0.5*metric->dx(x+1, y));

	// Z differencing
        
        fp = f(x, y, zp)
          + (0.25*dl/metric->dx(x, y)) * bx * (f(x-1, y, zp) - f(x+1, y, zp))
          - 0.5*dl * by * gys(x, y, zp);
        
        fm = f(x, y, zm)
          + (0.25*dl/metric->dx(x, y)) * bx * (f(x-1,y,zm) - f(x+1, y, zm))
          - 0.5*dl * by * gys(x, y, zm);

        result(x, y, z) += bz * (fp - fm) / (2.*metric->dz);

        // Y differencing
        
        fp = f.yup()(x,y+1,z)
          - 0.5*dl * bx * (f.yup()(x+1, y+1, z) - f.yup()(x-1, y+1, z))/(0.5*metric->dx(x-1, y) + metric->dx(x, y) + 0.5*metric->dx(x+1, y))
          
          + (0.25*dl/metric->dz) * bz * (f.yup()(x,y+1,zm) - f.yup()(x,y+1,zp));
        
        fm = f.ydown()(x,y-1,z)
          - 0.5*dl * bx * (f.ydown()(x+1, y-1, z) - f.ydown()(x-1, y-1, z))/(0.5*metric->dx(x-1, y) + metric->dx(x, y) + 0.5*metric->dx(x+1, y))
          + (0.25*dl/metric->dz) * bz * (f.ydown()(x,y-1,zm) - f.ydown()(x,y-1,zp));

        result(x,y,z) += by * (fp - fm) / (0.5*metric->dy(x,y-1) + metric->dy(x,y) + 0.5*metric->dy(x,y+1));
      }
    }
  }
  
  ASSERT2(result.getLocation() == f.getLocation());

  return result;
}

/*******************************************************************************
* Vpar_Grad_par
* vparallel times the parallel derivative along unperturbed B-field
*******************************************************************************/

const Field2D Vpar_Grad_par(const Field2D &v, const Field2D &f, CELL_LOC outloc, const std::string &method) {
  return f.getCoordinates(outloc)->Vpar_Grad_par(v, f, outloc, method);
}

const Field2D Vpar_Grad_par(const Field2D &v, const Field2D &f, const std::string &method, CELL_LOC outloc) {
  return f.getCoordinates(outloc)->Vpar_Grad_par(v, f, outloc, method);
}

const Field3D Vpar_Grad_par(const Field3D &v, const Field3D &f, CELL_LOC outloc, const std::string &method) {
  return f.getCoordinates(outloc)->Vpar_Grad_par(v, f, outloc, method);
}

const Field3D Vpar_Grad_par(const Field3D &v, const Field3D &f, const std::string &method, CELL_LOC outloc) {
  return f.getCoordinates(outloc)->Vpar_Grad_par(v, f, outloc, method);
}

/*******************************************************************************
* Div_par
* parallel divergence operator B \partial_{||} (F/B)
*******************************************************************************/
const Field2D Div_par(const Field2D &f, CELL_LOC outloc, const std::string &method) {
  return f.getCoordinates(outloc)->Div_par(f, outloc, method);
}

const Field2D Div_par(const Field2D &f, const std::string &method, CELL_LOC outloc) {
  return f.getCoordinates(outloc)->Div_par(f, outloc, method);
}

const Field3D Div_par(const Field3D &f, CELL_LOC outloc, const std::string &method) {
  return f.getCoordinates(outloc)->Div_par(f, outloc, method);
}

const Field3D Div_par(const Field3D &f, const std::string &method, CELL_LOC outloc) {
  return f.getCoordinates(outloc)->Div_par(f, outloc, method);
}

const Field3D Div_par(const Field3D& f, const Field3D& v) {
  ASSERT1_FIELDS_COMPATIBLE(f, v);
  ASSERT1(f.hasParallelSlices());
  ASSERT1(v.hasParallelSlices());

  // Parallel divergence, using velocities at cell boundaries
  // Note: Not guaranteed to be flux conservative
  Mesh* mesh = f.getMesh();

  Field3D result{emptyFrom(f)};

  Coordinates* coord = f.getCoordinates();

  for (int i = mesh->xstart; i <= mesh->xend; i++)
    for (int j = mesh->ystart; j <= mesh->yend; j++) {
      for (int k = mesh->zstart; k <= mesh->zend; k++) {
        // Value of f and v at left cell face
        BoutReal fL = 0.5 * (f(i, j, k) + f.ydown()(i, j - 1, k));
        BoutReal vL = 0.5 * (v(i, j, k) + v.ydown()(i, j - 1, k));

        BoutReal fR = 0.5 * (f(i, j, k) + f.yup()(i, j + 1, k));
        BoutReal vR = 0.5 * (v(i, j, k) + v.yup()(i, j + 1, k));

        // Calculate flux at right boundary (y+1/2)
        BoutReal fluxRight = fR * vR * (coord->J(i, j) + coord->J(i, j + 1))
                             / (sqrt(coord->g_22(i, j)) + sqrt(coord->g_22(i, j + 1)));

        // Calculate at left boundary (y-1/2)
        BoutReal fluxLeft = fL * vL * (coord->J(i, j) + coord->J(i, j - 1))
                            / (sqrt(coord->g_22(i, j)) + sqrt(coord->g_22(i, j - 1)));

        result(i, j, k) = (fluxRight - fluxLeft) / (coord->dy(i, j) * coord->J(i, j));
      }
    }

  return result;
}

//////// Flux methods

const Field3D Div_par_flux(const Field3D &v, const Field3D &f, CELL_LOC outloc, const std::string &method) {
  Coordinates *metric = f.getCoordinates(outloc);

  Field2D Bxy_floc = f.getCoordinates()->Bxy;

  if (!f.hasParallelSlices()) {
    return metric->Bxy*FDDY(v, f/Bxy_floc, outloc, method)/sqrt(metric->g_22);
  }

  // Need to modify yup and ydown fields
  Field3D f_B = f / Bxy_floc;
  // Distinct fields
  f_B.splitParallelSlices();
  f_B.yup() = f.yup() / Bxy_floc;
  f_B.ydown() = f.ydown() / Bxy_floc;
  return metric->Bxy*FDDY(v, f_B, outloc, method)/sqrt(metric->g_22);
}

const Field3D Div_par_flux(const Field3D &v, const Field3D &f, const std::string &method, CELL_LOC outloc) {
  return Div_par_flux(v,f, outloc, method);
}

/*******************************************************************************
* Grad2_par2
* second parallel derivative
*
* (b dot Grad)(b dot Grad)
*
* Note: For parallel Laplacian use LaplacePar
*******************************************************************************/

const Field2D Grad2_par2(const Field2D &f, CELL_LOC outloc, const std::string &method) {
  return f.getCoordinates(outloc)->Grad2_par2(f, outloc, method);
}

const Field3D Grad2_par2(const Field3D &f, CELL_LOC outloc, const std::string &method) {
  return f.getCoordinates(outloc)->Grad2_par2(f, outloc, method);
}

/*******************************************************************************
* Div_par_K_Grad_par
* Parallel divergence of diffusive flux, K*Grad_par
*******************************************************************************/

const Field2D Div_par_K_Grad_par(BoutReal kY, const Field2D &f, CELL_LOC outloc) {
  return kY*Grad2_par2(f, outloc);
}

const Field3D Div_par_K_Grad_par(BoutReal kY, const Field3D &f, CELL_LOC outloc) {
  return kY*Grad2_par2(f, outloc);
}

const Field2D Div_par_K_Grad_par(const Field2D &kY, const Field2D &f, CELL_LOC outloc) {
  if (outloc == CELL_DEFAULT) outloc = f.getLocation();
<<<<<<< HEAD

=======
>>>>>>> 20f8d3e2
  return interp_to(kY, outloc)*Grad2_par2(f, outloc) + Div_par(kY, outloc)*Grad_par(f, outloc);
}

const Field3D Div_par_K_Grad_par(const Field2D &kY, const Field3D &f, CELL_LOC outloc) {
  if (outloc == CELL_DEFAULT) outloc = f.getLocation();
<<<<<<< HEAD

=======
>>>>>>> 20f8d3e2
  return interp_to(kY, outloc)*Grad2_par2(f, outloc) + Div_par(kY, outloc)*Grad_par(f, outloc);
}

const Field3D Div_par_K_Grad_par(const Field3D &kY, const Field2D &f, CELL_LOC outloc) {
  if (outloc == CELL_DEFAULT) outloc = f.getLocation();
<<<<<<< HEAD

=======
>>>>>>> 20f8d3e2
  return interp_to(kY, outloc)*Grad2_par2(f, outloc) + Div_par(kY, outloc)*Grad_par(f, outloc);
}

const Field3D Div_par_K_Grad_par(const Field3D &kY, const Field3D &f, CELL_LOC outloc) {
  if (outloc == CELL_DEFAULT) outloc = f.getLocation();
<<<<<<< HEAD

=======
>>>>>>> 20f8d3e2
  return interp_to(kY, outloc)*Grad2_par2(f, outloc) + Div_par(kY, outloc)*Grad_par(f, outloc);
}

/*******************************************************************************
* Delp2
* perpendicular Laplacian operator
*******************************************************************************/

const Field2D Delp2(const Field2D& f, CELL_LOC outloc, bool useFFT) {
  return f.getCoordinates(outloc)->Delp2(f, outloc, useFFT);
}

const Field3D Delp2(const Field3D& f, CELL_LOC outloc, bool useFFT) {
  return f.getCoordinates(outloc)->Delp2(f, outloc, useFFT);
}

const FieldPerp Delp2(const FieldPerp& f, CELL_LOC outloc, bool useFFT) {
  return f.getCoordinates(outloc)->Delp2(f, outloc, useFFT);
}

/*******************************************************************************
* LaplacePerp
* Full perpendicular Laplacian operator on scalar field
*
* Laplace_perp = Laplace - Laplace_par
*******************************************************************************/

const Field2D Laplace_perp(const Field2D& f, CELL_LOC outloc,
                           const std::string& dfdy_boundary_condition,
                           const std::string& dfdy_region) {
  return Laplace(f, outloc, dfdy_boundary_condition, dfdy_region)
         - Laplace_par(f, outloc);
}

const Field3D Laplace_perp(const Field3D& f, CELL_LOC outloc,
                           const std::string& dfdy_boundary_condition,
                           const std::string& dfdy_region) {
  return Laplace(f, outloc, dfdy_boundary_condition, dfdy_region)
         - Laplace_par(f, outloc);
}

/*******************************************************************************
* LaplacePar
* Full parallel Laplacian operator on scalar field
*
* LaplacePar(f) = Div( b (b dot Grad(f)) ) 
*
*******************************************************************************/

const Field2D Laplace_par(const Field2D &f, CELL_LOC outloc) {
  return f.getCoordinates(outloc)->Laplace_par(f, outloc);
}

const Field3D Laplace_par(const Field3D &f, CELL_LOC outloc) {
  return f.getCoordinates(outloc)->Laplace_par(f, outloc);
}

/*******************************************************************************
* Laplacian
* Full Laplacian operator on scalar field
*******************************************************************************/

const Field2D Laplace(const Field2D& f, CELL_LOC outloc,
                      const std::string& dfdy_boundary_condition,
                      const std::string& dfdy_region) {
  return f.getCoordinates(outloc)->Laplace(f, outloc, dfdy_boundary_condition,
                                           dfdy_region);
}

const Field3D Laplace(const Field3D& f, CELL_LOC outloc,
                      const std::string& dfdy_boundary_condition,
                      const std::string& dfdy_region) {
  return f.getCoordinates(outloc)->Laplace(f, outloc, dfdy_boundary_condition,
                                           dfdy_region);
}

/*******************************************************************************
 * Laplace_perpXY
 * Inverse of Laplacian operator in LaplaceXY solver
 *******************************************************************************/

const Field2D Laplace_perpXY(const Field2D& A, const Field2D& f) {
  return f.getCoordinates()->Laplace_perpXY(A, f);
}

/*******************************************************************************
* b0xGrad_dot_Grad
* Terms of form b0 x Grad(phi) dot Grad(A)
* Used for ExB terms and perturbed B field using A_||
*******************************************************************************/

const Field2D b0xGrad_dot_Grad(const Field2D &phi, const Field2D &A, CELL_LOC outloc) {
  
  TRACE("b0xGrad_dot_Grad( Field2D , Field2D )");
  
  if (outloc == CELL_DEFAULT) outloc = A.getLocation();

  ASSERT1(phi.getMesh() == A.getMesh());

  Coordinates *metric = phi.getCoordinates(outloc);

  // Calculate phi derivatives
  Field2D dpdx = DDX(phi, outloc);
  Field2D dpdy = DDY(phi, outloc);
  
  // Calculate advection velocity
  Field2D vx = -metric->g_23*dpdy;
  Field2D vy = metric->g_23*dpdx;

  // Upwind A using these velocities
  Field2D result = VDDX(vx, A, outloc) + VDDY(vy, A, outloc);
  result /= metric->J*sqrt(metric->g_22);

  ASSERT1(result.getLocation() == outloc);

#if BOUT_USE_TRACK
  result.name = "b0xGrad_dot_Grad("+phi.name+","+A.name+")";
#endif
  return result;
}

const Field3D b0xGrad_dot_Grad(const Field2D &phi, const Field3D &A, CELL_LOC outloc) {
  TRACE("b0xGrad_dot_Grad( Field2D , Field3D )");

  if (outloc == CELL_DEFAULT) outloc = A.getLocation();

  ASSERT1(phi.getMesh() == A.getMesh());

  Mesh *mesh = phi.getMesh();

  Coordinates *metric = phi.getCoordinates(outloc);

  // Calculate phi derivatives
  Field2D dpdx = DDX(phi, outloc);
  Field2D dpdy = DDY(phi, outloc);

  // Calculate advection velocity
  Field2D vx = -metric->g_23 * dpdy;
  Field2D vy = metric->g_23 * dpdx;
  Field2D vz = metric->g_12 * dpdy - metric->g_22 * dpdx;

  if(mesh->IncIntShear) {
    // BOUT-06 style differencing
    vz += metric->IntShiftTorsion * vx;
  }

  // Upwind A using these velocities

  Field3D result = VDDX(vx, A, outloc) + VDDY(vy, A, outloc) + VDDZ(vz, A, outloc);

  result /= (metric->J*sqrt(metric->g_22));

#if BOUT_USE_TRACK
  result.name = "b0xGrad_dot_Grad("+phi.name+","+A.name+")";
#endif

  ASSERT2(result.getLocation() == outloc);
  
  return result;
}

const Field3D b0xGrad_dot_Grad(const Field3D &p, const Field2D &A, CELL_LOC outloc) {
  TRACE("b0xGrad_dot_Grad( Field3D , Field2D )");

  if (outloc == CELL_DEFAULT) outloc = A.getLocation();

  ASSERT1(p.getMesh() == A.getMesh());

  Coordinates *metric = p.getCoordinates(outloc);

  // Calculate phi derivatives
  Field3D dpdx = DDX(p, outloc);
  Field3D dpdy = DDY(p, outloc);
  Field3D dpdz = DDZ(p, outloc);

  // Calculate advection velocity
  Field3D vx = metric->g_22 * dpdz - metric->g_23 * dpdy;
  Field3D vy = metric->g_23 * dpdx - metric->g_12 * dpdz;

  // Upwind A using these velocities

  Field3D result = VDDX(vx, A, outloc) + VDDY(vy, A, outloc);

  result /= (metric->J*sqrt(metric->g_22));

#if BOUT_USE_TRACK
  result.name = "b0xGrad_dot_Grad("+p.name+","+A.name+")";
#endif
  
  ASSERT2(result.getLocation() == outloc);

  return result;
}

const Field3D b0xGrad_dot_Grad(const Field3D &phi, const Field3D &A, CELL_LOC outloc) {
  TRACE("b0xGrad_dot_Grad( Field3D , Field3D )");

  if (outloc == CELL_DEFAULT) outloc = A.getLocation();

  ASSERT1(phi.getMesh() == A.getMesh());

  Mesh * mesh = phi.getMesh();

  Coordinates *metric = phi.getCoordinates(outloc);

  // Calculate phi derivatives
  Field3D dpdx = DDX(phi, outloc);
  Field3D dpdy = DDY(phi, outloc);
  Field3D dpdz = DDZ(phi, outloc);

  // Calculate advection velocity
  Field3D vx = metric->g_22 * dpdz - metric->g_23 * dpdy;
  Field3D vy = metric->g_23 * dpdx - metric->g_12 * dpdz;
  Field3D vz = metric->g_12 * dpdy - metric->g_22 * dpdx;

  if(mesh->IncIntShear) {
    // BOUT-06 style differencing
    vz += metric->IntShiftTorsion * vx;
  }

  Field3D result = VDDX(vx, A, outloc) + VDDY(vy, A, outloc) + VDDZ(vz, A, outloc);

  result /=  (metric->J*sqrt(metric->g_22));

#if BOUT_USE_TRACK
  result.name = "b0xGrad_dot_Grad("+phi.name+","+A.name+")";
#endif

  ASSERT2(result.getLocation() == outloc);

  return result;
}

/*******************************************************************************
 * Poisson bracket
 * Terms of form b0 x Grad(f) dot Grad(g) / B = [f, g]
 *******************************************************************************/

const Field2D bracket(const Field2D &f, const Field2D &g, BRACKET_METHOD method,
                      CELL_LOC outloc, Solver *UNUSED(solver)) {
  TRACE("bracket(Field2D, Field2D)");

  ASSERT1_FIELDS_COMPATIBLE(f, g);
  if (outloc == CELL_DEFAULT) {
    outloc = g.getLocation();
  }
  ASSERT1(outloc == g.getLocation());

  Field2D result{emptyFrom(f)};

  if( (method == BRACKET_SIMPLE) || (method == BRACKET_ARAKAWA)) {
    // Use a subset of terms for comparison to BOUT-06
    result = 0.0;
    result.setLocation(outloc);
  }else {
    // Use full expression with all terms
    result = b0xGrad_dot_Grad(f, g, outloc) / f.getCoordinates(outloc)->Bxy;
  }
  return result;
}

const Field3D bracket(const Field3D &f, const Field2D &g, BRACKET_METHOD method,
                      CELL_LOC outloc, Solver *solver) {
  TRACE("bracket(Field3D, Field2D)");

  ASSERT1_FIELDS_COMPATIBLE(f, g);
  if (outloc == CELL_DEFAULT) {
    outloc = g.getLocation();
  }
  ASSERT1(outloc == g.getLocation());

  Mesh *mesh = f.getMesh();

  Field3D result{emptyFrom(f).setLocation(outloc)};

  Coordinates *metric = f.getCoordinates(outloc);

  switch(method) {
  case BRACKET_CTU: {
    // First order Corner Transport Upwind method
    // P.Collela JCP 87, 171-200 (1990)
    
    if(!solver)
      throw BoutException("CTU method requires access to the solver");
    
    int ncz = mesh->LocalNz;
    for(int x=mesh->xstart;x<=mesh->xend;x++)
      for(int y=mesh->ystart;y<=mesh->yend;y++) {
        for (int z = 0; z < mesh->LocalNz; z++) {
          int zm = (z - 1 + ncz) % ncz;
	  int zp = (z + 1) % ncz;
          
	  BoutReal gp, gm;
	  
          // Vx = DDZ(f)
          BoutReal vx = (f(x,y,zp) - f(x,y,zm))/(2.*metric->dz);
          
          // Set stability condition
          solver->setMaxTimestep(metric->dx(x,y) / (fabs(vx) + 1e-16));
          
          // X differencing
          if(vx > 0.0) {
            gp = g(x,y);
            
            gm = g(x-1,y);
            
          }else {
            gp = g(x+1,y);
            
            gm = g(x,y);
          }
          
          result(x,y,z) = vx * (gp - gm) / metric->dx(x,y);
        }
      }
    break;
  }
  case BRACKET_ARAKAWA: {
    // Arakawa scheme for perpendicular flow. Here as a test

    const BoutReal fac = 1.0 / (12 * metric->dz);
    const int ncz = mesh->LocalNz;

    BOUT_FOR(j2D, result.getRegion2D("RGN_NOBNDRY")) {
      // Get constants for this iteration
      const BoutReal spacingFactor = fac / metric->dx[j2D];
      const int jy = j2D.y(), jx = j2D.x();
      const int xm = jx - 1, xp = jx + 1;

      // Extract relevant Field2D values
      const BoutReal gxm = g(xm, jy), gc = g(jx, jy), gxp = g(xp, jy);

      // Index Field3D as 2D to get start of z data block
      const auto fxm = f(xm, jy), fc = f(jx, jy), fxp = f(xp, jy);

      // Here we split the loop over z into three parts; the first value, the middle block
      // and the last value
      // this is to allow the loop used in the middle block to vectorise.

      // The first value
      {
        const int jzp = 1;
        const int jzm = ncz - 1;

        // J++ = DDZ(f)*DDX(g) - DDX(f)*DDZ(g)
        const BoutReal Jpp = 2 * (fc[jzp] - fc[jzm]) * (gxp - gxm);

        // J+x
        const BoutReal Jpx = gxp * (fxp[jzp] - fxp[jzm]) - gxm * (fxm[jzp] - fxm[jzm]) +
                             gc * (fxp[jzm] - fxp[jzp] - fxm[jzm] + fxm[jzp]);

        result(jx, jy, 0) = (Jpp + Jpx) * spacingFactor;
      }

      // The middle block
      for (int jz = 1; jz < mesh->LocalNz - 1; jz++) {
        const int jzp = jz + 1;
        const int jzm = jz - 1;

        // J++ = DDZ(f)*DDX(g) - DDX(f)*DDZ(g)
        const BoutReal Jpp = 2 * (fc[jzp] - fc[jzm]) * (gxp - gxm);

        // J+x
        const BoutReal Jpx = gxp * (fxp[jzp] - fxp[jzm]) - gxm * (fxm[jzp] - fxm[jzm]) +
                             gc * (fxp[jzm] - fxp[jzp] - fxm[jzm] + fxm[jzp]);

        result(jx, jy, jz) = (Jpp + Jpx) * spacingFactor;
      }

      // The last value
      {
        const int jzp = 0;
        const int jzm = ncz - 2;

        // J++ = DDZ(f)*DDX(g) - DDX(f)*DDZ(g)
        const BoutReal Jpp = 2 * (fc[jzp] - fc[jzm]) * (gxp - gxm);

        // J+x
        const BoutReal Jpx = gxp * (fxp[jzp] - fxp[jzm]) - gxm * (fxm[jzp] - fxm[jzm]) +
                             gc * (fxp[jzm] - fxp[jzp] - fxm[jzm] + fxm[jzp]);

        result(jx, jy, ncz - 1) = (Jpp + Jpx) * spacingFactor;
      }
    }

    break;
  }
  case BRACKET_ARAKAWA_OLD: {
    const int ncz = mesh->LocalNz;
    const BoutReal partialFactor = 1.0/(12 * metric->dz);
    BOUT_OMP(parallel for)
    for(int jx=mesh->xstart;jx<=mesh->xend;jx++){
      for(int jy=mesh->ystart;jy<=mesh->yend;jy++){
	const BoutReal spacingFactor = partialFactor / metric->dx(jx,jy);
        for (int jz = 0; jz < mesh->LocalNz; jz++) {
          const int jzp = jz+1 < ncz ? jz + 1 : 0;
	  //Above is alternative to const int jzp = (jz + 1) % ncz;
	  const int jzm = jz-1 >=  0 ? jz - 1 : ncz-1;
	  //Above is alternative to const int jzmTmp = (jz - 1 + ncz) % ncz;

          // J++ = DDZ(f)*DDX(g) - DDX(f)*DDZ(g)
          BoutReal Jpp = ( (f(jx,jy,jzp) - f(jx,jy,jzm))*
			   (g(jx+1,jy) - g(jx-1,jy)) -
			   (f(jx+1,jy,jz) - f(jx-1,jy,jz))*
			   (g(jx,jy) - g(jx,jy)) );
      
          // J+x
          BoutReal Jpx = ( g(jx+1,jy)*(f(jx+1,jy,jzp)-f(jx+1,jy,jzm)) -
			   g(jx-1,jy)*(f(jx-1,jy,jzp)-f(jx-1,jy,jzm)) -
			   g(jx,jy)*(f(jx+1,jy,jzp)-f(jx-1,jy,jzp)) +
			   g(jx,jy)*(f(jx+1,jy,jzm)-f(jx-1,jy,jzm)));

          // Jx+
          BoutReal Jxp = ( g(jx+1,jy)*(f(jx,jy,jzp)-f(jx+1,jy,jz)) -
			   g(jx-1,jy)*(f(jx-1,jy,jz)-f(jx,jy,jzm)) -
			   g(jx-1,jy)*(f(jx,jy,jzp)-f(jx-1,jy,jz)) +
			   g(jx+1,jy)*(f(jx+1,jy,jz)-f(jx,jy,jzm)));
          
          result(jx,jy,jz) = (Jpp + Jpx + Jxp) * spacingFactor;
	  }
	}
      }
    
    break;
  }
  case BRACKET_SIMPLE: {
    // Use a subset of terms for comparison to BOUT-06
    result = VDDX(DDZ(f, outloc), g, outloc);
    break;
  }
  default: {
    // Use full expression with all terms
    result = b0xGrad_dot_Grad(f, g, outloc) / metric->Bxy;
  }
  }
  return result;
}

const Field3D bracket(const Field2D &f, const Field3D &g, BRACKET_METHOD method,
                      CELL_LOC outloc, Solver *solver) {
  TRACE("bracket(Field2D, Field3D)");

  ASSERT1_FIELDS_COMPATIBLE(f, g);
  if (outloc == CELL_DEFAULT) {
    outloc = g.getLocation();
  }
  ASSERT1(outloc == g.getLocation())

  Mesh *mesh = f.getMesh();

  Field3D result(mesh);

  switch(method) {
  case BRACKET_CTU:
    throw BoutException("Bracket method CTU is not yet implemented for [2d,3d] fields.");
    break;
  case BRACKET_ARAKAWA: 
    // It is symmetric, therefore we can return -[3d,2d]
    return -bracket(g,f,method,outloc,solver);
    break;
  case BRACKET_SIMPLE: {
    // Use a subset of terms for comparison to BOUT-06
    result = VDDZ(-DDX(f, outloc), g, outloc);
    break;
  }
  default: {
    // Use full expression with all terms
    Coordinates *metric = f.getCoordinates(outloc);
    result = b0xGrad_dot_Grad(f, g, outloc) / metric->Bxy;
  }
  }
  
  return result;
}

const Field3D bracket(const Field3D &f, const Field3D &g, BRACKET_METHOD method,
                      CELL_LOC outloc, Solver *solver) {
  TRACE("Field3D, Field3D");

  ASSERT1_FIELDS_COMPATIBLE(f, g);
  if (outloc == CELL_DEFAULT) {
    outloc = g.getLocation();
  }
  ASSERT1(outloc == g.getLocation());

  Mesh *mesh = f.getMesh();

  Field3D result{emptyFrom(f).setLocation(outloc)};

  Coordinates *metric = f.getCoordinates(outloc);

  if (mesh->GlobalNx == 1 || mesh->GlobalNz == 1) {
    result=0;
    result.setLocation(outloc);
    return result;
  }
  
  switch(method) {
  case BRACKET_CTU: {
    // First order Corner Transport Upwind method
    // P.Collela JCP 87, 171-200 (1990)
    
    if(!solver)
      throw BoutException("CTU method requires access to the solver");

    // Get current timestep
    BoutReal dt = solver->getCurrentTimestep();
    
    FieldPerp vx(mesh), vz(mesh);
    vx.allocate();
    vx.setLocation(outloc);
    vz.allocate();
    vz.setLocation(outloc);
    
    int ncz = mesh->LocalNz;
    for(int y=mesh->ystart;y<=mesh->yend;y++) {
      for(int x=1;x<=mesh->LocalNx-2;x++) {
        for (int z = 0; z < mesh->LocalNz; z++) {
          int zm = (z - 1 + ncz) % ncz;
          int zp = (z + 1) % ncz;
          
          // Vx = DDZ(f)
          vx(x,z) = (f(x,y,zp) - f(x,y,zm))/(2.*metric->dz);
          // Vz = -DDX(f)
          vz(x,z) = (f(x-1,y,z) - f(x+1,y,z))/(0.5*metric->dx(x-1,y) + metric->dx(x,y) + 0.5*metric->dx(x+1,y));
          
          // Set stability condition
          solver->setMaxTimestep(fabs(metric->dx(x,y)) / (fabs(vx(x,z)) + 1e-16));
          solver->setMaxTimestep(metric->dz / (fabs(vz(x,z)) + 1e-16));
        }
      }
      
      // Simplest form: use cell-centered velocities (no divergence included so not flux conservative)
      
      for(int x=mesh->xstart;x<=mesh->xend;x++)
        for (int z = 0; z < ncz; z++) {
          int zm = (z - 1 + ncz) % ncz;
          int zp = (z + 1) % ncz;

          BoutReal gp, gm;

          // X differencing
          if (vx(x, z) > 0.0) {
            gp = g(x, y, z) +
                 (0.5 * dt / metric->dz) * ((vz(x, z) > 0)
                                                ? vz(x, z) * (g(x, y, zm) - g(x, y, z))
                                                : vz(x, z) * (g(x, y, z) - g(x, y, zp)));

            gm = g(x - 1, y, z) +
                 (0.5 * dt / metric->dz) *
                     ((vz(x, z) > 0) ? vz(x, z) * (g(x - 1, y, zm) - g(x - 1, y, z))
                                     : vz(x, z) * (g(x - 1, y, z) - g(x - 1, y, zp)));

          } else {
            gp = g(x + 1, y, z) +
                 (0.5 * dt / metric->dz) *
                     ((vz(x, z) > 0) ? vz(x, z) * (g(x + 1, y, zm) - g(x + 1, y, z))
                                     : vz[x][z] * (g(x + 1, y, z) - g(x + 1, y, zp)));

            gm = g(x, y, z) +
                 (0.5 * dt / metric->dz) * ((vz(x, z) > 0)
                                                ? vz(x, z) * (g(x, y, zm) - g(x, y, z))
                                                : vz(x, z) * (g(x, y, z) - g(x, y, zp)));
          }

          result(x, y, z) = vx(x, z) * (gp - gm) / metric->dx(x, y);

          // Z differencing
          if (vz(x, z) > 0.0) {
            gp = g(x, y, z) +
                 (0.5 * dt / metric->dx(x, y)) *
                     ((vx[x][z] > 0) ? vx[x][z] * (g(x - 1, y, z) - g(x, y, z))
                                     : vx[x][z] * (g(x, y, z) - g(x + 1, y, z)));

            gm = g(x, y, zm) +
                 (0.5 * dt / metric->dx(x, y)) *
                     ((vx(x, z) > 0) ? vx(x, z) * (g(x - 1, y, zm) - g(x, y, zm))
                                     : vx(x, z) * (g(x, y, zm) - g(x + 1, y, zm)));
          } else {
            gp = g(x, y, zp) +
                 (0.5 * dt / metric->dx(x, y)) *
                     ((vx(x, z) > 0) ? vx(x, z) * (g(x - 1, y, zp) - g(x, y, zp))
                                     : vx(x, z) * (g(x, y, zp) - g(x + 1, y, zp)));

            gm = g(x, y, z) +
                 (0.5 * dt / metric->dx(x, y)) *
                     ((vx(x, z) > 0) ? vx(x, z) * (g(x - 1, y, z) - g(x, y, z))
                                     : vx(x, z) * (g(x, y, z) - g(x + 1, y, z)));
          }

          result(x, y, z) += vz(x, z) * (gp - gm) / metric->dz;
        }
    }
    break;
  }
  case BRACKET_ARAKAWA: {
    // Arakawa scheme for perpendicular flow
    
    const int ncz = mesh->LocalNz;
    const BoutReal partialFactor = 1.0/(12 * metric->dz);

    // We need to discard const qualifier in order to manipulate
    // storage array directly
    Field3D f_temp = f;
    Field3D g_temp = g;

    BOUT_FOR(j2D, result.getRegion2D("RGN_NOBNDRY")) {
      const BoutReal spacingFactor = partialFactor / metric->dx[j2D];
      const int jy = j2D.y(), jx = j2D.x();
      const int xm = jx - 1, xp = jx + 1;

      const auto Fxm = f_temp(xm, jy), Fx = f_temp(jx, jy), Fxp = f_temp(xp, jy);
      const auto Gxm = g_temp(xm, jy), Gx = g_temp(jx, jy), Gxp = g_temp(xp, jy);

      // Here we split the loop over z into three parts; the first value, the middle block
      // and the last value
      // this is to allow the loop used in the middle block to vectorise.

      {
        const int jz = 0;
        const int jzp = 1;
        const int jzm = ncz - 1;

        // J++ = DDZ(f)*DDX(g) - DDX(f)*DDZ(g)
        const BoutReal Jpp = ((Fx[jzp] - Fx[jzm]) * (Gxp[jz] - Gxm[jz]) -
                              (Fxp[jz] - Fxm[jz]) * (Gx[jzp] - Gx[jzm]));

        // J+x
        const BoutReal Jpx =
            (Gxp[jz] * (Fxp[jzp] - Fxp[jzm]) - Gxm[jz] * (Fxm[jzp] - Fxm[jzm]) -
             Gx[jzp] * (Fxp[jzp] - Fxm[jzp]) + Gx[jzm] * (Fxp[jzm] - Fxm[jzm]));

        // Jx+
        const BoutReal Jxp =
            (Gxp[jzp] * (Fx[jzp] - Fxp[jz]) - Gxm[jzm] * (Fxm[jz] - Fx[jzm]) -
             Gxm[jzp] * (Fx[jzp] - Fxm[jz]) + Gxp[jzm] * (Fxp[jz] - Fx[jzm]));

        result(jx, jy, jz) = (Jpp + Jpx + Jxp) * spacingFactor;
      }

      for (int jz = 1; jz < mesh->LocalNz - 1; jz++) {
        const int jzp = jz + 1;
        const int jzm = jz - 1;

        // J++ = DDZ(f)*DDX(g) - DDX(f)*DDZ(g)
        const BoutReal Jpp = ((Fx[jzp] - Fx[jzm]) * (Gxp[jz] - Gxm[jz]) -
                              (Fxp[jz] - Fxm[jz]) * (Gx[jzp] - Gx[jzm]));

        // J+x
        const BoutReal Jpx =
            (Gxp[jz] * (Fxp[jzp] - Fxp[jzm]) - Gxm[jz] * (Fxm[jzp] - Fxm[jzm]) -
             Gx[jzp] * (Fxp[jzp] - Fxm[jzp]) + Gx[jzm] * (Fxp[jzm] - Fxm[jzm]));

        // Jx+
        const BoutReal Jxp =
            (Gxp[jzp] * (Fx[jzp] - Fxp[jz]) - Gxm[jzm] * (Fxm[jz] - Fx[jzm]) -
             Gxm[jzp] * (Fx[jzp] - Fxm[jz]) + Gxp[jzm] * (Fxp[jz] - Fx[jzm]));

        result(jx, jy, jz) = (Jpp + Jpx + Jxp) * spacingFactor;
      }

      {
        const int jz = ncz - 1;
        const int jzp = 0;
        const int jzm = ncz - 2;

        // J++ = DDZ(f)*DDX(g) - DDX(f)*DDZ(g)
        const BoutReal Jpp = ((Fx[jzp] - Fx[jzm]) * (Gxp[jz] - Gxm[jz]) -
                              (Fxp[jz] - Fxm[jz]) * (Gx[jzp] - Gx[jzm]));

        // J+x
        const BoutReal Jpx =
            (Gxp[jz] * (Fxp[jzp] - Fxp[jzm]) - Gxm[jz] * (Fxm[jzp] - Fxm[jzm]) -
             Gx[jzp] * (Fxp[jzp] - Fxm[jzp]) + Gx[jzm] * (Fxp[jzm] - Fxm[jzm]));

        // Jx+
        const BoutReal Jxp =
            (Gxp[jzp] * (Fx[jzp] - Fxp[jz]) - Gxm[jzm] * (Fxm[jz] - Fx[jzm]) -
             Gxm[jzp] * (Fx[jzp] - Fxm[jz]) + Gxp[jzm] * (Fxp[jz] - Fx[jzm]));

        result(jx, jy, jz) = (Jpp + Jpx + Jxp) * spacingFactor;
      }
    }

    break;
  }
  case BRACKET_ARAKAWA_OLD: {
    // Arakawa scheme for perpendicular flow

    const int ncz = mesh->LocalNz;
    const BoutReal partialFactor = 1.0 / (12 * metric->dz);

    // We need to discard const qualifier in order to manipulate
    // storage array directly
    Field3D f_temp = f;
    Field3D g_temp = g;

    BOUT_OMP(parallel for)
    for(int jx=mesh->xstart;jx<=mesh->xend;jx++){
      for(int jy=mesh->ystart;jy<=mesh->yend;jy++){
        const BoutReal spacingFactor = partialFactor / metric->dx(jx, jy);
        const BoutReal *Fxm = f_temp(jx-1, jy);
        const BoutReal *Fx  = f_temp(jx,   jy);
        const BoutReal *Fxp = f_temp(jx+1, jy);
        const BoutReal *Gxm = g_temp(jx-1, jy);
        const BoutReal *Gx  = g_temp(jx,   jy);
        const BoutReal *Gxp = g_temp(jx+1, jy);
        for (int jz = 0; jz < mesh->LocalNz; jz++) {
          const int jzp = jz+1 < ncz ? jz + 1 : 0;
	  //Above is alternative to const int jzp = (jz + 1) % ncz;
	  const int jzm = jz-1 >=  0 ? jz - 1 : ncz-1;
	  //Above is alternative to const int jzm = (jz - 1 + ncz) % ncz;

          // J++ = DDZ(f)*DDX(g) - DDX(f)*DDZ(g)
          BoutReal Jpp = ((Fx[jzp] - Fx[jzm])*(Gxp[jz] - Gxm[jz]) - 
			  (Fxp[jz] - Fxm[jz])*(Gx[jzp] - Gx[jzm]));

          // J+x
          BoutReal Jpx = ( Gxp[jz]*(Fxp[jzp]-Fxp[jzm]) -
			   Gxm[jz]*(Fxm[jzp]-Fxm[jzm]) -
			   Gx[jzp]*(Fxp[jzp]-Fxm[jzp]) +
			   Gx[jzm]*(Fxp[jzm]-Fxm[jzm])) ;

          // Jx+
          BoutReal Jxp = ( Gxp[jzp]*(Fx[jzp]-Fxp[jz]) -
			   Gxm[jzm]*(Fxm[jz]-Fx[jzm]) -
			   Gxm[jzp]*(Fx[jzp]-Fxm[jz]) +
			   Gxp[jzm]*(Fxp[jz]-Fx[jzm]));
			  
          result(jx, jy, jz) = (Jpp + Jpx + Jxp) * spacingFactor;
        }
      }
    }
    break;
  }
  case BRACKET_SIMPLE: {
    // Use a subset of terms for comparison to BOUT-06
    result = VDDX(DDZ(f, outloc), g, outloc) + VDDZ(-DDX(f, outloc), g, outloc);
    break;
  }
  default: {
    // Use full expression with all terms
    result = b0xGrad_dot_Grad(f, g, outloc) / metric->Bxy;
  }
  }
  
  return result;
}<|MERGE_RESOLUTION|>--- conflicted
+++ resolved
@@ -296,37 +296,21 @@
 
 const Field2D Div_par_K_Grad_par(const Field2D &kY, const Field2D &f, CELL_LOC outloc) {
   if (outloc == CELL_DEFAULT) outloc = f.getLocation();
-<<<<<<< HEAD
-
-=======
->>>>>>> 20f8d3e2
   return interp_to(kY, outloc)*Grad2_par2(f, outloc) + Div_par(kY, outloc)*Grad_par(f, outloc);
 }
 
 const Field3D Div_par_K_Grad_par(const Field2D &kY, const Field3D &f, CELL_LOC outloc) {
   if (outloc == CELL_DEFAULT) outloc = f.getLocation();
-<<<<<<< HEAD
-
-=======
->>>>>>> 20f8d3e2
   return interp_to(kY, outloc)*Grad2_par2(f, outloc) + Div_par(kY, outloc)*Grad_par(f, outloc);
 }
 
 const Field3D Div_par_K_Grad_par(const Field3D &kY, const Field2D &f, CELL_LOC outloc) {
   if (outloc == CELL_DEFAULT) outloc = f.getLocation();
-<<<<<<< HEAD
-
-=======
->>>>>>> 20f8d3e2
   return interp_to(kY, outloc)*Grad2_par2(f, outloc) + Div_par(kY, outloc)*Grad_par(f, outloc);
 }
 
 const Field3D Div_par_K_Grad_par(const Field3D &kY, const Field3D &f, CELL_LOC outloc) {
   if (outloc == CELL_DEFAULT) outloc = f.getLocation();
-<<<<<<< HEAD
-
-=======
->>>>>>> 20f8d3e2
   return interp_to(kY, outloc)*Grad2_par2(f, outloc) + Div_par(kY, outloc)*Grad_par(f, outloc);
 }
 
