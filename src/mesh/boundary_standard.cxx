--- conflicted
+++ resolved
@@ -1550,12 +1550,8 @@
   return new BoundaryNeumann_NonOrthogonal(region);
 }
 
-<<<<<<< HEAD
-void BoundaryNeumann_NonOrthogonal::apply(Field2D &f) {
+void BoundaryNeumann_NonOrthogonal::apply(Field2D& f) {
 #ifndef COORDINATES_USE_3D
-=======
-void BoundaryNeumann_NonOrthogonal::apply(Field2D& f) {
->>>>>>> aa09b98a
   Mesh* mesh = bndry->localmesh;
   ASSERT1(mesh == f.getMesh());
   Coordinates* metric = f.getCoordinates();
@@ -1619,44 +1615,26 @@
   Field3D dfdy = DDY(f);
   Field3D dfdz = DDZ(f);
   // Loop over all elements and set equal to the next point in
-<<<<<<< HEAD
-  for(bndry->first(); !bndry->isDone(); bndry->next1d()) {
+  for (bndry->first(); !bndry->isDone(); bndry->next1d()) {
+#ifdef COORDINATES_USE_3D
+    for (int z = 0; z < mesh->LocalNz; z++) {
+#endif
+    // Interpolate (linearly) metrics to halfway between last cell and boundary cell
+    BoutReal g11shift =
+        0.5
+        * (metric->g11(bndry->x, bndry->y, z) + metric->g11(bndry->x - bndry->bx, bndry->y, z));
+    BoutReal g12shift =
+        0.5
+        * (metric->g12(bndry->x, bndry->y, z) + metric->g12(bndry->x - bndry->bx, bndry->y, z));
+    BoutReal g13shift =
+        0.5
+        * (metric->g13(bndry->x, bndry->y, z) + metric->g13(bndry->x - bndry->bx, bndry->y, z));
     // Have to use derivatives at last gridpoint instead of derivatives on boundary layer
     //   because derivative values don't exist in boundary region
     // NOTE: should be fixed to interpolate to boundary line
-    for(int z=0;z<mesh->LocalNz;z++) {
-      // Interpolate (linearly) metrics to halfway between last cell and boundary cell
-      BoutReal g11shift = 0.5 * (metric->g11(bndry->x, bndry->y, z)
-                                 + metric->g11(bndry->x - bndry->bx, bndry->y, z));
-      BoutReal g12shift = 0.5 * (metric->g12(bndry->x, bndry->y, z)
-                                 + metric->g12(bndry->x - bndry->bx, bndry->y, z));
-      BoutReal g13shift = 0.5 * (metric->g13(bndry->x, bndry->y, z)
-                                 + metric->g13(bndry->x - bndry->bx, bndry->y, z));
-
-      BoutReal xshift = g12shift*dfdy(bndry->x-bndry->bx,bndry->y,z) 
-        + g13shift*dfdz(bndry->x-bndry->bx,bndry->y,z);
-      if(bndry->bx != 0 && bndry->by == 0) {
-        // x boundaries only
-        BoutReal delta = bndry->bx * metric->dx(bndry->x, bndry->y, z);
-        f(bndry->x, bndry->y, z) = f(bndry->x - bndry->bx, bndry->y, z) + delta/g11shift*(val - xshift);
-        if (bndry->width == 2){
-          f(bndry->x + bndry->bx, bndry->y, z) = f(bndry->x - 2*bndry->bx, bndry->y, z) + 3.0*delta/g11shift*(val - xshift);
-=======
-  for (bndry->first(); !bndry->isDone(); bndry->next1d()) {
-    // Interpolate (linearly) metrics to halfway between last cell and boundary cell
-    BoutReal g11shift =
-        0.5
-        * (metric->g11(bndry->x, bndry->y) + metric->g11(bndry->x - bndry->bx, bndry->y));
-    BoutReal g12shift =
-        0.5
-        * (metric->g12(bndry->x, bndry->y) + metric->g12(bndry->x - bndry->bx, bndry->y));
-    BoutReal g13shift =
-        0.5
-        * (metric->g13(bndry->x, bndry->y) + metric->g13(bndry->x - bndry->bx, bndry->y));
-    // Have to use derivatives at last gridpoint instead of derivatives on boundary layer
-    //   because derivative values don't exist in boundary region
-    // NOTE: should be fixed to interpolate to boundary line
+#ifndef COORDINATES_USE_3D
     for (int z = 0; z < mesh->LocalNz; z++) {
+#endif
       BoutReal xshift = g12shift * dfdy(bndry->x - bndry->bx, bndry->y, z)
                         + g13shift * dfdz(bndry->x - bndry->bx, bndry->y, z);
       if (bndry->bx != 0 && bndry->by == 0) {
@@ -1668,23 +1646,15 @@
           f(bndry->x + bndry->bx, bndry->y, z) =
               f(bndry->x - 2 * bndry->bx, bndry->y, z)
               + 3.0 * delta / g11shift * (val - xshift);
->>>>>>> aa09b98a
         }
       } else if (bndry->by != 0 && bndry->bx == 0) {
         // y boundaries only
         //   no need to shift this b/c we want parallel nuemann not theta
-<<<<<<< HEAD
         BoutReal delta = bndry->by * metric->dy(bndry->x, bndry->y, z);
-        f(bndry->x, bndry->y, z) = f(bndry->x, bndry->y - bndry->by, z) + delta*val;
-        if (bndry->width == 2){
-          f(bndry->x, bndry->y + bndry->by, z) = f(bndry->x, bndry->y - 2*bndry->by, z) + 3.0*delta*val;
-=======
-        BoutReal delta = bndry->by * metric->dy(bndry->x, bndry->y);
         f(bndry->x, bndry->y, z) = f(bndry->x, bndry->y - bndry->by, z) + delta * val;
         if (bndry->width == 2) {
           f(bndry->x, bndry->y + bndry->by, z) =
               f(bndry->x, bndry->y - 2 * bndry->by, z) + 3.0 * delta * val;
->>>>>>> aa09b98a
         }
       } else {
         // set corners to zero
@@ -1718,13 +1688,7 @@
   // N.B. First guard cells (closest to the grid) is 2nd order, while
   // 2nd is 3rd order
 
-<<<<<<< HEAD
-void BoundaryNeumann::apply(Field2D &f,BoutReal t) {
-  // Set (at 2nd order) the value at the mid-point between the guard cell and the grid cell to be val
-  // N.B. Only first guard cells (closest to the grid) should ever be used
 #ifndef COORDINATES_USE_3D
-=======
->>>>>>> aa09b98a
   Mesh* mesh = bndry->localmesh;
   ASSERT1(mesh == f.getMesh());
   Coordinates* metric = f.getCoordinates();
@@ -1944,91 +1908,13 @@
 
     if (loc == CELL_XLOW) {
       // Field is shifted in X
-<<<<<<< HEAD
-      
-      if(bndry->bx > 0) {
-	// Outer x boundary
-	for(; !bndry->isDone(); bndry->next1d()) {
-	  BoutReal xnorm = 0.5*(   mesh->GlobalX(bndry->x)
-				   + mesh->GlobalX(bndry->x - bndry->bx) );
-	  BoutReal ynorm = mesh->GlobalY(bndry->y);
-	  
-	  for(int zk=0;zk<mesh->LocalNz;zk++) {
-	    if(fg)
-              val = fg->generate(xnorm, TWOPI * ynorm, TWOPI * zk / (mesh->LocalNz), t)
-                    * metric->dx(bndry->x, bndry->y, zk);
-
-            f(bndry->x,bndry->y, zk) = (4.*f(bndry->x - bndry->bx, bndry->y,zk) - f(bndry->x - 2*bndry->bx, bndry->y,zk) + 2.*val)/3.;
-	    
-	    // Need to set second guard cell, as may be used for interpolation or upwinding derivatives
-	    for(int i=1;i<bndry->width;i++) {
-	      int xi = bndry->x + i*bndry->bx;
-	      int yi = bndry->y + i*bndry->by;
-	      // Use third order extrapolation because boundary point is set to third order, and these points 
-	      // may be used be used by 2nd order upwinding type schemes, which require 3rd order 
-	      f(xi, yi, zk) = 3.0*f(xi - bndry->bx, yi - bndry->by, zk) - 3.0*f(xi - 2*bndry->bx, yi - 2*bndry->by, zk) 
-		+ f(xi - 3*bndry->bx, yi - 3*bndry->by, zk);	
-	    }	
-	  }
-	}
-      }
-      if(bndry->bx < 0) {
-	// Inner x boundary
-	for(; !bndry->isDone(); bndry->next1d()) {
-	  
-	  BoutReal xnorm = 0.5*(   mesh->GlobalX(bndry->x)
-				   + mesh->GlobalX(bndry->x - bndry->bx) );
-	  BoutReal ynorm = mesh->GlobalY(bndry->y);
-	  
-	  for(int zk=0;zk<mesh->LocalNz;zk++) {
-	    
-	    if(fg)
-              val = fg->generate(xnorm, TWOPI * ynorm, TWOPI * zk / (mesh->LocalNz), t)
-                    * metric->dx(bndry->x - bndry->bx, bndry->y, zk);
-
-            f(bndry->x - bndry->bx,bndry->y, zk) = (4.*f(bndry->x - 2*bndry->bx, bndry->y,zk) - f(bndry->x - 3*bndry->bx, bndry->y,zk) - 2.*val)/3.;
-
-            // Need to set second guard cell, as may be used for interpolation or upwinding derivatives
-	    for(int i=0;i<bndry->width;i++) {
-	      int xi = bndry->x + i*bndry->bx;
-	      int yi = bndry->y + i*bndry->by;
-	      // Use third order extrapolation because boundary point is set to third order, and these points 
-	      // may be used be used by 2nd order upwinding type schemes, which require 3rd order 
-	      f(xi, yi, zk) = 3.0*f(xi - bndry->bx, yi - bndry->by, zk) - 3.0*f(xi - 2*bndry->bx, yi - 2*bndry->by, zk) 
-		+ f(xi - 3*bndry->bx, yi - 3*bndry->by, zk);	
-	    }	
-	  }
-	}
-      }
-      if(bndry->by != 0) {
-	for(; !bndry->isDone(); bndry->next1d()) {
-	  // x norm is shifted by half a grid point because it is staggered.
-	  // y norm is located half way between first grid cell and guard cell.
-	  BoutReal xnorm = 0.5*(   mesh->GlobalX(bndry->x) + mesh->GlobalX(bndry->x - 1) ); 
-	  BoutReal ynorm = 0.5*(   mesh->GlobalY(bndry->y) + mesh->GlobalY(bndry->y - bndry->by) ); 
-	  
-
-	  for(int zk=0;zk<mesh->LocalNz;zk++) {
-            BoutReal delta = bndry->bx * metric->dx(bndry->x, bndry->y, zk)
-                             + bndry->by * metric->dy(bndry->x, bndry->y, zk);
-
-            if(fg){
-	      val = fg->generate(xnorm,TWOPI*ynorm,TWOPI*zk/(mesh->LocalNz),t);
-	    }
-	    f(bndry->x,bndry->y, zk) = f(bndry->x-bndry->bx, bndry->y-bndry->by, zk) + delta*val;
-	    if (bndry->width == 2){
-	      f(bndry->x + bndry->bx, bndry->y + bndry->by, zk) = f(bndry->x - 2*bndry->bx, bndry->y - 2*bndry->by, zk) + 3.0*delta*val;
-	    }
-	  }
-	}
-=======
 
       if (bndry->bx > 0) {
         // Outer x boundary
         for (; !bndry->isDone(); bndry->next1d()) {
           for (int zk = 0; zk < mesh->LocalNz; zk++) {
             if (fg) {
-              val = fg->generate(Context(bndry, zk, loc, t, mesh)) * metric->dx(bndry->x, bndry->y);
+              val = fg->generate(Context(bndry, zk, loc, t, mesh)) * metric->dx(bndry->x, bndry->y, zk);
             }
 
             f(bndry->x, bndry->y, zk) =
@@ -2050,7 +1936,6 @@
             }
           }
         }
->>>>>>> aa09b98a
       }
       if (bndry->bx < 0) {
         // Inner x boundary
@@ -2101,91 +1986,13 @@
       }
     } else if (loc == CELL_YLOW) {
       // Field is shifted in Y
-<<<<<<< HEAD
-      
-      if(bndry->by > 0) {
-	// Outer y boundary	
-	for(; !bndry->isDone(); bndry->next1d()) {
-	  
-	  BoutReal xnorm = mesh->GlobalX(bndry->x);
-	  BoutReal ynorm = 0.5*(   mesh->GlobalY(bndry->y)
-				   + mesh->GlobalY(bndry->y - bndry->by) );
-	  for(int zk=0;zk<mesh->LocalNz;zk++) {
-	  
-	    if(fg){
-              val = fg->generate(xnorm, TWOPI * ynorm, TWOPI * zk / (mesh->LocalNz), t)
-                    * metric->dy(bndry->x, bndry->y, zk);
-            }
-	    f(bndry->x,bndry->y,zk) =   (4.*f(bndry->x, bndry->y - bndry->by,zk) - f(bndry->x, bndry->y - 2*bndry->by,zk) + 2.*val)/3.;
-	    
-	    // Need to set second guard cell, as may be used for interpolation or upwinding derivatives
-	    for(int i=1;i<bndry->width;i++) {
-	      int xi = bndry->x + i*bndry->bx;
-	      int yi = bndry->y + i*bndry->by;
-	      // Use third order extrapolation because boundary point is set to third order, and these points 
-	      // may be used be used by 2nd order upwinding type schemes, which require 3rd order 
-	      f(xi, yi, zk) = 3.0*f(xi - bndry->bx, yi - bndry->by, zk) - 3.0*f(xi - 2*bndry->bx, yi - 2*bndry->by, zk) 
-		+ f(xi - 3*bndry->bx, yi - 3*bndry->by, zk);	
-	    }	
-	  }
-	}
-      }
-      if(bndry->by < 0) {
-	// Inner y boundary. Set one point inwards
-	for(; !bndry->isDone(); bndry->next1d()) {
-	  
-	  BoutReal xnorm = mesh->GlobalX(bndry->x);
-	  BoutReal ynorm = 0.5*(   mesh->GlobalY(bndry->y)
-				   + mesh->GlobalY(bndry->y - bndry->by) );
-	  for(int zk=0;zk<mesh->LocalNz;zk++) {
-	    if(fg)
-              val = fg->generate(xnorm, TWOPI * ynorm, TWOPI * zk / (mesh->LocalNz), t)
-                    * metric->dy(bndry->x, bndry->y - bndry->by, zk);
-
-            f(bndry->x,bndry->y - bndry->by,zk) = (4.*f(bndry->x, bndry->y - 2*bndry->by,zk) - f(bndry->x, bndry->y - 3*bndry->by,zk) - 2.*val)/3.;
-	    
-	    // Need to set second guard cell, as may be used for interpolation or upwinding derivatives
-	    for(int i=0;i<bndry->width;i++) {
-	      int xi = bndry->x + i*bndry->bx;
-	      int yi = bndry->y + i*bndry->by;
-	      // Use third order extrapolation because boundary point is set to third order, and these points 
-	      // may be used be used by 2nd order upwinding type schemes, which require 3rd order 
-	      f(xi, yi, zk) = 3.0*f(xi - bndry->bx, yi - bndry->by, zk) - 3.0*f(xi - 2*bndry->bx, yi - 2*bndry->by, zk) 
-		+ f(xi - 3*bndry->bx, yi - 3*bndry->by, zk);	
-	    }
-	  }
-	}
-      }
-      if(bndry->bx !=0 ){
-	// x boundaries.  
-	for(; !bndry->isDone(); bndry->next1d()) {
-	  // x norm is located half way between first grid cell and guard cell.
-	  // y norm is shifted by half a grid point because it is staggered.
-	  BoutReal xnorm = 0.5*(   mesh->GlobalX(bndry->x) + mesh->GlobalX(bndry->x - bndry->bx) ); 
-	  BoutReal ynorm = 0.5*(   mesh->GlobalY(bndry->y) + mesh->GlobalY(bndry->y - 1) ); 
-	  
-
-	  for(int zk=0;zk<mesh->LocalNz;zk++) {
-            BoutReal delta = bndry->bx * metric->dx(bndry->x, bndry->y, zk)
-                             + bndry->by * metric->dy(bndry->x, bndry->y, zk);
-
-            if(fg){
-	      val = fg->generate(xnorm,TWOPI*ynorm,TWOPI*zk/(mesh->LocalNz),t);
-	    }
-	    f(bndry->x,bndry->y, zk) = f(bndry->x-bndry->bx, bndry->y-bndry->by, zk) + delta*val;
-	    if (bndry->width == 2){
-	      f(bndry->x + bndry->bx, bndry->y + bndry->by, zk) = f(bndry->x - 2*bndry->bx, bndry->y - 2*bndry->by, zk) + 3.0*delta*val;
-	    }
-	  }
-	}
-=======
 
       if (bndry->by > 0) {
         // Outer y boundary
         for (; !bndry->isDone(); bndry->next1d()) {
           for (int zk = 0; zk < mesh->LocalNz; zk++) {
             if (fg) {
-              val = fg->generate(Context(bndry, zk, loc, t, mesh)) * metric->dy(bndry->x, bndry->y);
+              val = fg->generate(Context(bndry, zk, loc, t, mesh)) * metric->dy(bndry->x, bndry->y, zk);
             }
             f(bndry->x, bndry->y, zk) =
                 (4. * f(bndry->x, bndry->y - bndry->by, zk)
@@ -2238,10 +2045,15 @@
       if (bndry->bx != 0) {
         // x boundaries.
         for (; !bndry->isDone(); bndry->next1d()) {
-          BoutReal delta = bndry->bx * metric->dx(bndry->x, bndry->y)
-                           + bndry->by * metric->dy(bndry->x, bndry->y);
-
+#ifndef COORDINATES_USE_3D
+          BoutReal delta = bndry->bx * metric->dx(bndry->x, bndry->y, zk)
+                         + bndry->by * metric->dy(bndry->x, bndry->y, zk);
+#endif
           for (int zk = 0; zk < mesh->LocalNz; zk++) {
+#ifdef COORDINATES_USE_3D
+          BoutReal delta = bndry->bx * metric->dx(bndry->x, bndry->y, zk)
+                         + bndry->by * metric->dy(bndry->x, bndry->y, zk);
+#endif
             if (fg) {
               val = fg->generate(Context(bndry, zk, loc, t, mesh));
             }
@@ -2254,7 +2066,6 @@
             }
           }
         }
->>>>>>> aa09b98a
       }
     } else if (loc == CELL_ZLOW) {
       // Shifted in Z
@@ -2281,35 +2092,17 @@
     } else {
       throw BoutException("Unrecognized location");
     }
-<<<<<<< HEAD
-  }
-  else {
-    for(; !bndry->isDone(); bndry->next1d()) {
-      // Calculate the X and Y normalised values half-way between the guard cell and grid cell 
-      BoutReal xnorm = 0.5*(   mesh->GlobalX(bndry->x)  // In the guard cell
-			       + mesh->GlobalX(bndry->x - bndry->bx) ); // the grid cell
-      
-      BoutReal ynorm = 0.5*(   mesh->GlobalY(bndry->y)  // In the guard cell
-			       + mesh->GlobalY(bndry->y - bndry->by) ); // the grid cell
-      
-      for(int zk=0;zk<mesh->LocalNz;zk++) {
-        BoutReal delta = bndry->bx * metric->dx(bndry->x, bndry->y, zk)
-                         + bndry->by * metric->dy(bndry->x, bndry->y, zk);
-
-        if(fg){
-	  val = fg->generate(xnorm,TWOPI*ynorm,TWOPI*zk/(mesh->LocalNz),t);
-	}
-	f(bndry->x,bndry->y, zk) = f(bndry->x-bndry->bx, bndry->y-bndry->by, zk) + delta*val;
-	if (bndry->width == 2){
-	  f(bndry->x + bndry->bx, bndry->y + bndry->by, zk) = f(bndry->x - 2*bndry->bx, bndry->y - 2*bndry->by, zk) + 3.0*delta*val;
-	}
-=======
   } else {
     for (; !bndry->isDone(); bndry->next1d()) {
+#ifdef COORDINATES_USE_3D
+      for (int zk = 0; zk < mesh->LocalNz; zk++) {
+	BoutReal delta = bndry->bx * metric->dx(bndry->x, bndry->y, zk)
+	  + bndry->by * metric->dy(bndry->x, bndry->y, zk);
+#else
       BoutReal delta = bndry->bx * metric->dx(bndry->x, bndry->y)
-                       + bndry->by * metric->dy(bndry->x, bndry->y);
-
+                     + bndry->by * metric->dy(bndry->x, bndry->y);
       for (int zk = 0; zk < mesh->LocalNz; zk++) {
+#endif
         if (fg) {
           val = fg->generate(Context(bndry, zk, loc, t, mesh));
         }
@@ -2320,7 +2113,6 @@
               f(bndry->x - 2 * bndry->bx, bndry->y - 2 * bndry->by, zk)
               + 3.0 * delta * val;
         }
->>>>>>> aa09b98a
       }
     }
   }
@@ -2355,12 +2147,8 @@
 
 void BoundaryNeumann_O4::apply(Field2D& f) { BoundaryNeumann_O4::apply(f, 0.); }
 
-<<<<<<< HEAD
-void BoundaryNeumann_O4::apply(Field2D &f,BoutReal t) {
+void BoundaryNeumann_O4::apply(Field2D& f, BoutReal t) {
 #ifndef COORDINATES_USE_3D
-=======
-void BoundaryNeumann_O4::apply(Field2D& f, BoutReal t) {
->>>>>>> aa09b98a
   Mesh* mesh = bndry->localmesh;
   ASSERT1(mesh == f.getMesh());
 
@@ -2429,35 +2217,14 @@
   CELL_LOC loc = f.getLocation();
   if (mesh->StaggerGrids && loc != CELL_CENTRE) {
     throw BoutException("neumann_o4 not implemented with staggered grid yet");
-<<<<<<< HEAD
-  }
-  else {
-    Coordinates *coords = f.getCoordinates();
-    for(; !bndry->isDone(); bndry->next1d()) {
-      // Calculate the X and Y normalised values half-way between the guard cell and grid cell 
-      BoutReal xnorm = 0.5*(   mesh->GlobalX(bndry->x)  // In the guard cell
-                               + mesh->GlobalX(bndry->x - bndry->bx) ); // the grid cell
-
-      BoutReal ynorm = 0.5*(   mesh->GlobalY(bndry->y)  // In the guard cell
-                               + mesh->GlobalY(bndry->y - bndry->by) ); // the grid cell
-      
-      for(int zk=0;zk<mesh->LocalNz;zk++) {
-        BoutReal delta = bndry->bx * coords->dx(bndry->x, bndry->y, zk)
-                         + bndry->by * coords->dy(bndry->x, bndry->y, zk);
-
-        if(fg){
-          val = fg->generate(xnorm,TWOPI*ynorm,TWOPI*zk/(mesh->LocalNz),t);
-=======
   } else {
     Coordinates* coords = f.getCoordinates();
     for (; !bndry->isDone(); bndry->next1d()) {
-      BoutReal delta = bndry->bx * coords->dx(bndry->x, bndry->y)
-                       + bndry->by * coords->dy(bndry->x, bndry->y);
-
       for (int zk = 0; zk < mesh->LocalNz; zk++) {
+	BoutReal delta = bndry->bx * coords->dx(bndry->x, bndry->y, zk)
+                       + bndry->by * coords->dy(bndry->x, bndry->y, zk);
         if (fg) {
           val = fg->generate(Context(bndry, zk, loc, t, mesh));
->>>>>>> aa09b98a
         }
 
         f(bndry->x, bndry->y, zk) =
@@ -2505,26 +2272,8 @@
   return new BoundaryNeumann_4thOrder(region);
 }
 
-<<<<<<< HEAD
-void BoundaryNeumann_4thOrder::apply(Field2D &f) {
+void BoundaryNeumann_4thOrder::apply(Field2D& f) {
 #ifndef COORDINATES_USE_3D
-  Coordinates *metric = f.getCoordinates();
-  // Set (at 4th order) the gradient at the mid-point between the guard cell and the grid cell to be val
-  // This sets the value of the co-ordinate derivative, i.e. DDX/DDY not Grad_par/Grad_perp.x
-  for(bndry->first(); !bndry->isDone(); bndry->next1d()) {
-    BoutReal delta = -(bndry->bx*metric->dx(bndry->x,bndry->y)+bndry->by*metric->dy(bndry->x,bndry->y));
-    f(bndry->x,bndry->y) = 12.*delta/11.*val + 17./22.*f(bndry->x-bndry->bx,bndry->y-bndry->by) + 9./22.*f(bndry->x-2*bndry->bx,bndry->y-2*bndry->by) - 5./22.*f(bndry->x-3*bndry->bx,bndry->y-3*bndry->by) + 1./22.*f(bndry->x-4*bndry->bx,bndry->y-4*bndry->by);
-    f(bndry->x+bndry->bx,bndry->y+bndry->by) = -24.*delta*val + 27.*f(bndry->x,bndry->y) - 27.*f(bndry->x-bndry->bx,bndry->y-bndry->by) + f(bndry->x-2*bndry->bx,bndry->y-2*bndry->by); // The f(bndry->x-4*bndry->bx,bndry->y-4*bndry->by) term vanishes, so that this sets to zero the 4th order central difference first derivative at the point half way between the guard cell and the grid cell
-  }
-#else
-  throw BoutException(
-      "Applying boundary to Field2D not compatible with 3D metrics in all cases.");
-#endif
-}
-
-void BoundaryNeumann_4thOrder::apply(Field3D &f) {
-=======
-void BoundaryNeumann_4thOrder::apply(Field2D& f) {
   Coordinates* metric = f.getCoordinates();
   // Set (at 4th order) the gradient at the mid-point between the guard cell and the grid
   // cell to be val This sets the value of the co-ordinate derivative, i.e. DDX/DDY not
@@ -2548,25 +2297,20 @@
                                   // central difference first derivative at the point half
                                   // way between the guard cell and the grid cell
   }
+#else
+  throw BoutException("void BoundaryNeumann_4thOrder::apply(Field2D& f) not implemented with 3D metrics");
+#endif
 }
 
 void BoundaryNeumann_4thOrder::apply(Field3D& f) {
->>>>>>> aa09b98a
   Mesh* mesh = bndry->localmesh;
   ASSERT1(mesh == f.getMesh());
   Coordinates *metric = f.getCoordinates();
   // Set (at 4th order) the gradient at the mid-point between the guard cell and the grid cell to be val
   // This sets the value of the co-ordinate derivative, i.e. DDX/DDY not Grad_par/Grad_perp.x
-<<<<<<< HEAD
-  for(bndry->first(); !bndry->isDone(); bndry->next1d())
-    for(int z=0;z<mesh->LocalNz;z++) {
-      BoutReal delta = -(bndry->bx * metric->dx(bndry->x, bndry->y, z)
-                         + bndry->by * metric->dy(bndry->x, bndry->y, z));
-=======
   for (bndry->first(); !bndry->isDone(); bndry->next1d())
     for (int z = 0;z < mesh->LocalNz; z++) {
-      BoutReal delta = -(bndry->bx*metric->dx(bndry->x,bndry->y)+bndry->by*metric->dy(bndry->x,bndry->y));
->>>>>>> aa09b98a
+      BoutReal delta = -(bndry->bx*metric->dx(bndry->x,bndry->y, z)+bndry->by*metric->dy(bndry->x,bndry->y, z));
       f(bndry->x,bndry->y,z) = 12.*delta/11.*val + 17./22.*f(bndry->x-bndry->bx,bndry->y-bndry->by,z) + 9./22.*f(bndry->x-2*bndry->bx,bndry->y-2*bndry->by,z) - 5./22.*f(bndry->x-3*bndry->bx,bndry->y-3*bndry->by,z) + 1./22.*f(bndry->x-4*bndry->bx,bndry->y-4*bndry->by,z);
       f(bndry->x+bndry->bx,bndry->y+bndry->by,z) = -24.*delta*val + 27.*f(bndry->x,bndry->y,z) - 27.*f(bndry->x-bndry->bx,bndry->y-bndry->by,z) + f(bndry->x-2*bndry->bx,bndry->y-2*bndry->by,z); // The f(bndry->x-4*bndry->bx,bndry->y-4*bndry->by,z) term vanishes, so that this sets to zero the 4th order central difference first derivative at the point half way between the guard cell and the grid cell
     }
@@ -2598,46 +2342,27 @@
   return new BoundaryNeumannPar(region);
 }
 
-<<<<<<< HEAD
-
-void BoundaryNeumannPar::apply(Field2D &f) {
-#ifndef COORDINATES_USE_3D
-  Coordinates *metric = f.getCoordinates();
-  // Loop over all elements and set equal to the next point in
-  for(bndry->first(); !bndry->isDone(); bndry->next())
-    f(bndry->x, bndry->y) = f(bndry->x - bndry->bx, bndry->y - bndry->by)*sqrt(metric->g_22(bndry->x, bndry->y)/metric->g_22(bndry->x - bndry->bx, bndry->y - bndry->by));
-#else
-  throw BoutException(
-      "Applying boundary to Field2D not compatible with 3D metrics in all cases.");
-#endif
-=======
 void BoundaryNeumannPar::apply(Field2D& f) {
-  Coordinates* metric = f.getCoordinates();
+#ifndef COORDINATES_USE_3D                                                                                                                                     Coordinates* metric = f.getCoordinates();
   // Loop over all elements and set equal to the next point in
   for (bndry->first(); !bndry->isDone(); bndry->next())
     f(bndry->x, bndry->y) =
         f(bndry->x - bndry->bx, bndry->y - bndry->by)
         * sqrt(metric->g_22(bndry->x, bndry->y)
                / metric->g_22(bndry->x - bndry->bx, bndry->y - bndry->by));
->>>>>>> aa09b98a
+#else
+  throw BoutException(
+          "Applying boundary to Field2D not compatible with 3D metrics in all cases.");
+#endif
 }
 
 void BoundaryNeumannPar::apply(Field3D& f) {
   Mesh* mesh = bndry->localmesh;
   ASSERT1(mesh == f.getMesh());
   Coordinates *metric = f.getCoordinates();
-<<<<<<< HEAD
-  for(bndry->first(); !bndry->isDone(); bndry->next())
-    for(int z=0;z<mesh->LocalNz;z++)
-      f(bndry->x, bndry->y, z) =
-          f(bndry->x - bndry->bx, bndry->y - bndry->by, z)
-          * sqrt(metric->g_22(bndry->x, bndry->y, z)
-                 / metric->g_22(bndry->x - bndry->bx, bndry->y - bndry->by, z));
-=======
   for (bndry->first(); !bndry->isDone(); bndry->next())
     for (int z = 0;z < mesh->LocalNz; z++)
-      f(bndry->x,bndry->y,z) = f(bndry->x - bndry->bx,bndry->y - bndry->by,z)*sqrt(metric->g_22(bndry->x, bndry->y)/metric->g_22(bndry->x - bndry->bx, bndry->y - bndry->by));
->>>>>>> aa09b98a
+      f(bndry->x,bndry->y,z) = f(bndry->x - bndry->bx,bndry->y - bndry->by,z)*sqrt(metric->g_22(bndry->x, bndry->y, z)/metric->g_22(bndry->x - bndry->bx, bndry->y - bndry->by,z));
 }
 
 ///////////////////////////////////////////////////////////////
@@ -2749,16 +2474,10 @@
   return new BoundaryZeroLaplace(region);
 }
 
-<<<<<<< HEAD
-void BoundaryZeroLaplace::apply(Field2D &f) {
+void BoundaryZeroLaplace::apply(Field2D& f) {
 #ifndef COORDINATES_USE_3D
-  Coordinates *metric = f.getCoordinates();
-  if((bndry->location != BNDRY_XIN) && (bndry->location != BNDRY_XOUT)) {
-=======
-void BoundaryZeroLaplace::apply(Field2D& f) {
   Coordinates* metric = f.getCoordinates();
   if ((bndry->location != BNDRY_XIN) && (bndry->location != BNDRY_XOUT)) {
->>>>>>> aa09b98a
     // Can't apply this boundary condition to non-X boundaries
     throw BoutException(
         "ERROR: Can't apply Zero Laplace condition to non-X boundaries\n");
@@ -2784,12 +2503,8 @@
 #endif
 }
 
-<<<<<<< HEAD
-void BoundaryZeroLaplace::apply(Field3D &f) {
+void BoundaryZeroLaplace::apply(Field3D& f) {
 #ifndef COORDINATES_USE_3D
-=======
-void BoundaryZeroLaplace::apply(Field3D& f) {
->>>>>>> aa09b98a
   Mesh* mesh = bndry->localmesh;
   ASSERT1(mesh == f.getMesh());
   int ncz = mesh->LocalNz;
@@ -2859,12 +2574,8 @@
   return new BoundaryZeroLaplace2(region);
 }
 
-<<<<<<< HEAD
-void BoundaryZeroLaplace2::apply(Field2D &f) {
+void BoundaryZeroLaplace2::apply(Field2D& f) {
 #ifndef COORDINATES_USE_3D
-=======
-void BoundaryZeroLaplace2::apply(Field2D& f) {
->>>>>>> aa09b98a
   if ((bndry->location != BNDRY_XIN) && (bndry->location != BNDRY_XOUT)) {
     // Can't apply this boundary condition to non-X boundaries
     throw BoutException(
@@ -2894,12 +2605,8 @@
 #endif
 }
 
-<<<<<<< HEAD
-void BoundaryZeroLaplace2::apply(Field3D &f) {
+void BoundaryZeroLaplace2::apply(Field3D& f) {
 #ifndef COORDINATES_USE_3D
-=======
-void BoundaryZeroLaplace2::apply(Field3D& f) {
->>>>>>> aa09b98a
   Mesh* mesh = bndry->localmesh;
   ASSERT1(mesh == f.getMesh());
   int ncz = mesh->LocalNz;
@@ -3000,14 +2707,9 @@
   }
 }
 
-<<<<<<< HEAD
-void BoundaryConstLaplace::apply(Field3D &f) {
+void BoundaryConstLaplace::apply(Field3D& f) {
 #ifndef COORDINATES_USE_3D
-  if((bndry->location != BNDRY_XIN) && (bndry->location != BNDRY_XOUT)) {
-=======
-void BoundaryConstLaplace::apply(Field3D& f) {
   if ((bndry->location != BNDRY_XIN) && (bndry->location != BNDRY_XOUT)) {
->>>>>>> aa09b98a
     // Can't apply this boundary condition to non-X boundaries
     throw BoutException(
         "ERROR: Can't apply Zero Laplace condition to non-X boundaries\n");
@@ -3053,14 +2755,6 @@
       xpos -= metric->dx(x, y);
       c2[0] = c0[0] + k0lin * xpos + 0.5 * c1[0] * xpos * xpos / metric->g11(x - bx, y);
       // kz != 0 solution
-<<<<<<< HEAD
-      BoutReal coef = -1.0*sqrt(metric->g33(x-bx,y) / metric->g11(x-bx,y))*metric->dx(x-bx,y);
-      for(int jz=1;jz<=ncz/2;jz++) {
-	BoutReal kwave=jz*2.0*PI/metric->zlength()(x,y); // wavenumber in [rad^-1]
-	c0[jz] *= exp(coef*kwave); // The decaying solution only
-	// Add the particular solution
-	c2[jz] = c0[jz] - c1[jz]/(metric->g33(x-bx,y)*kwave*kwave); 
-=======
       BoutReal coef = -1.0 * sqrt(metric->g33(x - bx, y) / metric->g11(x - bx, y))
                       * metric->dx(x - bx, y);
       for (int jz = 1; jz <= ncz / 2; jz++) {
@@ -3068,7 +2762,6 @@
         c0[jz] *= exp(coef * kwave);                        // The decaying solution only
         // Add the particular solution
         c2[jz] = c0[jz] - c1[jz] / (metric->g33(x - bx, y) * kwave * kwave);
->>>>>>> aa09b98a
       }
       // Reverse FFT
       irfft(c2.begin(), ncz, f(x, y));
@@ -3098,12 +2791,8 @@
   throw BoutException("ERROR: DivCurl boundary not yet implemented for 2D vectors\n");
 }
 
-<<<<<<< HEAD
-void BoundaryDivCurl::apply(Vector3D &var) {
+void BoundaryDivCurl::apply(Vector3D& var) {
 #ifndef COORDINATES_USE_3D
-=======
-void BoundaryDivCurl::apply(Vector3D& var) {
->>>>>>> aa09b98a
   Mesh* mesh = bndry->localmesh;
   ASSERT1(mesh == var.x.getMesh());
 
@@ -3143,15 +2832,6 @@
         var.y(jx + 1, jy, jz) = var.y(jx - 3, jy, jz) + 4. * metric->dx(jx, jy) * tmp;
 
       // dB_z / dx = dB_x / dz
-<<<<<<< HEAD
-      
-      tmp = (var.x(jx-1,jy,jzp) - var.x(jx-1,jy,jzm)) / (2.*metric->dz(jx-1,jy,jz));
-      
-      var.z(jx,jy,jz) = var.z(jx-2,jy,jz) + (metric->dx(jx-2,jy) + metric->dx(jx-1,jy)) * tmp;
-      if(mesh->xstart == 2)
-	var.z(jx+1,jy,jz) = var.z(jx-3,jy,jz) + 4.*metric->dx(jx,jy)*tmp;
-=======
->>>>>>> aa09b98a
 
       tmp = (var.x(jx - 1, jy, jzp) - var.x(jx - 1, jy, jzm)) / (2. * metric->dz);
 
@@ -3162,25 +2842,6 @@
 
       // d/dx( Jmetric->g11 B_x ) = - d/dx( Jmetric->g12 B_y + Jmetric->g13 B_z)
       //                    - d/dy( JB^y ) - d/dz( JB^z )
-<<<<<<< HEAD
-	
-      tmp = -( metric->J(jx,jy)*metric->g12(jx,jy)*var.y(jx,jy,jz) + metric->J(jx,jy)*metric->g13(jx,jy)*var.z(jx,jy,jz)
-	       - metric->J(jx-2,jy)*metric->g12(jx-2,jy)*var.y(jx-2,jy,jz) + metric->J(jx-2,jy)*metric->g13(jx-2,jy)*var.z(jx-2,jy,jz) )
-	/ (metric->dx(jx-2,jy) + metric->dx(jx-1,jy)); // First term (d/dx) using vals calculated above
-      tmp -= (metric->J(jx-1,jy+1)*metric->g12(jx-1,jy+1)*var.x(jx-1,jy+1,jz) - metric->J(jx-1,jy-1)*metric->g12(jx-1,jy-1)*var.x(jx-1,jy-1,jz)
-	      + metric->J(jx-1,jy+1)*metric->g22(jx-1,jy+1)*var.y(jx-1,jy+1,jz) - metric->J(jx-1,jy-1)*metric->g22(jx-1,jy-1)*var.y(jx-1,jy-1,jz)
-	      + metric->J(jx-1,jy+1)*metric->g23(jx-1,jy+1)*var.z(jx-1,jy+1,jz) - metric->J(jx-1,jy-1)*metric->g23(jx-1,jy-1)*var.z(jx-1,jy-1,jz))
-	/ (metric->dy(jx-1,jy-1) + metric->dy(jx-1,jy)); // second (d/dy)
-      tmp -= (metric->J(jx-1,jy)*metric->g13(jx-1,jy)*(var.x(jx-1,jy,jzp) - var.x(jx-1,jy,jzm)) +
-	      metric->J(jx-1,jy)*metric->g23(jx-1,jy)*(var.y(jx-1,jy,jzp) - var.y(jx-1,jy,jzm)) +
-	      metric->J(jx-1,jy)*metric->g33(jx-1,jy)*(var.z(jx-1,jy,jzp) - var.z(jx-1,jy,jzm))) / (2.*metric->dz(jx,jy,jz));
-      
-      var.x(jx,jy,jz) = ( metric->J(jx-2,jy)*metric->g11(jx-2,jy)*var.x(jx-2,jy,jz) + 
-			  (metric->dx(jx-2,jy) + metric->dx(jx-1,jy)) * tmp ) / metric->J(jx,jy)*metric->g11(jx,jy);
-      if(mesh->xstart == 2)
-	var.x(jx+1,jy,jz) = ( metric->J(jx-3,jy)*metric->g11(jx-3,jy)*var.x(jx-3,jy,jz) + 
-			      4.*metric->dx(jx,jy)*tmp ) / metric->J(jx+1,jy)*metric->g11(jx+1,jy);
-=======
 
       tmp = -(metric->J(jx, jy) * metric->g12(jx, jy) * var.y(jx, jy, jz)
               + metric->J(jx, jy) * metric->g13(jx, jy) * var.z(jx, jy, jz)
@@ -3218,7 +2879,6 @@
             (metric->J(jx - 3, jy) * metric->g11(jx - 3, jy) * var.x(jx - 3, jy, jz)
              + 4. * metric->dx(jx, jy) * tmp)
             / metric->J(jx + 1, jy) * metric->g11(jx + 1, jy);
->>>>>>> aa09b98a
     }
   }
 #else
