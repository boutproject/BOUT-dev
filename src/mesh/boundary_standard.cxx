--- conflicted
+++ resolved
@@ -68,14 +68,9 @@
   case BNDRY_YDOWN: {
     side = "y";
 
-<<<<<<< HEAD
-    // Here 2*mesh->ystart is the total number of guard/boundary cells
-    ptsAvailGlobal = mesh->GlobalNy - 2 * mesh->ystart;
-=======
     //Here mesh->numberOfYBoundaries()*mesh->ystart is the total number of guard/boundary
     //cells
     ptsAvailGlobal = mesh->GlobalNy - mesh->numberOfYBoundaries()*2*mesh->ystart;
->>>>>>> f0297b01
 
     // Work out how many processor local points we have excluding boundaries
     // but including ghost/guard cells
@@ -151,11 +146,7 @@
   // Check for staggered grids
 
   CELL_LOC loc = f.getLocation();
-<<<<<<< HEAD
-  if (mesh->StaggerGrids && loc != CELL_CENTRE) {
-=======
-  if(mesh->StaggerGrids and (loc == CELL_XLOW or loc == CELL_YLOW)) {
->>>>>>> f0297b01
+  if (mesh->StaggerGrids and (loc == CELL_XLOW or loc == CELL_YLOW)) {
     // Staggered. Need to apply slightly differently
 
     if (loc == CELL_XLOW) {
@@ -278,37 +269,10 @@
     }
   } else {
     // Non-staggered, standard case
-<<<<<<< HEAD
-
-    for (; !bndry->isDone(); bndry->next1d()) {
-
-      if (fg) {
-        val = fg->generate(Context(bndry, loc, t, mesh));
-      }
-
-      f(bndry->x, bndry->y) = 2 * val - f(bndry->x - bndry->bx, bndry->y - bndry->by);
-
-      // Need to set second guard cell, as may be used for interpolation or upwinding
-      // derivatives
-      for (int i = 1; i < bndry->width; i++) {
-        int xi = bndry->x + i * bndry->bx;
-        int yi = bndry->y + i * bndry->bx;
-        f(xi, yi) = 2 * f(xi - bndry->bx, yi - bndry->by)
-                    - f(xi - 2 * bndry->bx, yi - 2 * bndry->by);
-      }
-=======
-    
     for(; !bndry->isDone(); bndry->next1d()) {
       
       if(fg) {
-	// Calculate the X and Y normalised values half-way between the guard cell and grid cell 
-	BoutReal xnorm = 0.5*(   mesh->GlobalX(bndry->x)  // In the guard cell
-				 + mesh->GlobalX(bndry->x - bndry->bx) ); // the grid cell
-	
-	BoutReal ynorm = 0.5*(   mesh->GlobalY(bndry->y)  // In the guard cell
-				 + mesh->GlobalY(bndry->y - bndry->by) ); // the grid cell
-	
-	val = fg->generate(xnorm,TWOPI*ynorm,0.0, t);
+	val = fg->generate(Context(bndry, loc, t, mesh));
       }
       
       f(bndry->x,bndry->y) = 2*val - f(bndry->x-bndry->bx, bndry->y-bndry->by);
@@ -318,8 +282,7 @@
 	int xi = bndry->x + i*bndry->bx;
 	int yi = bndry->y + i*bndry->by;						
 	f(xi, yi) = 2*f(xi - bndry->bx, yi - bndry->by) - f(xi - 2*bndry->bx, yi - 2*bndry->by);	
-      }	
->>>>>>> f0297b01
+      }
     }
   }
 }
@@ -657,11 +620,7 @@
   // Check for staggered grids
 
   CELL_LOC loc = f.getLocation();
-<<<<<<< HEAD
-  if (mesh->StaggerGrids && loc != CELL_CENTRE) {
-=======
-  if(mesh->StaggerGrids and (loc == CELL_XLOW or loc == CELL_YLOW)) {
->>>>>>> f0297b01
+  if (mesh->StaggerGrids and (loc == CELL_XLOW or loc == CELL_YLOW)) {
     // Staggered. Need to apply slightly differently
 
     if (loc == CELL_XLOW) {
@@ -1093,11 +1052,7 @@
   // Check for staggered grids
 
   CELL_LOC loc = f.getLocation();
-<<<<<<< HEAD
-  if (mesh->StaggerGrids && loc != CELL_CENTRE) {
-=======
-  if(mesh->StaggerGrids and (loc == CELL_XLOW or loc == CELL_YLOW)) {
->>>>>>> f0297b01
+  if (mesh->StaggerGrids and (loc == CELL_XLOW or loc == CELL_YLOW)) {
     // Staggered. Need to apply slightly differently
 
     if (loc == CELL_XLOW) {
@@ -1739,11 +1694,7 @@
   // Check for staggered grids
 
   CELL_LOC loc = f.getLocation();
-<<<<<<< HEAD
-  if (mesh->StaggerGrids && loc != CELL_CENTRE) {
-=======
-  if(mesh->StaggerGrids and (loc == CELL_XLOW or loc == CELL_YLOW)) {
->>>>>>> f0297b01
+  if (mesh->StaggerGrids and (loc == CELL_XLOW or loc == CELL_YLOW)) {
     // Staggered. Need to apply slightly differently
     // Use one-sided differencing. Cell is now on
     // the boundary, so use one-sided differencing
@@ -2272,19 +2223,11 @@
 
 void BoundaryNeumann_O4::apply_ddt(Field3D& f) {
   Mesh* mesh = bndry->localmesh;
-<<<<<<< HEAD
-  ASSERT1(mesh = f.getMesh());
-  Field3D* dt = f.timeDeriv();
+  ASSERT1(mesh == f.getMesh());
+  Field3D *dt = f.timeDeriv();
   for (bndry->first(); !bndry->isDone(); bndry->next())
     for (int z = 0; z < mesh->LocalNz; z++)
       (*dt)(bndry->x, bndry->y, z) = 0.; // Set time derivative to zero
-=======
-  ASSERT1(mesh == f.getMesh());
-  Field3D *dt = f.timeDeriv();
-  for(bndry->first(); !bndry->isDone(); bndry->next())
-    for(int z=0;z<mesh->LocalNz;z++)
-      (*dt)(bndry->x,bndry->y,z) = 0.; // Set time derivative to zero
->>>>>>> f0297b01
 }
 
 ///////////////////////////////////////////////////////////////
@@ -2328,41 +2271,15 @@
 
 void BoundaryNeumann_4thOrder::apply(Field3D& f) {
   Mesh* mesh = bndry->localmesh;
-<<<<<<< HEAD
-  ASSERT1(mesh = f.getMesh());
-  Coordinates* metric = f.getCoordinates();
-  // Set (at 4th order) the gradient at the mid-point between the guard cell and the grid
-  // cell to be val This sets the value of the co-ordinate derivative, i.e. DDX/DDY not
-  // Grad_par/Grad_perp.x
-  for (bndry->first(); !bndry->isDone(); bndry->next1d())
-    for (int z = 0; z < mesh->LocalNz; z++) {
-      BoutReal delta = -(bndry->bx * metric->dx(bndry->x, bndry->y)
-                         + bndry->by * metric->dy(bndry->x, bndry->y));
-      f(bndry->x, bndry->y, z) =
-          12. * delta / 11. * val
-          + 17. / 22. * f(bndry->x - bndry->bx, bndry->y - bndry->by, z)
-          + 9. / 22. * f(bndry->x - 2 * bndry->bx, bndry->y - 2 * bndry->by, z)
-          - 5. / 22. * f(bndry->x - 3 * bndry->bx, bndry->y - 3 * bndry->by, z)
-          + 1. / 22. * f(bndry->x - 4 * bndry->bx, bndry->y - 4 * bndry->by, z);
-      f(bndry->x + bndry->bx, bndry->y + bndry->by, z) =
-          -24. * delta * val + 27. * f(bndry->x, bndry->y, z)
-          - 27. * f(bndry->x - bndry->bx, bndry->y - bndry->by, z)
-          + f(bndry->x - 2 * bndry->bx, bndry->y - 2 * bndry->by,
-              z); // The f(bndry->x-4*bndry->bx,bndry->y-4*bndry->by,z) term vanishes, so
-                  // that this sets to zero the 4th order central difference first
-                  // derivative at the point half way between the guard cell and the grid
-                  // cell
-=======
   ASSERT1(mesh == f.getMesh());
   Coordinates *metric = f.getCoordinates();
   // Set (at 4th order) the gradient at the mid-point between the guard cell and the grid cell to be val
   // This sets the value of the co-ordinate derivative, i.e. DDX/DDY not Grad_par/Grad_perp.x
-  for(bndry->first(); !bndry->isDone(); bndry->next1d())
-    for(int z=0;z<mesh->LocalNz;z++) {
+  for (bndry->first(); !bndry->isDone(); bndry->next1d())
+    for (int z = 0;z < mesh->LocalNz; z++) {
       BoutReal delta = -(bndry->bx*metric->dx(bndry->x,bndry->y)+bndry->by*metric->dy(bndry->x,bndry->y));
       f(bndry->x,bndry->y,z) = 12.*delta/11.*val + 17./22.*f(bndry->x-bndry->bx,bndry->y-bndry->by,z) + 9./22.*f(bndry->x-2*bndry->bx,bndry->y-2*bndry->by,z) - 5./22.*f(bndry->x-3*bndry->bx,bndry->y-3*bndry->by,z) + 1./22.*f(bndry->x-4*bndry->bx,bndry->y-4*bndry->by,z);
       f(bndry->x+bndry->bx,bndry->y+bndry->by,z) = -24.*delta*val + 27.*f(bndry->x,bndry->y,z) - 27.*f(bndry->x-bndry->bx,bndry->y-bndry->by,z) + f(bndry->x-2*bndry->bx,bndry->y-2*bndry->by,z); // The f(bndry->x-4*bndry->bx,bndry->y-4*bndry->by,z) term vanishes, so that this sets to zero the 4th order central difference first derivative at the point half way between the guard cell and the grid cell
->>>>>>> f0297b01
     }
 }
 
@@ -2374,19 +2291,11 @@
 
 void BoundaryNeumann_4thOrder::apply_ddt(Field3D& f) {
   Mesh* mesh = bndry->localmesh;
-<<<<<<< HEAD
-  ASSERT1(mesh = f.getMesh());
-  Field3D* dt = f.timeDeriv();
-  for (bndry->first(); !bndry->isDone(); bndry->next())
-    for (int z = 0; z < mesh->LocalNz; z++)
-      (*dt)(bndry->x, bndry->y, z) = 0.; // Set time derivative to zero
-=======
   ASSERT1(mesh == f.getMesh());
   Field3D *dt = f.timeDeriv();
-  for(bndry->first(); !bndry->isDone(); bndry->next())
-    for(int z=0;z<mesh->LocalNz;z++)
+  for (bndry->first(); !bndry->isDone(); bndry->next())
+    for (int z = 0;z < mesh->LocalNz; z++)
       (*dt)(bndry->x,bndry->y,z) = 0.; // Set time derivative to zero
->>>>>>> f0297b01
 }
 
 ///////////////////////////////////////////////////////////////
@@ -2412,22 +2321,11 @@
 
 void BoundaryNeumannPar::apply(Field3D& f) {
   Mesh* mesh = bndry->localmesh;
-<<<<<<< HEAD
-  ASSERT1(mesh = f.getMesh());
-  Coordinates* metric = f.getCoordinates();
-  for (bndry->first(); !bndry->isDone(); bndry->next())
-    for (int z = 0; z < mesh->LocalNz; z++)
-      f(bndry->x, bndry->y, z) =
-          f(bndry->x - bndry->bx, bndry->y - bndry->by, z)
-          * sqrt(metric->g_22(bndry->x, bndry->y)
-                 / metric->g_22(bndry->x - bndry->bx, bndry->y - bndry->by));
-=======
   ASSERT1(mesh == f.getMesh());
   Coordinates *metric = f.getCoordinates();
-  for(bndry->first(); !bndry->isDone(); bndry->next())
-    for(int z=0;z<mesh->LocalNz;z++)
+  for (bndry->first(); !bndry->isDone(); bndry->next())
+    for (int z = 0;z < mesh->LocalNz; z++)
       f(bndry->x,bndry->y,z) = f(bndry->x - bndry->bx,bndry->y - bndry->by,z)*sqrt(metric->g_22(bndry->x, bndry->y)/metric->g_22(bndry->x - bndry->bx, bndry->y - bndry->by));
->>>>>>> f0297b01
 }
 
 ///////////////////////////////////////////////////////////////
@@ -2482,21 +2380,12 @@
 
 void BoundaryRobin::apply(Field3D& f) {
   Mesh* mesh = bndry->localmesh;
-<<<<<<< HEAD
-  ASSERT1(mesh = f.getMesh());
+  ASSERT1(mesh == f.getMesh());
   if (fabs(bval) < 1.e-12) {
     for (bndry->first(); !bndry->isDone(); bndry->next())
-      for (int z = 0; z < mesh->LocalNz; z++)
-        f(bndry->x, bndry->y, z) = gval / aval;
+      for (int z = 0;z < mesh->LocalNz; z++)
+	f(bndry->x, bndry->y, z) = gval / aval;
   } else {
-=======
-  ASSERT1(mesh == f.getMesh());
-  if(fabs(bval) < 1.e-12) {
-    for(bndry->first(); !bndry->isDone(); bndry->next())
-      for(int z=0;z<mesh->LocalNz;z++)
-	f(bndry->x, bndry->y, z) = gval / aval;
-  }else {
->>>>>>> f0297b01
     BoutReal sign = 1.;
     if ((bndry->bx < 0) || (bndry->by < 0))
       sign = -1.;
@@ -2520,19 +2409,10 @@
 
 void BoundaryConstGradient::apply(Field3D& f) {
   Mesh* mesh = bndry->localmesh;
-<<<<<<< HEAD
-  ASSERT1(mesh = f.getMesh());
+  ASSERT1(mesh == f.getMesh());
   for (bndry->first(); !bndry->isDone(); bndry->next())
-    for (int z = 0; z < mesh->LocalNz; z++)
-      f(bndry->x, bndry->y, z) =
-          2. * f(bndry->x - bndry->bx, bndry->y - bndry->by, z)
-          - f(bndry->x - 2 * bndry->bx, bndry->y - 2 * bndry->by, z);
-=======
-  ASSERT1(mesh == f.getMesh());
-  for(bndry->first(); !bndry->isDone(); bndry->next())
-    for(int z=0;z<mesh->LocalNz;z++)
+    for (int z = 0;z < mesh->LocalNz; z++)
       f(bndry->x, bndry->y, z) = 2.*f(bndry->x - bndry->bx, bndry->y - bndry->by, z) - f(bndry->x - 2*bndry->bx,bndry->y - 2*bndry->by,z);
->>>>>>> f0297b01
 }
 
 ///////////////////////////////////////////////////////////////
@@ -2778,15 +2658,9 @@
   }
 
   Mesh* mesh = bndry->localmesh;
-<<<<<<< HEAD
-  ASSERT1(mesh = f.getMesh());
-  Coordinates* metric = f.getCoordinates();
-
-=======
   ASSERT1(mesh == f.getMesh());
   Coordinates *metric = f.getCoordinates();
   
->>>>>>> f0297b01
   int ncz = mesh->LocalNz;
 
   // Allocate memory
@@ -3000,11 +2874,7 @@
   // Check for staggered grids
 
   CELL_LOC loc = f.getLocation();
-<<<<<<< HEAD
-  if (mesh->StaggerGrids && loc != CELL_CENTRE) {
-=======
-  if(mesh->StaggerGrids and (loc == CELL_XLOW or loc == CELL_YLOW)) {
->>>>>>> f0297b01
+  if (mesh->StaggerGrids and (loc == CELL_XLOW or loc == CELL_YLOW)) {
     // Staggered. Need to apply slightly differently
 
     if (loc == CELL_XLOW) {
@@ -3107,11 +2977,7 @@
   // Check for staggered grids
 
   CELL_LOC loc = f.getLocation();
-<<<<<<< HEAD
-  if (mesh->StaggerGrids && loc != CELL_CENTRE) {
-=======
-  if(mesh->StaggerGrids and (loc == CELL_XLOW or loc == CELL_YLOW)) {
->>>>>>> f0297b01
+  if (mesh->StaggerGrids and (loc == CELL_XLOW or loc == CELL_YLOW)) {
     // Staggered. Need to apply slightly differently
 
     if (loc == CELL_XLOW) {
@@ -3230,20 +3096,11 @@
 
 void BoundaryFree_O2::apply_ddt(Field3D& f) {
   Mesh* mesh = bndry->localmesh;
-<<<<<<< HEAD
-  ASSERT1(mesh = f.getMesh());
-  Field3D* dt = f.timeDeriv();
+  ASSERT1(mesh == f.getMesh());
+  Field3D *dt = f.timeDeriv();
   for (bndry->first(); !bndry->isDone(); bndry->next())
     for (int z = 0; z < mesh->LocalNz; z++)
-      (*dt)(bndry->x, bndry->y, z) = 0.; // Set time derivative to zero
-=======
-  ASSERT1(mesh == f.getMesh());
-  Field3D *dt = f.timeDeriv();
-  for(bndry->first(); !bndry->isDone(); bndry->next())
-    for(int z=0;z<mesh->LocalNz;z++)
       (*dt)(bndry->x,bndry->y,z) = 0.; // Set time derivative to zero
-
->>>>>>> f0297b01
 }
 
 //////////////////////////////////
@@ -3268,11 +3125,7 @@
   // Check for staggered grids
 
   CELL_LOC loc = f.getLocation();
-<<<<<<< HEAD
-  if (mesh->StaggerGrids && loc != CELL_CENTRE) {
-=======
-  if(mesh->StaggerGrids and (loc == CELL_XLOW or loc == CELL_YLOW)) {
->>>>>>> f0297b01
+  if (mesh->StaggerGrids and (loc == CELL_XLOW or loc == CELL_YLOW)) {
     // Staggered. Need to apply slightly differently
 
     if (loc == CELL_XLOW) {
@@ -3382,11 +3235,7 @@
   // Check for staggered grids
 
   CELL_LOC loc = f.getLocation();
-<<<<<<< HEAD
-  if (mesh->StaggerGrids && loc != CELL_CENTRE) {
-=======
-  if(mesh->StaggerGrids and (loc == CELL_XLOW or loc == CELL_YLOW)) {
->>>>>>> f0297b01
+  if (mesh->StaggerGrids and (loc == CELL_XLOW or loc == CELL_YLOW)) {
     // Staggered. Need to apply slightly differently
 
     if (loc == CELL_XLOW) {
@@ -3512,20 +3361,11 @@
 
 void BoundaryFree_O3::apply_ddt(Field3D& f) {
   Mesh* mesh = bndry->localmesh;
-<<<<<<< HEAD
-  ASSERT1(mesh = f.getMesh());
-  Field3D* dt = f.timeDeriv();
+  ASSERT1(mesh == f.getMesh());
+  Field3D *dt = f.timeDeriv();
   for (bndry->first(); !bndry->isDone(); bndry->next())
     for (int z = 0; z < mesh->LocalNz; z++)
-      (*dt)(bndry->x, bndry->y, z) = 0.; // Set time derivative to zero
-=======
-  ASSERT1(mesh == f.getMesh());
-  Field3D *dt = f.timeDeriv();
-  for(bndry->first(); !bndry->isDone(); bndry->next())
-    for(int z=0;z<mesh->LocalNz;z++)
       (*dt)(bndry->x,bndry->y,z) = 0.; // Set time derivative to zero
-
->>>>>>> f0297b01
 }
 
 ///////////////////////////////////////////////////////////////
@@ -3649,13 +3489,8 @@
 
 void BoundaryToFieldAligned::apply(Field2D& f, BoutReal t) { op->apply(f, t); }
 
-<<<<<<< HEAD
-void BoundaryToFieldAligned::apply(Field3D& f, BoutReal t) {
-  ASSERT1(bndry->localmesh = f.getMesh());
-=======
 void BoundaryToFieldAligned::apply(Field3D &f, BoutReal t) {
   ASSERT1(bndry->localmesh == f.getMesh());
->>>>>>> f0297b01
 
   // NOTE: This is not very efficient... updating entire field
   f = fromFieldAligned(f);
@@ -3671,15 +3506,8 @@
   // have a flag to define the region in which we want to apply to/fromFieldAligned
 }
 
-<<<<<<< HEAD
-void BoundaryToFieldAligned::apply_ddt(Field2D& f) { op->apply_ddt(f); }
-
-void BoundaryToFieldAligned::apply_ddt(Field3D& f) {
-  ASSERT1(bndry->localmesh = f.getMesh());
-=======
 void BoundaryToFieldAligned::apply_ddt(Field3D &f) {
   ASSERT1(bndry->localmesh == f.getMesh());
->>>>>>> f0297b01
 
   f = fromFieldAligned(f);
   ddt(f) = fromFieldAligned(ddt(f));
@@ -3702,13 +3530,8 @@
 
 void BoundaryFromFieldAligned::apply(Field2D& f, BoutReal t) { op->apply(f, t); }
 
-<<<<<<< HEAD
-void BoundaryFromFieldAligned::apply(Field3D& f, BoutReal t) {
-  ASSERT1(bndry->localmesh = f.getMesh());
-=======
 void BoundaryFromFieldAligned::apply(Field3D &f, BoutReal t) {
   ASSERT1(bndry->localmesh == f.getMesh());
->>>>>>> f0297b01
 
   // NOTE: This is not very efficient... shifting entire field
   f = toFieldAligned(f);
@@ -3724,15 +3547,8 @@
   // have a flag to define the region in which we want to apply to/fromFieldAligned
 }
 
-<<<<<<< HEAD
-void BoundaryFromFieldAligned::apply_ddt(Field2D& f) { op->apply_ddt(f); }
-
-void BoundaryFromFieldAligned::apply_ddt(Field3D& f) {
-  ASSERT1(bndry->localmesh = f.getMesh());
-=======
 void BoundaryFromFieldAligned::apply_ddt(Field3D &f) {
   ASSERT1(bndry->localmesh == f.getMesh());
->>>>>>> f0297b01
 
   f = toFieldAligned(f);
   ddt(f) = toFieldAligned(ddt(f));
