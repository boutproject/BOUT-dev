--- conflicted
+++ resolved
@@ -186,13 +186,8 @@
   }
 
   // Otherwise nothing matches
-<<<<<<< HEAD
   throw BoutException("  Boundary setting is neither an operation nor modifier: %s\n",func.c_str());
    
-=======
-  output << "  Boundary setting is neither an operation nor modifier: " << func << endl;
-
->>>>>>> d6945d5d
   return NULL;
 }
 
