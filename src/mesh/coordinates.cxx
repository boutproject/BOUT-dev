--- conflicted
+++ resolved
@@ -16,13 +16,7 @@
 #include <bout/fft.hxx>
 #include <bout/interpolation.hxx>
 #include <bout/output_bout_types.hxx>
-
-<<<<<<< HEAD
-=======
-#include <bout/globals.hxx>
-
 #include "invert3x3.hxx"
->>>>>>> 1a002d28
 #include "parallel/fci.hxx"
 #include "parallel/shiftedmetricinterp.hxx"
 #include "bout/derivs.hxx"
@@ -826,73 +820,8 @@
   invSgCache.reset();
 }
 
-<<<<<<< HEAD
 void Coordinates::correctionForNonUniformMeshes(bool force_interpolate_from_centre) {
   OPTION(Options::getRoot(), non_uniform_, true);
-=======
-int Coordinates::calcCovariant(const std::string& region) {
-  TRACE("Coordinates::calcCovariant");
-
-  // Make sure metric elements are allocated
-  g_11.allocate();
-  g_22.allocate();
-  g_33.allocate();
-  g_12.allocate();
-  g_13.allocate();
-  g_23.allocate();
-
-  g_11.setLocation(location);
-  g_22.setLocation(location);
-  g_33.setLocation(location);
-  g_12.setLocation(location);
-  g_13.setLocation(location);
-  g_23.setLocation(location);
-
-  // Perform inversion of g^{ij} to get g_{ij}
-  // NOTE: Currently this bit assumes that metric terms are Field2D objects
-
-  auto a = Matrix<BoutReal>(3, 3);
-
-  BOUT_FOR_SERIAL(i, g11.getRegion(region)) {
-    a(0, 0) = g11[i];
-    a(1, 1) = g22[i];
-    a(2, 2) = g33[i];
-
-    a(0, 1) = a(1, 0) = g12[i];
-    a(1, 2) = a(2, 1) = g23[i];
-    a(0, 2) = a(2, 0) = g13[i];
-
-    if (const auto det = bout::invert3x3(a); det.has_value()) {
-      output_error.write("\tERROR: metric tensor is singular at {}, determinant: {:d}\n",
-                         i, det.value());
-      return 1;
-    }
-
-    g_11[i] = a(0, 0);
-    g_22[i] = a(1, 1);
-    g_33[i] = a(2, 2);
-
-    g_12[i] = a(0, 1);
-    g_13[i] = a(0, 2);
-    g_23[i] = a(1, 2);
-  }
-
-  BoutReal maxerr;
-  maxerr = BOUTMAX(max(abs((g_11 * g11 + g_12 * g12 + g_13 * g13) - 1)),
-                   max(abs((g_12 * g12 + g_22 * g22 + g_23 * g23) - 1)),
-                   max(abs((g_13 * g13 + g_23 * g23 + g_33 * g33) - 1)));
-
-  output_info.write("\tLocal maximum error in diagonal inversion is {:e}\n", maxerr);
-
-  maxerr = BOUTMAX(max(abs(g_11 * g12 + g_12 * g22 + g_13 * g23)),
-                   max(abs(g_11 * g13 + g_12 * g23 + g_13 * g33)),
-                   max(abs(g_12 * g13 + g_22 * g23 + g_23 * g33)));
-
-  output_info.write("\tLocal maximum error in off-diagonal inversion is {:e}\n", maxerr);
-
-  return 0;
-}
->>>>>>> 1a002d28
 
   FieldMetric d2x(localmesh);
   FieldMetric d2y(localmesh);
@@ -926,18 +855,10 @@
     d1_dx_ = -d2x / (dx() * dx());
   }
 
-<<<<<<< HEAD
   if (localmesh->get(d2y, "d2y" + suffix, 0.0, false, location) != 0) {
     output_warn.write("\tWARNING: differencing quantity 'd2y' not found. "
                       "Calculating from dy\n");
     d1_dy_ = bout::derivatives::index::DDY(1. / dy()); // d/di(1/dy)
-=======
-    if (const auto det = bout::invert3x3(a); det.has_value()) {
-      output_error.write("\tERROR: metric tensor is singular at {}, determinant: {:d}\n",
-                         i, det.value());
-      return 1;
-    }
->>>>>>> 1a002d28
 
     communicate(d1_dy_);
     d1_dy_ =
