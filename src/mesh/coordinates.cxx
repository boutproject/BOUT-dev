/**************************************************************************
 * Differential geometry
 * Calculates the covariant metric tensor, and christoffel symbol terms
 * given the contravariant metric tensor terms
 **************************************************************************/

#include <bout/assert.hxx>
#include <bout/constants.hxx>
#include <bout/coordinates.hxx>
#include <msg_stack.hxx>
#include <output.hxx>
#include <utils.hxx>

#include <derivs.hxx>
#include <fft.hxx>
#include <interpolation.hxx>

#include <globals.hxx>

Coordinates::Coordinates(Mesh* mesh, Field2D dx, Field2D dy, BoutReal dz, Field2D J,
                         Field2D Bxy, Field2D g11, Field2D g22, Field2D g33, Field2D g12,
                         Field2D g13, Field2D g23, Field2D g_11, Field2D g_22,
                         Field2D g_33, Field2D g_12, Field2D g_13, Field2D g_23,
                         Field2D ShiftTorsion, Field2D IntShiftTorsion,
                         bool calculate_geometry)
    : dx(std::move(dx)), dy(std::move(dy)), dz(dz), J(std::move(J)), Bxy(std::move(Bxy)),
      g11(std::move(g11)), g22(std::move(g22)), g33(std::move(g33)), g12(std::move(g12)),
      g13(std::move(g13)), g23(std::move(g23)), g_11(std::move(g_11)),
      g_22(std::move(g_22)), g_33(std::move(g_33)), g_12(std::move(g_12)),
      g_13(std::move(g_13)), g_23(std::move(g_23)), ShiftTorsion(std::move(ShiftTorsion)),
      IntShiftTorsion(std::move(IntShiftTorsion)), nz(mesh->LocalNz), localmesh(mesh),
      location(CELL_CENTRE) {
  if (calculate_geometry) {
    if (geometry()) {
      throw BoutException("Differential geometry failed\n");
    }
  }
}

Coordinates::Coordinates(Mesh *mesh)
    : dx(1, mesh), dy(1, mesh), dz(1), d1_dx(mesh), d1_dy(mesh), J(1, mesh), Bxy(1, mesh),
      // Identity metric tensor
      g11(1, mesh), g22(1, mesh), g33(1, mesh), g12(0, mesh), g13(0, mesh), g23(0, mesh),
      g_11(1, mesh), g_22(1, mesh), g_33(1, mesh), g_12(0, mesh), g_13(0, mesh),
      g_23(0, mesh), G1_11(mesh), G1_22(mesh), G1_33(mesh), G1_12(mesh), G1_13(mesh),
      G1_23(mesh), G2_11(mesh), G2_22(mesh), G2_33(mesh), G2_12(mesh), G2_13(mesh),
      G2_23(mesh), G3_11(mesh), G3_22(mesh), G3_33(mesh), G3_12(mesh), G3_13(mesh),
      G3_23(mesh), G1(mesh), G2(mesh), G3(mesh), ShiftTorsion(mesh),
      IntShiftTorsion(mesh), localmesh(mesh), location(CELL_CENTRE) {

  if (mesh->get(dx, "dx", 1.0, false)) {
    output_warn.write("\tWARNING: differencing quantity 'dx' not found. Set to 1.0\n");
  }
  mesh->communicateXZ(dx);

  if (mesh->get(dy, "dy", 1.0, false)) {
    output_warn.write("\tWARNING: differencing quantity 'dy' not found. Set to 1.0\n");
  }
  mesh->communicateXZ(dy);

  nz = mesh->LocalNz;

  if (mesh->get(dz, "dz")) {
    // Couldn't read dz from input
    int zperiod;
    BoutReal ZMIN, ZMAX;
    Options *options = Options::getRoot();
    if (options->isSet("zperiod")) {
      OPTION(options, zperiod, 1);
      ZMIN = 0.0;
      ZMAX = 1.0 / static_cast<BoutReal>(zperiod);
    } else {
      OPTION(options, ZMIN, 0.0);
      OPTION(options, ZMAX, 1.0);

      zperiod = ROUND(1.0 / (ZMAX - ZMIN));
    }

    dz = (ZMAX - ZMIN) * TWOPI / nz;
  }

  // Diagonal components of metric tensor g^{ij} (default to 1)
  mesh->get(g11, "g11", 1.0, false);
  mesh->get(g22, "g22", 1.0, false);
  mesh->get(g33, "g33", 1.0, false);

  // Off-diagonal elements. Default to 0
  mesh->get(g12, "g12", 0.0, false);
  mesh->get(g13, "g13", 0.0, false);
  mesh->get(g23, "g23", 0.0, false);

  mesh->communicateXZ(g11, g22, g33, g12, g13, g23);

  // Check input metrics
  if ((!finite(g11)) || (!finite(g22)) || (!finite(g33))) {
    throw BoutException("\tERROR: Diagonal metrics are not finite!\n");
  }
  if ((min(g11) <= 0.0) || (min(g22) <= 0.0) || (min(g33) <= 0.0)) {
    throw BoutException("\tERROR: Diagonal metrics are negative!\n");
  }
  if ((!finite(g12)) || (!finite(g13)) || (!finite(g23))) {
    throw BoutException("\tERROR: Off-diagonal metrics are not finite!\n");
  }

  /// Find covariant metric components
  // Check if any of the components are present
  if (mesh->sourceHasVar("g_11") or mesh->sourceHasVar("g_22") or
      mesh->sourceHasVar("g_33") or mesh->sourceHasVar("g_12") or
      mesh->sourceHasVar("g_13") or mesh->sourceHasVar("g_23")) {
    // Check that all components are present
    if (mesh->sourceHasVar("g_11") and mesh->sourceHasVar("g_22") and
        mesh->sourceHasVar("g_33") and mesh->sourceHasVar("g_12") and
        mesh->sourceHasVar("g_13") and mesh->sourceHasVar("g_23")) {
      mesh->get(g_11, "g_11", 1.0, false);
      mesh->get(g_22, "g_22", 1.0, false);
      mesh->get(g_33, "g_33", 1.0, false);
      mesh->get(g_12, "g_12", 0.0, false);
      mesh->get(g_13, "g_13", 0.0, false);
      mesh->get(g_23, "g_23", 0.0, false);

      mesh->communicateXZ(g_11, g_22, g_33, g_12, g_13, g_23);

      output_warn.write("\tWARNING! Covariant components of metric tensor set manually. "
                        "Contravariant components NOT recalculated\n");

    } else {
      output_warn.write("Not all covariant components of metric tensor found. "
                        "Calculating all from the contravariant tensor\n");
      /// Calculate contravariant metric components if not found
      if (calcCovariant()) {
        throw BoutException("Error in calcCovariant call");
      }
    }
  } else {
    /// Calculate contravariant metric components if not found
    if (calcCovariant()) {
      throw BoutException("Error in calcCovariant call");
    }
  }

  /// Calculate Jacobian and Bxy
  if (jacobian())
    throw BoutException("Error in jacobian call");

  // Attempt to read J from the grid file
  auto Jcalc = J;
  if (mesh->get(J, "J", 0.0, false)) {
    output_warn.write("\tWARNING: Jacobian 'J' not found. Calculating from metric tensor\n");
    J = Jcalc;
  } else {
    // Compare calculated and loaded values
    output_warn.write("\tMaximum difference in J is %e\n", max(abs(J - Jcalc)));

    mesh->communicateXZ(J);

    // Re-evaluate Bxy using new J
    Bxy = sqrt(g_22) / J;
  }

  // Attempt to read Bxy from the grid file
  auto Bcalc = Bxy;
  if (mesh->get(Bxy, "Bxy", 0.0, false)) {
    output_warn.write("\tWARNING: Magnitude of B field 'Bxy' not found. Calculating from "
                      "metric tensor\n");
    Bxy = Bcalc;
  } else {
    mesh->communicateXZ(Bxy);

    output_warn.write("\tMaximum difference in Bxy is %e\n", max(abs(Bxy - Bcalc)));
    // Check Bxy
    if (!finite(Bxy)) {
      throw BoutException("\tERROR: Bxy not finite everywhere!\n");
    }
  }

  if (mesh->get(ShiftTorsion, "ShiftTorsion", 0.0, false)) {
    output_warn.write("\tWARNING: No Torsion specified for zShift. Derivatives may not be correct\n");
  }
  mesh->communicateXZ(ShiftTorsion);

  //////////////////////////////////////////////////////

  if (mesh->IncIntShear) {
    if (mesh->get(IntShiftTorsion, "IntShiftTorsion", 0.0, false)) {
      output_warn.write("\tWARNING: No Integrated torsion specified\n");
    }
    mesh->communicateXZ(IntShiftTorsion);
  }
}

// use anonymous namespace so this utility function is not available outside this file
namespace {
  /// Interpolate a Field2D to a new CELL_LOC with interp_to.
  /// Communicates to set internal guard cells.
  /// Boundary guard cells are set equal to the nearest grid point (equivalent to
  /// 2nd order accurate Neumann boundary condition).
  /// Corner guard cells are set to BoutNaN
Coordinates::metric_field_type
interpolateAndNeumann(const Coordinates::metric_field_type& f, CELL_LOC location) {
#ifndef COORDINATES_USE_3D
  Mesh* localmesh = f.getMesh();
  auto result = interp_to(f, location, RGN_NOBNDRY);
  localmesh->communicate(result);

  // Copy nearest value into boundaries so that differential geometry terms can
  // be interpolated if necessary
  // Note: cannot use applyBoundary("neumann") here because applyBoundary()
  // would try to create a new Coordinates object since we have not finished
  // initializing yet, leading to an infinite recursion
  for (auto bndry : localmesh->getBoundaries()) {
    if (bndry->bx != 0) {
      // If bx!=0 we are on an x-boundary, inner if bx>0 and outer if bx<0
      for (bndry->first(); !bndry->isDone(); bndry->next1d()) {
        for (int i = 0; i < localmesh->xstart; i++)
          result(bndry->x + i * bndry->bx, bndry->y) =
              result(bndry->x + (i - 1) * bndry->bx, bndry->y - bndry->by);
      }
    }
    if (bndry->by != 0) {
      // If by!=0 we are on a y-boundary, upper if by>0 and lower if by<0
      for (bndry->first(); !bndry->isDone(); bndry->next1d()) {
        for (int i = 0; i < localmesh->ystart; i++)
          result(bndry->x, bndry->y + i * bndry->by) =
              result(bndry->x - bndry->bx, bndry->y + (i - 1) * bndry->by);
      }
    }
  }

  // Set corner guard cells
  for (int i = 0; i < localmesh->xstart; i++) {
    for (int j = 0; j < localmesh->ystart; j++) {
      result(i, j) = BoutNaN;
      result(i, localmesh->LocalNy - 1 - j) = BoutNaN;
      result(localmesh->LocalNx - 1 - i, j) = BoutNaN;
      result(localmesh->LocalNx - 1 - i, localmesh->LocalNy - 1 - j) = BoutNaN;
    }
  }

  return result;
#else
  throw BoutException(
      "Staggered coordinates locations not currently supported with 3D metrics.");
#endif
  }
}

Coordinates::Coordinates(Mesh *mesh, const CELL_LOC loc, const Coordinates* coords_in)
    : dx(1, mesh), dy(1, mesh), dz(1), d1_dx(mesh), d1_dy(mesh), J(1, mesh), Bxy(1, mesh),
      // Identity metric tensor
      g11(1, mesh), g22(1, mesh), g33(1, mesh), g12(0, mesh), g13(0, mesh), g23(0, mesh),
      g_11(1, mesh), g_22(1, mesh), g_33(1, mesh), g_12(0, mesh), g_13(0, mesh),
      g_23(0, mesh), G1_11(mesh), G1_22(mesh), G1_33(mesh), G1_12(mesh), G1_13(mesh),
      G1_23(mesh), G2_11(mesh), G2_22(mesh), G2_33(mesh), G2_12(mesh), G2_13(mesh),
      G2_23(mesh), G3_11(mesh), G3_22(mesh), G3_33(mesh), G3_12(mesh), G3_13(mesh),
      G3_23(mesh), G1(mesh), G2(mesh), G3(mesh), ShiftTorsion(mesh),
      IntShiftTorsion(mesh), localmesh(mesh), location(loc) {

  dx = interpolateAndNeumann(coords_in->dx, location);
  dy = interpolateAndNeumann(coords_in->dy, location);

  nz = mesh->LocalNz;

  dz = coords_in->dz;

  // Diagonal components of metric tensor g^{ij}
  g11 = interpolateAndNeumann(coords_in->g11, location);
  g22 = interpolateAndNeumann(coords_in->g22, location);
  g33 = interpolateAndNeumann(coords_in->g33, location);

  // Off-diagonal elements.
  g12 = interpolateAndNeumann(coords_in->g12, location);
  g13 = interpolateAndNeumann(coords_in->g13, location);
  g23 = interpolateAndNeumann(coords_in->g23, location);

  // Check input metrics
  if ((!finite(g11, RGN_NOBNDRY)) || (!finite(g22, RGN_NOBNDRY)) || (!finite(g33, RGN_NOBNDRY))) {
    throw BoutException("\tERROR: Interpolated diagonal metrics are not finite!\n");
  }
  if ((min(g11) <= 0.0) || (min(g22) <= 0.0) || (min(g33) <= 0.0)) {
    throw BoutException("\tERROR: Interpolated diagonal metrics are negative!\n");
  }
  if ((!finite(g12, RGN_NOBNDRY)) || (!finite(g13, RGN_NOBNDRY)) || (!finite(g23, RGN_NOBNDRY))) {
    throw BoutException("\tERROR: Interpolated off-diagonal metrics are not finite!\n");
  }

  /// Always calculate contravariant metric components so that they are
  /// consistent with the interpolated covariant components
  if (calcCovariant()) {
    throw BoutException("Error in calcCovariant call");
  }

  /// Calculate Jacobian and Bxy
  if (jacobian())
    throw BoutException("Error in jacobian call");

  ShiftTorsion = interpolateAndNeumann(coords_in->ShiftTorsion, location);

  //////////////////////////////////////////////////////

  if (mesh->IncIntShear) {
    IntShiftTorsion = interpolateAndNeumann(coords_in->IntShiftTorsion, location);
  }
}

void Coordinates::outputVars(Datafile &file) {
  file.add(dx, "dx", false);
  file.add(dy, "dy", false);
  file.add(dz, "dz", false);

  file.add(g11, "g11", false);
  file.add(g22, "g22", false);
  file.add(g33, "g33", false);
  file.add(g12, "g12", false);
  file.add(g13, "g13", false);
  file.add(g23, "g23", false);

  file.add(g_11, "g_11", false);
  file.add(g_22, "g_22", false);
  file.add(g_33, "g_33", false);
  file.add(g_12, "g_12", false);
  file.add(g_13, "g_13", false);
  file.add(g_23, "g_23", false);

  file.add(J, "J", false);
}

int Coordinates::geometry() {
  TRACE("Coordinates::geometry");
  localmesh->communicate(dx, dy, g11, g22, g33, g12, g13, g23);
  localmesh->communicate(g_11, g_22, g_33, g_12, g_13, g_23, J, Bxy);

  output_progress.write("Calculating differential geometry terms\n");

  if (min(abs(dx)) < 1e-8)
    throw BoutException("dx magnitude less than 1e-8");

  if (min(abs(dy)) < 1e-8)
    throw BoutException("dy magnitude less than 1e-8");

  if (fabs(dz) < 1e-8)
    throw BoutException("dz magnitude less than 1e-8");

  // Check input metrics
  if ((!finite(g11, RGN_NOBNDRY)) || (!finite(g22, RGN_NOBNDRY)) || (!finite(g33, RGN_NOBNDRY))) {
    throw BoutException("\tERROR: Diagonal metrics are not finite!\n");
  }
  if ((min(g11) <= 0.0) || (min(g22) <= 0.0) || (min(g33) <= 0.0)) {
    throw BoutException("\tERROR: Diagonal metrics are negative!\n");
  }
  if ((!finite(g12, RGN_NOBNDRY)) || (!finite(g13, RGN_NOBNDRY)) || (!finite(g23, RGN_NOBNDRY))) {
    throw BoutException("\tERROR: Off-diagonal metrics are not finite!\n");
  }

  if ((!finite(g_11, RGN_NOBNDRY)) || (!finite(g_22, RGN_NOBNDRY)) || (!finite(g_33, RGN_NOBNDRY))) {
    throw BoutException("\tERROR: Diagonal g_ij metrics are not finite!\n");
  }
  if ((min(g_11) <= 0.0) || (min(g_22) <= 0.0) || (min(g_33) <= 0.0)) {
    throw BoutException("\tERROR: Diagonal g_ij metrics are negative!\n");
  }
  if ((!finite(g_12, RGN_NOBNDRY)) || (!finite(g_13, RGN_NOBNDRY)) || (!finite(g_23, RGN_NOBNDRY))) {
    throw BoutException("\tERROR: Off-diagonal g_ij metrics are not finite!\n");
  }

  // Calculate Christoffel symbol terms (18 independent values)
  // Note: This calculation is completely general: metric
  // tensor can be 2D or 3D. For 2D, all DDZ terms are zero

  G1_11 = 0.5 * g11 * DDX(g_11) + g12 * (DDX(g_12) - 0.5 * DDY(g_11)) +
          g13 * (DDX(g_13) - 0.5 * DDZ(g_11));
  G1_22 = g11 * (DDY(g_12) - 0.5 * DDX(g_22)) + 0.5 * g12 * DDY(g_22) +
          g13 * (DDY(g_23) - 0.5 * DDZ(g_22));
  G1_33 = g11 * (DDZ(g_13) - 0.5 * DDX(g_33)) + g12 * (DDZ(g_23) - 0.5 * DDY(g_33)) +
          0.5 * g13 * DDZ(g_33);
  G1_12 = 0.5 * g11 * DDY(g_11) + 0.5 * g12 * DDX(g_22) +
          0.5 * g13 * (DDY(g_13) + DDX(g_23) - DDZ(g_12));
  G1_13 = 0.5 * g11 * DDZ(g_11) + 0.5 * g12 * (DDZ(g_12) + DDX(g_23) - DDY(g_13)) +
          0.5 * g13 * DDX(g_33);
  G1_23 = 0.5 * g11 * (DDZ(g_12) + DDY(g_13) - DDX(g_23)) +
          0.5 * g12 * (DDZ(g_22) + DDY(g_23) - DDY(g_23))
          // + 0.5 *g13*(DDZ(g_32) + DDY(g_33) - DDZ(g_23));
          // which equals
          + 0.5 * g13 * DDY(g_33);

  G2_11 = 0.5 * g12 * DDX(g_11) + g22 * (DDX(g_12) - 0.5 * DDY(g_11)) +
          g23 * (DDX(g_13) - 0.5 * DDZ(g_11));
  G2_22 = g12 * (DDY(g_12) - 0.5 * DDX(g_22)) + 0.5 * g22 * DDY(g_22) +
          g23 * (DDY(g23) - 0.5 * DDZ(g_22));
  G2_33 = g12 * (DDZ(g_13) - 0.5 * DDX(g_33)) + g22 * (DDZ(g_23) - 0.5 * DDY(g_33)) +
          0.5 * g23 * DDZ(g_33);
  G2_12 = 0.5 * g12 * DDY(g_11) + 0.5 * g22 * DDX(g_22) +
          0.5 * g23 * (DDY(g_13) + DDX(g_23) - DDZ(g_12));
  G2_13 =
      // 0.5 *g21*(DDZ(g_11) + DDX(g_13) - DDX(g_13))
      // which equals
      0.5 * g12 * (DDZ(g_11) + DDX(g_13) - DDX(g_13))
      // + 0.5 *g22*(DDZ(g_21) + DDX(g_23) - DDY(g_13))
      // which equals
      + 0.5 * g22 * (DDZ(g_12) + DDX(g_23) - DDY(g_13))
      // + 0.5 *g23*(DDZ(g_31) + DDX(g_33) - DDZ(g_13));
      // which equals
      + 0.5 * g23 * DDX(g_33);
  G2_23 = 0.5 * g12 * (DDZ(g_12) + DDY(g_13) - DDX(g_23)) + 0.5 * g22 * DDZ(g_22) +
          0.5 * g23 * DDY(g_33);

  G3_11 = 0.5 * g13 * DDX(g_11) + g23 * (DDX(g_12) - 0.5 * DDY(g_11)) +
          g33 * (DDX(g_13) - 0.5 * DDZ(g_11));
  G3_22 = g13 * (DDY(g_12) - 0.5 * DDX(g_22)) + 0.5 * g23 * DDY(g_22) +
          g33 * (DDY(g_23) - 0.5 * DDZ(g_22));
  G3_33 = g13 * (DDZ(g_13) - 0.5 * DDX(g_33)) + g23 * (DDZ(g_23) - 0.5 * DDY(g_33)) +
          0.5 * g33 * DDZ(g_33);
  G3_12 =
      // 0.5 *g31*(DDY(g_11) + DDX(g_12) - DDX(g_12))
      // which equals to
      0.5 * g13 * DDY(g_11)
      // + 0.5 *g32*(DDY(g_21) + DDX(g_22) - DDY(g_12))
      // which equals to
      + 0.5 * g23 * DDX(g_22)
      //+ 0.5 *g33*(DDY(g_31) + DDX(g_32) - DDZ(g_12));
      // which equals to
      + 0.5 * g33 * (DDY(g_13) + DDX(g_23) - DDZ(g_12));
  G3_13 = 0.5 * g13 * DDZ(g_11) + 0.5 * g23 * (DDZ(g_12) + DDX(g_23) - DDY(g_13)) +
          0.5 * g33 * DDX(g_33);
  G3_23 = 0.5 * g13 * (DDZ(g_12) + DDY(g_13) - DDX(g_23)) + 0.5 * g23 * DDZ(g_22) +
          0.5 * g33 * DDY(g_33);

  auto tmp = J * g12;
  localmesh->communicate(tmp);
  G1 = (DDX(J * g11) + DDY(tmp) + DDZ(J * g13)) / J;
  tmp = J * g22;
  localmesh->communicate(tmp);
  G2 = (DDX(J * g12) + DDY(tmp) + DDZ(J * g23)) / J;
  tmp = J * g23;
  localmesh->communicate(tmp);
  G3 = (DDX(J * g13) + DDY(tmp) + DDZ(J * g33)) / J;

  // Communicate christoffel symbol terms
  output_progress.write("\tCommunicating connection terms\n");

  FieldGroup com;

  com.add(G1_11);
  com.add(G1_22);
  com.add(G1_33);
  com.add(G1_12);
  com.add(G1_13);
  com.add(G1_23);

  com.add(G2_11);
  com.add(G2_22);
  com.add(G2_33);
  com.add(G2_12);
  com.add(G2_13);
  com.add(G2_23);

  com.add(G3_11);
  com.add(G3_22);
  com.add(G3_33);
  com.add(G3_12);
  com.add(G3_13);
  com.add(G3_23);

  com.add(G1);
  com.add(G2);
  com.add(G3);

  localmesh->communicateXZ(com);

  //////////////////////////////////////////////////////
  /// Non-uniform meshes. Need to use DDX, DDY

  OPTION(Options::getRoot(), non_uniform, true);

<<<<<<< HEAD
  Coordinates::metric_field_type d2x, d2y; // d^2 x / d i^2
=======
  Field2D d2x(localmesh), d2y(localmesh); // d^2 x / d i^2
>>>>>>> f3b3dcb6
  // Read correction for non-uniform meshes
  if (localmesh->get(d2x, "d2x", 0.0, false)) {
    output_warn.write(
        "\tWARNING: differencing quantity 'd2x' not found. Calculating from dx\n");
    d1_dx = bout::derivatives::index::DDX(1. / dx); // d/di(1/dx)
  } else {
<<<<<<< HEAD
    localmesh->communicateXZ(d2x);
=======
    // Shift d2x to our location
    d2x = interp_to(d2x, location);

>>>>>>> f3b3dcb6
    d1_dx = -d2x / (dx * dx);
  }

  if (localmesh->get(d2y, "d2y", 0.0, false)) {
    output_warn.write(
        "\tWARNING: differencing quantity 'd2y' not found. Calculating from dy\n");
    auto tmp2 = 1. / dy;
    localmesh->communicate(tmp2);
    d1_dy = bout::derivatives::index::DDY(tmp2); // d/di(1/dy)
  } else {
<<<<<<< HEAD
    localmesh->communicateXZ(d2y);
=======
    // Shift d2y to our location
    d2y = interp_to(d2y, location);

>>>>>>> f3b3dcb6
    d1_dy = -d2y / (dy * dy);
  }
  localmesh->communicateXZ(d1_dx, d1_dy);

  if (location == CELL_CENTRE) {
    // Re-calculate interpolated Coordinates at staggered locations
    localmesh->recalculateStaggeredCoordinates();
  }

  return 0;
}

int Coordinates::calcCovariant() {
  TRACE("Coordinates::calcCovariant");

  // Make sure metric elements are allocated
  g_11.allocate();
  g_22.allocate();
  g_33.allocate();
  g_12.allocate();
  g_13.allocate();
  g_23.allocate();

  g_11.setLocation(location);
  g_22.setLocation(location);
  g_33.setLocation(location);
  g_12.setLocation(location);
  g_13.setLocation(location);
  g_23.setLocation(location);

  // Perform inversion of g^{ij} to get g_{ij}
  // NOTE: Currently this bit assumes that metric terms are Field2D objects

  auto a = Matrix<BoutReal>(3, 3);

  for (int jx = 0; jx < localmesh->LocalNx; jx++) {
    for (int jy = 0; jy < localmesh->LocalNy; jy++) {
#ifndef COORDINATES_USE_3D
      {
        int jz = 0;
#else
      for (int jz = 0; jz < localmesh->LocalNz; jz++) { // Inefficient for 2D metric type
#endif
        // set elements of g
        a(0, 0) = g11(jx, jy, jz);
        a(1, 1) = g22(jx, jy, jz);
        a(2, 2) = g33(jx, jy, jz);

        a(0, 1) = a(1, 0) = g12(jx, jy, jz);
        a(1, 2) = a(2, 1) = g23(jx, jy, jz);
        a(0, 2) = a(2, 0) = g13(jx, jy, jz);

        // invert
        if (invert3x3(a)) {
          output_error.write("\tERROR: metric tensor is singular at (%d, %d, %d)\n", jx,
                             jy, jz);
          return 1;
        }

        // put elements into g_{ij}
        g_11(jx, jy, jz) = a(0, 0);
        g_22(jx, jy, jz) = a(1, 1);
        g_33(jx, jy, jz) = a(2, 2);

        g_12(jx, jy, jz) = a(0, 1);
        g_13(jx, jy, jz) = a(0, 2);
        g_23(jx, jy, jz) = a(1, 2);
      }
    }
  }

  BoutReal maxerr;
  maxerr = BOUTMAX(max(abs((g_11 * g11 + g_12 * g12 + g_13 * g13) - 1)),
                   max(abs((g_12 * g12 + g_22 * g22 + g_23 * g23) - 1)),
                   max(abs((g_13 * g13 + g_23 * g23 + g_33 * g33) - 1)));

  output_info.write("\tLocal maximum error in diagonal inversion is %e\n", maxerr);

  maxerr = BOUTMAX(max(abs(g_11 * g12 + g_12 * g22 + g_13 * g23)),
                   max(abs(g_11 * g13 + g_12 * g23 + g_13 * g33)),
                   max(abs(g_12 * g13 + g_22 * g23 + g_23 * g33)));

  output_info.write("\tLocal maximum error in off-diagonal inversion is %e\n", maxerr);

  return 0;
}

int Coordinates::calcContravariant() {
  TRACE("Coordinates::calcContravariant");

  // Make sure metric elements are allocated
  g11.allocate();
  g22.allocate();
  g33.allocate();
  g12.allocate();
  g13.allocate();
  g23.allocate();

  // Perform inversion of g_{ij} to get g^{ij}
  // NOTE: Currently this bit assumes that metric terms are Field2D objects

  auto a = Matrix<BoutReal>(3, 3);

  for (int jx = 0; jx < localmesh->LocalNx; jx++) {
    for (int jy = 0; jy < localmesh->LocalNy; jy++) {
#ifndef COORDINATES_USE_3D
      {
        int jz = 0;
#else
      for (int jz = 0; jz < localmesh->LocalNz; jz++) { // Inefficient for 2D metric type
#endif
        // set elements of g
        a(0, 0) = g_11(jx, jy, jz);
        a(1, 1) = g_22(jx, jy, jz);
        a(2, 2) = g_33(jx, jy, jz);

        a(0, 1) = a(1, 0) = g_12(jx, jy, jz);
        a(1, 2) = a(2, 1) = g_23(jx, jy, jz);
        a(0, 2) = a(2, 0) = g_13(jx, jy, jz);

        // invert
        if (invert3x3(a)) {
          output_error.write("\tERROR: metric tensor is singular at (%d, %d, %d)\n", jx,
                             jy, jz);
          return 1;
        }

        // put elements into g_{ij}
        g11(jx, jy, jz) = a(0, 0);
        g22(jx, jy, jz) = a(1, 1);
        g33(jx, jy, jz) = a(2, 2);

        g12(jx, jy, jz) = a(0, 1);
        g13(jx, jy, jz) = a(0, 2);
        g23(jx, jy, jz) = a(1, 2);
      }
    }
  }

  BoutReal maxerr;
  maxerr = BOUTMAX(max(abs((g_11 * g11 + g_12 * g12 + g_13 * g13) - 1)),
                   max(abs((g_12 * g12 + g_22 * g22 + g_23 * g23) - 1)),
                   max(abs((g_13 * g13 + g_23 * g23 + g_33 * g33) - 1)));

  output_info.write("\tMaximum error in diagonal inversion is %e\n", maxerr);

  maxerr = BOUTMAX(max(abs(g_11 * g12 + g_12 * g22 + g_13 * g23)),
                   max(abs(g_11 * g13 + g_12 * g23 + g_13 * g33)),
                   max(abs(g_12 * g13 + g_22 * g23 + g_23 * g33)));

  output_info.write("\tMaximum error in off-diagonal inversion is %e\n", maxerr);
  return 0;
}

int Coordinates::jacobian() {
  TRACE("Coordinates::jacobian");
  // calculate Jacobian using g^-1 = det[g^ij], J = sqrt(g)

  auto g = g11 * g22 * g33 + 2.0 * g12 * g13 * g23 - g11 * g23 * g23 - g22 * g13 * g13
           - g33 * g12 * g12;

  // Check that g is positive
  if (min(g) < 0.0) {
    throw BoutException("The determinant of g^ij is somewhere less than 0.0");
  }
  J = 1. / sqrt(g);

  // Check jacobian
  if (!finite(J, RGN_NOBNDRY)) {
    throw BoutException("\tERROR: Jacobian not finite everywhere!\n");
  }
  if (min(abs(J)) < 1.0e-10) {
    throw BoutException("\tERROR: Jacobian becomes very small\n");
  }

  if (min(g_22) < 0.0) {
    throw BoutException("g_22 is somewhere less than 0.0");
  }
  Bxy = sqrt(g_22) / J;

  return 0;
}

/*******************************************************************************
 * Operators
 *
 *******************************************************************************/

const Coordinates::metric_field_type Coordinates::DDX(const Field2D& f, CELL_LOC loc,
                                                      const std::string& method,
                                                      REGION region) {
  ASSERT1(location == loc || loc == CELL_DEFAULT);
  return bout::derivatives::index::DDX(f, loc, method, region) / dx;
}
const Field3D Coordinates::DDX(const Field3D& f, CELL_LOC outloc,
                               const std::string& method, REGION region) {

  auto result = bout::derivatives::index::DDX(f, outloc, method, region);
  result /= dx;

  if (f.getMesh()->IncIntShear) {
    // Using BOUT-06 style shifting
    result += IntShiftTorsion * DDZ(f, outloc, method, region);
  }

  return result;
};

const Coordinates::metric_field_type Coordinates::DDY(const Field2D& f, CELL_LOC loc,
                                                      const std::string& method,
                                                      REGION region) {
  ASSERT1(location == loc || loc == CELL_DEFAULT);
  return bout::derivatives::index::DDY(f, loc, method, region) / dy;
}
<<<<<<< HEAD
const Field3D Coordinates::DDY(const Field3D& f, CELL_LOC outloc,
                               const std::string& method, REGION region) {
  return bout::derivatives::index::DDY(f, outloc, method, region) / dy;
};

const Coordinates::metric_field_type Coordinates::DDZ(MAYBE_UNUSED(const Field2D& f),
                                                      CELL_LOC loc,
                                                      const std::string& UNUSED(method),
                                                      REGION UNUSED(region)) {
=======

const Field2D Coordinates::DDZ(MAYBE_UNUSED(const Field2D &f), MAYBE_UNUSED(CELL_LOC loc),
                               const std::string &UNUSED(method), REGION UNUSED(region)) {
>>>>>>> f3b3dcb6
  ASSERT1(location == loc || loc == CELL_DEFAULT);
  ASSERT1(f.getMesh() == localmesh);
  auto result = Coordinates::metric_field_type(0.0, localmesh);
  result.setLocation(location);
  return result;
}
const Field3D Coordinates::DDZ(const Field3D& f, CELL_LOC outloc,
                               const std::string& method, REGION region) {
  return bout::derivatives::index::DDZ(f, outloc, method, region) / dz;
};

/////////////////////////////////////////////////////////
// Parallel gradient

const Coordinates::metric_field_type
Coordinates::Grad_par(const Field2D& var, MAYBE_UNUSED(CELL_LOC outloc),
                      const std::string& UNUSED(method)) {
  TRACE("Coordinates::Grad_par( Field2D )");
  ASSERT1(location == outloc || (outloc == CELL_DEFAULT && location == var.getLocation()));

  return DDY(var) / sqrt(g_22);
}

const Field3D Coordinates::Grad_par(const Field3D &var, CELL_LOC outloc,
                                    const std::string &method) {
  TRACE("Coordinates::Grad_par( Field3D )");
  ASSERT1(location == outloc || outloc == CELL_DEFAULT);

  return ::DDY(var, outloc, method) / sqrt(g_22);
}

/////////////////////////////////////////////////////////
// Vpar_Grad_par
// vparallel times the parallel derivative along unperturbed B-field

const Coordinates::metric_field_type
Coordinates::Vpar_Grad_par(const Field2D& v, const Field2D& f,
                           MAYBE_UNUSED(CELL_LOC outloc),
                           const std::string& UNUSED(method)) {
  ASSERT1(location == outloc || (outloc == CELL_DEFAULT && location == f.getLocation()));
  return VDDY(v, f) / sqrt(g_22);
}

const Field3D Coordinates::Vpar_Grad_par(const Field3D &v, const Field3D &f, CELL_LOC outloc,
                                         const std::string &method) {
  ASSERT1(location == outloc || outloc == CELL_DEFAULT);
  return VDDY(v, f, outloc, method) / sqrt(g_22);
}

/////////////////////////////////////////////////////////
// Parallel divergence

const Coordinates::metric_field_type
Coordinates::Div_par(const Field2D& f, CELL_LOC outloc, const std::string& method) {
  TRACE("Coordinates::Div_par( Field2D )");
  ASSERT1(location == outloc || outloc == CELL_DEFAULT);

  // Need Bxy at location of f, which might be different from location of this
  // Coordinates object
  auto Bxy_floc = f.getCoordinates()->Bxy;

  return Bxy * Grad_par(f / Bxy_floc, outloc, method);
}

const Field3D Coordinates::Div_par(const Field3D &f, CELL_LOC outloc,
                                   const std::string &method) {
  TRACE("Coordinates::Div_par( Field3D )");
  ASSERT1(location == outloc || outloc == CELL_DEFAULT);
  
  // Need Bxy at location of f, which might be different from location of this
  // Coordinates object
  auto Bxy_floc = f.getCoordinates()->Bxy;

  if (!f.hasYupYdown()) {
    // No yup/ydown fields. The Grad_par operator will
    // shift to field aligned coordinates
    return Bxy * Grad_par(f / Bxy_floc, outloc, method);
  }

  // Need to modify yup and ydown fields
  Field3D f_B = f / Bxy_floc;
  if (&f.yup() == &f) {
    // Identity, yup and ydown point to same field
    f_B.mergeYupYdown();
  } else {
    // Distinct fields
    f_B.splitYupYdown();
    f_B.yup() = f.yup() / Bxy_floc;
    f_B.ydown() = f.ydown() / Bxy_floc;
  }
  return Bxy * Grad_par(f_B, outloc, method);
}

/////////////////////////////////////////////////////////
// second parallel derivative (b dot Grad)(b dot Grad)
// Note: For parallel Laplacian use Laplace_par

const Coordinates::metric_field_type
Coordinates::Grad2_par2(const Field2D& f, CELL_LOC outloc, const std::string& method) {
  TRACE("Coordinates::Grad2_par2( Field2D )");
  ASSERT1(location == outloc || (outloc == CELL_DEFAULT && location == f.getLocation()));

  auto invSg = 1.0 / sqrt(g_22);
  localmesh->communicate(invSg);
  auto result = DDY(invSg, outloc, method) * DDY(f, outloc, method) * invSg
                + D2DY2(f, outloc, method) / g_22;

  return result;
}

const Field3D Coordinates::Grad2_par2(const Field3D &f, CELL_LOC outloc, const std::string &method) {
  TRACE("Coordinates::Grad2_par2( Field3D )");
  if (outloc == CELL_DEFAULT) {
    outloc = f.getLocation();
  }
  ASSERT1(location == outloc);

  auto sg = sqrt(g_22);
  auto invSg = 1.0 / sg;
  localmesh->communicate(invSg);
  sg = DDY(invSg, outloc, method) * invSg;

  Field3D result(localmesh), r2(localmesh);

  result = ::DDY(f, outloc, method);

  r2 = D2DY2(f, outloc, method) / g_22;

  result = sg * result + r2;

  ASSERT2(result.getLocation() == outloc);

  return result;
}

/////////////////////////////////////////////////////////
// perpendicular Laplacian operator

#include <invert_laplace.hxx> // Delp2 uses same coefficients as inversion code

const Coordinates::metric_field_type Coordinates::Delp2(const Field2D& f,
                                                        CELL_LOC outloc, bool useFFT) {
  TRACE("Coordinates::Delp2( Field2D )");
  ASSERT1(location == outloc || outloc == CELL_DEFAULT);

  auto result = G1 * DDX(f, outloc) + g11 * D2DX2(f, outloc);

  return result;
}

const Field3D Coordinates::Delp2(const Field3D& f, CELL_LOC outloc, bool useFFT) {
  TRACE("Coordinates::Delp2( Field3D )");

  if (outloc == CELL_DEFAULT) {
    outloc = f.getLocation();
  }

  ASSERT1(location == outloc);
  ASSERT1(f.getLocation() == outloc);

  if (localmesh->GlobalNx == 1 && localmesh->GlobalNz == 1) {
    // copy mesh, location, etc
    return f*0;
  }
  ASSERT2(localmesh->xstart > 0); // Need at least one guard cell

  Field3D result(localmesh);
  result.allocate();
  result.setLocation(outloc);

  if (useFFT) {
#ifndef COORDINATES_USE_3D
    int ncz = localmesh->LocalNz;

    // Allocate memory
    auto ft = Matrix<dcomplex>(localmesh->LocalNx, ncz / 2 + 1);
    auto delft = Matrix<dcomplex>(localmesh->LocalNx, ncz / 2 + 1);

    // Loop over all y indices
    for (int jy = 0; jy < localmesh->LocalNy; jy++) {

      // Take forward FFT

      for (int jx = 0; jx < localmesh->LocalNx; jx++)
        rfft(&f(jx, jy, 0), ncz, &ft(jx, 0));

      // Loop over kz
      for (int jz = 0; jz <= ncz / 2; jz++) {

        // No smoothing in the x direction
        for (int jx = localmesh->xstart; jx <= localmesh->xend; jx++) {
          // Perform x derivative

          dcomplex a, b, c;
          laplace_tridag_coefs(jx, jy, jz, a, b, c, nullptr, nullptr, outloc);

          delft(jx, jz) = a * ft(jx - 1, jz) + b * ft(jx, jz) + c * ft(jx + 1, jz);
        }
      }

      // Reverse FFT
      for (int jx = localmesh->xstart; jx <= localmesh->xend; jx++) {

        irfft(&delft(jx, 0), ncz, &result(jx, jy, 0));
      }
    }
#else
  throw BoutException("Delp2(Field3D) currently only works when passed useFFT=False.");
#endif
  } else {
    result = G1 * ::DDX(f, outloc) + G3 * ::DDZ(f, outloc) + g11 * ::D2DX2(f, outloc)
             + g33 * ::D2DZ2(f, outloc) + 2 * g13 * ::D2DXDZ(f, outloc);
  };

  ASSERT2(result.getLocation() == outloc);

  return result;
}

const FieldPerp Coordinates::Delp2(const FieldPerp& f, CELL_LOC outloc, bool useFFT) {
  TRACE("Coordinates::Delp2( FieldPerp )");

  if (outloc == CELL_DEFAULT) {
    outloc = f.getLocation();
  }

  ASSERT1(location == outloc);
  ASSERT1(f.getLocation() == outloc);

  if (localmesh->GlobalNx == 1 && localmesh->GlobalNz == 1) {
    // copy mesh, location, etc
    return f * 0;
  }
  ASSERT2(localmesh->xstart > 0); // Need at least one guard cell

  FieldPerp result(localmesh);
  result.allocate();
  result.setLocation(outloc);

  int jy = f.getIndex();
  result.setIndex(jy);

  if (useFFT) {
    int ncz = localmesh->LocalNz;

    // Allocate memory
    auto ft = Matrix<dcomplex>(localmesh->LocalNx, ncz / 2 + 1);
    auto delft = Matrix<dcomplex>(localmesh->LocalNx, ncz / 2 + 1);

    // Take forward FFT
    for (int jx = 0; jx < localmesh->LocalNx; jx++)
      rfft(&f(jx, 0), ncz, &ft(jx, 0));

    // Loop over kz
    for (int jz = 0; jz <= ncz / 2; jz++) {

      // No smoothing in the x direction
      for (int jx = localmesh->xstart; jx <= localmesh->xend; jx++) {
        // Perform x derivative

        dcomplex a, b, c;
        laplace_tridag_coefs(jx, jy, jz, a, b, c);

        delft(jx, jz) = a * ft(jx - 1, jz) + b * ft(jx, jz) + c * ft(jx + 1, jz);
      }
    }

    // Reverse FFT
    for (int jx = localmesh->xstart; jx <= localmesh->xend; jx++) {
      irfft(&delft(jx, 0), ncz, &result(jx, 0));
    }

  } else {
    throw BoutException("Non-fourier Delp2 not currently implented for FieldPerp.");
    // Would be the following but don't have standard derivative operators for FieldPerps
    // yet
    // result = G1 * ::DDX(f, outloc) + G3 * ::DDZ(f, outloc) + g11 * ::D2DX2(f, outloc)
    //          + g33 * ::D2DZ2(f, outloc) + 2 * g13 * ::D2DXDZ(f, outloc);
  };

  return result;
}

const Coordinates::metric_field_type Coordinates::Laplace_par(const Field2D& f,
                                                              CELL_LOC outloc) {
  ASSERT1(location == outloc || outloc == CELL_DEFAULT);
  return D2DY2(f, outloc) / g_22 + DDY(J / g_22, outloc) * DDY(f, outloc) / J;
}

const Field3D Coordinates::Laplace_par(const Field3D &f, CELL_LOC outloc) {
  ASSERT1(location == outloc || outloc == CELL_DEFAULT);
  return D2DY2(f, outloc) / g_22 + DDY(J / g_22, outloc) * ::DDY(f, outloc) / J;
}

// Full Laplacian operator on scalar field

const Coordinates::metric_field_type Coordinates::Laplace(const Field2D& f,
                                                          CELL_LOC outloc) {
  TRACE("Coordinates::Laplace( Field2D )");
  ASSERT1(location == outloc || outloc == CELL_DEFAULT);

  auto result = G1 * DDX(f, outloc) + G2 * DDY(f, outloc) + g11 * D2DX2(f, outloc)
                + g22 * D2DY2(f, outloc) + 2.0 * g12 * D2DXDY(f, outloc);

  ASSERT2(result.getLocation() == outloc);

  return result;
}

const Field3D Coordinates::Laplace(const Field3D &f, CELL_LOC outloc) {
  TRACE("Coordinates::Laplace( Field3D )");
  ASSERT1(location == outloc || outloc == CELL_DEFAULT);

  Field3D result = G1 * ::DDX(f, outloc) + G2 * ::DDY(f, outloc) + G3 * ::DDZ(f, outloc) + g11 * D2DX2(f, outloc) +
                   g22 * D2DY2(f, outloc) + g33 * D2DZ2(f, outloc) +
                   2.0 * (g12 * D2DXDY(f, outloc) + g13 * D2DXDZ(f, outloc) + g23 * D2DYDZ(f, outloc));

  ASSERT2(result.getLocation() == f.getLocation());

  return result;
}

 bool Coordinates::is3D() {
#ifdef COORDINATES_USE_3D
  return true;
#else
  return false;
#endif
}<|MERGE_RESOLUTION|>--- conflicted
+++ resolved
@@ -470,24 +470,19 @@
 
   OPTION(Options::getRoot(), non_uniform, true);
 
-<<<<<<< HEAD
-  Coordinates::metric_field_type d2x, d2y; // d^2 x / d i^2
-=======
-  Field2D d2x(localmesh), d2y(localmesh); // d^2 x / d i^2
->>>>>>> f3b3dcb6
+  Coordinates::metric_field_type d2x(localmesh), d2y(localmesh); // d^2 x / d i^2
+
   // Read correction for non-uniform meshes
   if (localmesh->get(d2x, "d2x", 0.0, false)) {
     output_warn.write(
         "\tWARNING: differencing quantity 'd2x' not found. Calculating from dx\n");
     d1_dx = bout::derivatives::index::DDX(1. / dx); // d/di(1/dx)
   } else {
-<<<<<<< HEAD
     localmesh->communicateXZ(d2x);
-=======
+
     // Shift d2x to our location
     d2x = interp_to(d2x, location);
 
->>>>>>> f3b3dcb6
     d1_dx = -d2x / (dx * dx);
   }
 
@@ -498,13 +493,11 @@
     localmesh->communicate(tmp2);
     d1_dy = bout::derivatives::index::DDY(tmp2); // d/di(1/dy)
   } else {
-<<<<<<< HEAD
     localmesh->communicateXZ(d2y);
-=======
+
     // Shift d2y to our location
     d2y = interp_to(d2y, location);
 
->>>>>>> f3b3dcb6
     d1_dy = -d2y / (dy * dy);
   }
   localmesh->communicateXZ(d1_dx, d1_dy);
@@ -719,21 +712,16 @@
   ASSERT1(location == loc || loc == CELL_DEFAULT);
   return bout::derivatives::index::DDY(f, loc, method, region) / dy;
 }
-<<<<<<< HEAD
+
 const Field3D Coordinates::DDY(const Field3D& f, CELL_LOC outloc,
                                const std::string& method, REGION region) {
   return bout::derivatives::index::DDY(f, outloc, method, region) / dy;
 };
 
 const Coordinates::metric_field_type Coordinates::DDZ(MAYBE_UNUSED(const Field2D& f),
-                                                      CELL_LOC loc,
+                                                      MAYBE_UNUSED(CELL_LOC loc),
                                                       const std::string& UNUSED(method),
                                                       REGION UNUSED(region)) {
-=======
-
-const Field2D Coordinates::DDZ(MAYBE_UNUSED(const Field2D &f), MAYBE_UNUSED(CELL_LOC loc),
-                               const std::string &UNUSED(method), REGION UNUSED(region)) {
->>>>>>> f3b3dcb6
   ASSERT1(location == loc || loc == CELL_DEFAULT);
   ASSERT1(f.getMesh() == localmesh);
   auto result = Coordinates::metric_field_type(0.0, localmesh);
