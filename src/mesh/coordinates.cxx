/**************************************************************************
 * Differential geometry
 * Calculates the covariant metric tensor, and christoffel symbol terms
 * given the contravariant metric tensor terms
 **************************************************************************/

#include <bout/assert.hxx>
#include <bout/constants.hxx>
#include <bout/coordinates.hxx>
#include <msg_stack.hxx>
#include <output.hxx>
#include <utils.hxx>

#include <derivs.hxx>
#include <fft.hxx>
#include <interpolation.hxx>

#include <globals.hxx>

#include "parallel/fci.hxx"
#include "parallel/shiftedmetricinterp.hxx"

// use anonymous namespace so this utility function is not available outside this file
namespace {
/// Interpolate a Field2D to a new CELL_LOC with interp_to.
/// Communicates to set internal guard cells.
/// Boundary guard cells are set by extrapolating from the grid, like
/// 'free_o3' boundary conditions
/// Corner guard cells are set to BoutNaN
Field2D interpolateAndExtrapolate(const Field2D& f, CELL_LOC location,
    bool extrapolate_x = true, bool extrapolate_y = true,
    bool no_extra_interpolate = false) {

  Mesh* localmesh = f.getMesh();
  Field2D result = interp_to(f, location, "RGN_NOBNDRY");
  // Ensure result's data is unique. Otherwise result might be a duplicate of
  // f (if no interpolation is needed, e.g. if interpolation is in the
  // z-direction); then f would be communicated. Since this function is used
  // on geometrical quantities that might not be periodic in y even on closed
  // field lines (due to dependence on integrated shear), we don't want to
  // communicate f. We will sort out result's boundary guard cells below, but
  // not f's so we don't want to change f.
  result.allocate();
  localmesh->communicate(result);

  // Extrapolate into boundaries (if requested) so that differential geometry
  // terms can be interpolated if necessary
  // Note: cannot use applyBoundary("free_o3") here because applyBoundary()
  // would try to create a new Coordinates object since we have not finished
  // initializing yet, leading to an infinite recursion.
  // Also, here we interpolate for the boundary points at xstart/ystart and
  // (xend+1)/(yend+1) instead of extrapolating.
  for (auto& bndry : localmesh->getBoundaries()) {
    if ((extrapolate_x and bndry->bx != 0) or (extrapolate_y and bndry->by != 0)) {
      int extrap_start = 0;
      if (not no_extra_interpolate) {
        // Can use no_extra_interpolate argument to skip the extra interpolation when we
        // want to extrapolate the Christoffel symbol terms which come from derivatives so
        // don't have the extra point set already
        if ((location == CELL_XLOW) && (bndry->bx > 0)) {
          extrap_start = 1;
        } else if ((location == CELL_YLOW) && (bndry->by > 0)) {
          extrap_start = 1;
        }
      }
      for (bndry->first(); !bndry->isDone(); bndry->next1d()) {
        // interpolate extra boundary point that is missed by interp_to, if
        // necessary.
        // Only interpolate this point if we are actually changing location. E.g.
        // when we use this function to extrapolate J and Bxy on staggered grids,
        // this point should already be set correctly because the metric
        // components have been interpolated to here.
        if (extrap_start > 0 and f.getLocation() != location) {
          ASSERT1(bndry->bx == 0 or localmesh->xstart > 1);
          ASSERT1(bndry->by == 0 or localmesh->ystart > 1);
          // note that either bx or by is >0 here
          result(bndry->x, bndry->y) =
              (9. * (f(bndry->x - bndry->bx, bndry->y - bndry->by) + f(bndry->x, bndry->y))
               - f(bndry->x - 2 * bndry->bx, bndry->y - 2 * bndry->by)
               - f(bndry->x + bndry->bx, bndry->y + bndry->by))
              / 16.;
        }

        // set boundary guard cells
        if ((bndry->bx != 0 && localmesh->GlobalNx - 2 * bndry->width >= 3)
            || (bndry->by != 0
                && localmesh->GlobalNy - localmesh->numberOfYBoundaries() * bndry->width
                   >= 3))
        {
          if (bndry->bx != 0 && localmesh->LocalNx == 1 && bndry->width == 1) {
            throw BoutException(
                "Not enough points in the x-direction on this "
                "processor for extrapolation needed to use staggered grids. "
                "Increase number of x-guard cells MXG or decrease number of "
                "processors in the x-direction NXPE.");
          }
          if (bndry->by != 0 && localmesh->LocalNy == 1 && bndry->width == 1) {
            throw BoutException(
                "Not enough points in the y-direction on this "
                "processor for extrapolation needed to use staggered grids. "
                "Increase number of y-guard cells MYG or decrease number of "
                "processors in the y-direction NYPE.");
          }
          // extrapolate into boundary guard cells if there are enough grid points
          for (int i = extrap_start; i < bndry->width; i++) {
            int xi = bndry->x + i * bndry->bx;
            int yi = bndry->y + i * bndry->by;
            result(xi, yi) = 3.0 * result(xi - bndry->bx, yi - bndry->by)
                             - 3.0 * result(xi - 2 * bndry->bx, yi - 2 * bndry->by)
                             + result(xi - 3 * bndry->bx, yi - 3 * bndry->by);
          }
        } else {
          // not enough grid points to extrapolate, set equal to last grid point
          for (int i = extrap_start; i < bndry->width; i++) {
            result(bndry->x + i * bndry->bx, bndry->y + i * bndry->by) =
                result(bndry->x - bndry->bx, bndry->y - bndry->by);
          }
        }
      }
    }
  }

  // Set corner guard cells
  for (int i = 0; i < localmesh->xstart; i++) {
    for (int j = 0; j < localmesh->ystart; j++) {
      result(i, j) = BoutNaN;
      result(i, localmesh->LocalNy - 1 - j) = BoutNaN;
      result(localmesh->LocalNx - 1 - i, j) = BoutNaN;
      result(localmesh->LocalNx - 1 - i, localmesh->LocalNy - 1 - j) = BoutNaN;
    }
  }

  return result;
}

// If the CELL_CENTRE variable was read, the staggered version is required to
// also exist for consistency
void checkStaggeredGet(Mesh* mesh, const std::string& name, const std::string& suffix) {
  if (mesh->sourceHasVar(name) != mesh->sourceHasVar(name+suffix)) {
    throw BoutException("Attempting to read staggered fields from grid, but " + name
        + " is not present in both CELL_CENTRE and staggered versions.");
  }
}

// convenience function for repeated code
void getAtLoc(Mesh* mesh, Field2D &var, const std::string& name,
    const std::string& suffix, CELL_LOC location, BoutReal default_value = 0.) {

  checkStaggeredGet(mesh, name, suffix);
  mesh->get(var, name+suffix, default_value);
  var.setLocation(location);
}

std::string getLocationSuffix(CELL_LOC location) {
  switch (location) {
  case CELL_CENTRE: {
      return "";
    }
  case CELL_XLOW: {
      return "_xlow";
    }
  case CELL_YLOW: {
      return "_ylow";
    }
  case CELL_ZLOW: {
      // geometrical quantities are Field2D, so CELL_ZLOW version is the same
      // as CELL_CENTRE
      return "";
    }
  default: {
      throw BoutException("Incorrect location passed to "
          "Coordinates(Mesh*,const CELL_LOC,const Coordinates*) constructor.");
    }
  }
}
}

Coordinates::Coordinates(Mesh* mesh, Field2D dx, Field2D dy, BoutReal dz, Field2D J,
                         Field2D Bxy, Field2D g11, Field2D g22, Field2D g33, Field2D g12,
                         Field2D g13, Field2D g23, Field2D g_11, Field2D g_22,
                         Field2D g_33, Field2D g_12, Field2D g_13, Field2D g_23,
                         Field2D ShiftTorsion, Field2D IntShiftTorsion,
                         bool calculate_geometry)
    : dx(std::move(dx)), dy(std::move(dy)), dz(dz), J(std::move(J)), Bxy(std::move(Bxy)),
      g11(std::move(g11)), g22(std::move(g22)), g33(std::move(g33)), g12(std::move(g12)),
      g13(std::move(g13)), g23(std::move(g23)), g_11(std::move(g_11)),
      g_22(std::move(g_22)), g_33(std::move(g_33)), g_12(std::move(g_12)),
      g_13(std::move(g_13)), g_23(std::move(g_23)), ShiftTorsion(std::move(ShiftTorsion)),
      IntShiftTorsion(std::move(IntShiftTorsion)), nz(mesh->LocalNz), localmesh(mesh),
      location(CELL_CENTRE) {
  if (calculate_geometry) {
    if (geometry()) {
      throw BoutException("Differential geometry failed\n");
    }
  }
}

Coordinates::Coordinates(Mesh* mesh, Options* options)
    : dx(1, mesh), dy(1, mesh), dz(1), d1_dx(mesh), d1_dy(mesh), J(1, mesh), Bxy(1, mesh),
      // Identity metric tensor
      g11(1, mesh), g22(1, mesh), g33(1, mesh), g12(0, mesh), g13(0, mesh), g23(0, mesh),
      g_11(1, mesh), g_22(1, mesh), g_33(1, mesh), g_12(0, mesh), g_13(0, mesh),
      g_23(0, mesh), G1_11(mesh), G1_22(mesh), G1_33(mesh), G1_12(mesh), G1_13(mesh),
      G1_23(mesh), G2_11(mesh), G2_22(mesh), G2_33(mesh), G2_12(mesh), G2_13(mesh),
      G2_23(mesh), G3_11(mesh), G3_22(mesh), G3_33(mesh), G3_12(mesh), G3_13(mesh),
      G3_23(mesh), G1(mesh), G2(mesh), G3(mesh), ShiftTorsion(mesh),
      IntShiftTorsion(mesh), localmesh(mesh), location(CELL_CENTRE) {

  if (options == nullptr) {
    options = Options::getRoot()->getSection("mesh");
  }

  // Note: If boundary cells were not loaded from the grid file, use
  // 'interpolateAndExtrapolate' to set them. Ensures that derivatives are
  // smooth at all the boundaries.

  const bool extrapolate_x = (*options)["extrapolate_x"].withDefault(not mesh->sourceHasXBoundaryGuards());
  const bool extrapolate_y = (*options)["extrapolate_y"].withDefault(not mesh->sourceHasYBoundaryGuards());

  if (extrapolate_x) {
    output_warn.write(_("WARNING: extrapolating input mesh quantities into x-boundary "
          "cells. Set option extrapolate_x=false to disable this.\n"));
  }

  if (extrapolate_y) {
    output_warn.write(_("WARNING: extrapolating input mesh quantities into y-boundary "
          "cells. Set option extrapolate_y=false to disable this.\n"));
  }

  mesh->get(dx, "dx", 1.0);
  dx = interpolateAndExtrapolate(dx, location, extrapolate_x, extrapolate_y);

  if (mesh->periodicX) {
    mesh->communicate(dx);
  }

  mesh->get(dy, "dy", 1.0);
  dy = interpolateAndExtrapolate(dy, location, extrapolate_x, extrapolate_y);

  nz = mesh->LocalNz;

  {
    auto& options = Options::root();
    const bool has_zperiod = options.isSet("zperiod");
    const auto zmin = has_zperiod ? 0.0 : options["ZMIN"].withDefault(0.0);
    const auto zmax = has_zperiod ? 1.0 / options["zperiod"].withDefault(1.0)
                                  : options["ZMAX"].withDefault(1.0);

    const auto default_dz = (zmax - zmin) * TWOPI / nz;

    mesh->get(dz, "dz", default_dz);
  }

  // Diagonal components of metric tensor g^{ij} (default to 1)
  mesh->get(g11, "g11", 1.0);
  g11 = interpolateAndExtrapolate(g11, location, extrapolate_x, extrapolate_y);
  mesh->get(g22, "g22", 1.0);
  g22 = interpolateAndExtrapolate(g22, location, extrapolate_x, extrapolate_y);
  mesh->get(g33, "g33", 1.0);
  g33 = interpolateAndExtrapolate(g33, location, extrapolate_x, extrapolate_y);

  // Off-diagonal elements. Default to 0
  mesh->get(g12, "g12", 0.0);
  g12 = interpolateAndExtrapolate(g12, location, extrapolate_x, extrapolate_y);
  mesh->get(g13, "g13", 0.0);
  g13 = interpolateAndExtrapolate(g13, location, extrapolate_x, extrapolate_y);
  mesh->get(g23, "g23", 0.0);
  g23 = interpolateAndExtrapolate(g23, location, extrapolate_x, extrapolate_y);

  // Check input metrics
  // Diagonal metric components should be finite
  bout::checkFinite(g11, "g11", "RGN_NOCORNERS");
  bout::checkFinite(g22, "g22", "RGN_NOCORNERS");
  bout::checkFinite(g33, "g33", "RGN_NOCORNERS");
  // Diagonal metric components should be positive
  bout::checkPositive(g11, "g11", "RGN_NOCORNERS");
  bout::checkPositive(g22, "g22", "RGN_NOCORNERS");
  bout::checkPositive(g33, "g33", "RGN_NOCORNERS");
  // Off-diagonal metric components should be finite
  bout::checkFinite(g12, "g12", "RGN_NOCORNERS");
  bout::checkFinite(g13, "g13", "RGN_NOCORNERS");
  bout::checkFinite(g23, "g23", "RGN_NOCORNERS");

  /// Find covariant metric components
  auto covariant_component_names = {"g_11", "g_22", "g_33", "g_12", "g_13", "g_23"};
  auto source_has_component = [&mesh] (const std::string& name) {
    return mesh->sourceHasVar(name);
  };
  // Check if any of the components are present
  if (std::any_of(begin(covariant_component_names), end(covariant_component_names),
                  source_has_component)) {
    // Check that all components are present
    if (std::all_of(begin(covariant_component_names), end(covariant_component_names),
                    source_has_component)) {
      mesh->get(g_11, "g_11");
      mesh->get(g_22, "g_22");
      mesh->get(g_33, "g_33");
      mesh->get(g_12, "g_12");
      mesh->get(g_13, "g_13");
      mesh->get(g_23, "g_23");

      output_warn.write("\tWARNING! Covariant components of metric tensor set manually. "
                        "Contravariant components NOT recalculated\n");

    } else {
      output_warn.write("Not all covariant components of metric tensor found. "
                        "Calculating all from the contravariant tensor\n");
      /// Calculate contravariant metric components if not found
      if (calcCovariant("RGN_NOCORNERS")) {
        throw BoutException("Error in calcCovariant call");
      }
    }
  } else {
    /// Calculate contravariant metric components if not found
    if (calcCovariant("RGN_NOCORNERS")) {
      throw BoutException("Error in calcCovariant call");
    }
  }
  // More robust to extrapolate derived quantities directly, rather than
  // deriving from extrapolated covariant metric components
  g_11 = interpolateAndExtrapolate(g_11, location, extrapolate_x, extrapolate_y);
  g_22 = interpolateAndExtrapolate(g_22, location, extrapolate_x, extrapolate_y);
  g_33 = interpolateAndExtrapolate(g_33, location, extrapolate_x, extrapolate_y);
  g_12 = interpolateAndExtrapolate(g_12, location, extrapolate_x, extrapolate_y);
  g_13 = interpolateAndExtrapolate(g_13, location, extrapolate_x, extrapolate_y);
  g_23 = interpolateAndExtrapolate(g_23, location, extrapolate_x, extrapolate_y);

  // Check covariant metrics
  // Diagonal metric components should be finite
  bout::checkFinite(g_11, "g_11", "RGN_NOCORNERS");
  bout::checkFinite(g_22, "g_22", "RGN_NOCORNERS");
  bout::checkFinite(g_33, "g_33", "RGN_NOCORNERS");
  // Diagonal metric components should be positive
  bout::checkPositive(g_11, "g_11", "RGN_NOCORNERS");
  bout::checkPositive(g_22, "g_22", "RGN_NOCORNERS");
  bout::checkPositive(g_33, "g_33", "RGN_NOCORNERS");
  // Off-diagonal metric components should be finite
  bout::checkFinite(g_12, "g_12", "RGN_NOCORNERS");
  bout::checkFinite(g_13, "g_13", "RGN_NOCORNERS");
  bout::checkFinite(g_23, "g_23", "RGN_NOCORNERS");

  /// Calculate Jacobian and Bxy
  if (jacobian())
    throw BoutException("Error in jacobian call");

  // Attempt to read J from the grid file
  Field2D Jcalc = J;
  if (mesh->get(J, "J")) {
    output_warn.write(
        "\tWARNING: Jacobian 'J' not found. Calculating from metric tensor\n");
    J = Jcalc;
  } else {
    J = interpolateAndExtrapolate(J, location, extrapolate_x, extrapolate_y);

    // Compare calculated and loaded values
    output_warn.write("\tMaximum difference in J is {:e}\n", max(abs(J - Jcalc)));

    // Re-evaluate Bxy using new J
    Bxy = sqrt(g_22) / J;
  }

  // Attempt to read Bxy from the grid file
  Field2D Bcalc = Bxy;
  if (mesh->get(Bxy, "Bxy")) {
    output_warn.write("\tWARNING: Magnitude of B field 'Bxy' not found. Calculating from "
                      "metric tensor\n");
    Bxy = Bcalc;
  } else {
    Bxy = interpolateAndExtrapolate(Bxy, location, extrapolate_x, extrapolate_y);

    output_warn.write("\tMaximum difference in Bxy is {:e}\n", max(abs(Bxy - Bcalc)));
    // Check Bxy
    bout::checkFinite(Bxy, "Bxy", "RGN_NOCORNERS");
    bout::checkPositive(Bxy, "Bxy", "RGN_NOCORNERS");
  }

  //////////////////////////////////////////////////////
  /// Calculate Christoffel symbols. Needs communication
  if (geometry()) {
    throw BoutException("Differential geometry failed\n");
  }

  if (mesh->get(ShiftTorsion, "ShiftTorsion")) {
    output_warn.write(
        "\tWARNING: No Torsion specified for zShift. Derivatives may not be correct\n");
    ShiftTorsion = 0.0;
  }
  ShiftTorsion = interpolateAndExtrapolate(ShiftTorsion, location, extrapolate_x, extrapolate_y);

  //////////////////////////////////////////////////////

  if (mesh->IncIntShear) {
    if (mesh->get(IntShiftTorsion, "IntShiftTorsion")) {
      output_warn.write("\tWARNING: No Integrated torsion specified\n");
      IntShiftTorsion = 0.0;
    }
    IntShiftTorsion = interpolateAndExtrapolate(IntShiftTorsion, location, extrapolate_x, extrapolate_y);
  } else {
    // IntShiftTorsion will not be used, but set to zero to avoid uninitialized field
    IntShiftTorsion = 0.;
  }

  setParallelTransform(options);
}

Coordinates::Coordinates(Mesh* mesh, Options* options, const CELL_LOC loc,
      const Coordinates* coords_in, bool force_interpolate_from_centre)
    : dx(1, mesh), dy(1, mesh), dz(1), d1_dx(mesh), d1_dy(mesh), J(1, mesh), Bxy(1, mesh),
      // Identity metric tensor
      g11(1, mesh), g22(1, mesh), g33(1, mesh), g12(0, mesh), g13(0, mesh), g23(0, mesh),
      g_11(1, mesh), g_22(1, mesh), g_33(1, mesh), g_12(0, mesh), g_13(0, mesh),
      g_23(0, mesh), G1_11(mesh), G1_22(mesh), G1_33(mesh), G1_12(mesh), G1_13(mesh),
      G1_23(mesh), G2_11(mesh), G2_22(mesh), G2_33(mesh), G2_12(mesh), G2_13(mesh),
      G2_23(mesh), G3_11(mesh), G3_22(mesh), G3_33(mesh), G3_12(mesh), G3_13(mesh),
      G3_23(mesh), G1(mesh), G2(mesh), G3(mesh), ShiftTorsion(mesh),
      IntShiftTorsion(mesh), localmesh(mesh), location(loc) {

  std::string suffix = getLocationSuffix(location);

  nz = mesh->LocalNz;

  dz = coords_in->dz;

  // Default to true in case staggered quantities are not read from file
  bool extrapolate_x = true;
  bool extrapolate_y = true;

  if (!force_interpolate_from_centre && mesh->sourceHasVar("dx"+suffix)) {

    extrapolate_x = not mesh->sourceHasXBoundaryGuards();
    extrapolate_y = not mesh->sourceHasYBoundaryGuards();

    if (extrapolate_x) {
      output_warn.write(_("WARNING: extrapolating input mesh quantities into x-boundary "
            "cells\n"));
    }

    if (extrapolate_y) {
      output_warn.write(_("WARNING: extrapolating input mesh quantities into y-boundary "
            "cells\n"));
    }

    getAtLoc(mesh, dx, "dx", suffix, location, 1.0);
    dx = interpolateAndExtrapolate(dx, location, extrapolate_x, extrapolate_y);

    if (mesh->periodicX) {
      mesh->communicate(dx);
    }

    getAtLoc(mesh, dy, "dy", suffix, location, 1.0);
    dy = interpolateAndExtrapolate(dy, location, extrapolate_x, extrapolate_y);

    // grid data source has staggered fields, so read instead of interpolating
    // Diagonal components of metric tensor g^{ij} (default to 1)
    getAtLoc(mesh, g11, "g11", suffix, location, 1.0);
    g11 = interpolateAndExtrapolate(g11, location, extrapolate_x, extrapolate_y);
    getAtLoc(mesh, g22, "g22", suffix, location, 1.0);
    g22 = interpolateAndExtrapolate(g22, location, extrapolate_x, extrapolate_y);
    getAtLoc(mesh, g33, "g33", suffix, location, 1.0);
    g33 = interpolateAndExtrapolate(g33, location, extrapolate_x, extrapolate_y);
    getAtLoc(mesh, g12, "g12", suffix, location, 0.0);
    g12 = interpolateAndExtrapolate(g12, location, extrapolate_x, extrapolate_y);
    getAtLoc(mesh, g13, "g13", suffix, location, 0.0);
    g13 = interpolateAndExtrapolate(g13, location, extrapolate_x, extrapolate_y);
    getAtLoc(mesh, g23, "g23", suffix, location, 0.0);
    g23 = interpolateAndExtrapolate(g23, location, extrapolate_x, extrapolate_y);

    /// Find covariant metric components
    auto covariant_component_names = {"g_11", "g_22", "g_33", "g_12", "g_13", "g_23"};
    auto source_has_component = [&suffix, &mesh] (const std::string& name) {
      return mesh->sourceHasVar(name + suffix);
    };
    // Check if any of the components are present
    if (std::any_of(begin(covariant_component_names), end(covariant_component_names),
                    source_has_component)) {
      // Check that all components are present
      if (std::all_of(begin(covariant_component_names), end(covariant_component_names),
                      source_has_component)) {

        getAtLoc(mesh, g_11, "g_11", suffix, location);
        getAtLoc(mesh, g_22, "g_22", suffix, location);
        getAtLoc(mesh, g_33, "g_33", suffix, location);
        getAtLoc(mesh, g_12, "g_12", suffix, location);
        getAtLoc(mesh, g_13, "g_13", suffix, location);
        getAtLoc(mesh, g_23, "g_23", suffix, location);

        output_warn.write("\tWARNING! Staggered covariant components of metric tensor set manually. "
                          "Contravariant components NOT recalculated\n");

      } else {
        output_warn.write("Not all staggered covariant components of metric tensor found. "
                          "Calculating all from the contravariant tensor\n");
        /// Calculate contravariant metric components if not found
        if (calcCovariant("RGN_NOCORNERS")) {
          throw BoutException("Error in staggered calcCovariant call");
        }
      }
    } else {
      /// Calculate contravariant metric components if not found
      if (calcCovariant("RGN_NOCORNERS")) {
        throw BoutException("Error in staggered calcCovariant call");
      }
    }
    // More robust to extrapolate derived quantities directly, rather than
    // deriving from extrapolated covariant metric components
    g_11 = interpolateAndExtrapolate(g_11, location, extrapolate_x, extrapolate_y);
    g_22 = interpolateAndExtrapolate(g_22, location, extrapolate_x, extrapolate_y);
    g_33 = interpolateAndExtrapolate(g_33, location, extrapolate_x, extrapolate_y);
    g_12 = interpolateAndExtrapolate(g_12, location, extrapolate_x, extrapolate_y);
    g_13 = interpolateAndExtrapolate(g_13, location, extrapolate_x, extrapolate_y);
    g_23 = interpolateAndExtrapolate(g_23, location, extrapolate_x, extrapolate_y);

    /// Calculate Jacobian and Bxy
    if (jacobian()) {
      throw BoutException("Error in jacobian call while constructing staggered Coordinates");
    }

    checkStaggeredGet(mesh, "ShiftTorsion", suffix);
    if (mesh->get(ShiftTorsion, "ShiftTorsion"+suffix)) {
      output_warn.write("\tWARNING: No Torsion specified for zShift. Derivatives may not be correct\n");
      ShiftTorsion = 0.0;
    }
    ShiftTorsion.setLocation(location);
    ShiftTorsion = interpolateAndExtrapolate(ShiftTorsion, location, extrapolate_x, extrapolate_y);

    //////////////////////////////////////////////////////

    if (mesh->IncIntShear) {
      checkStaggeredGet(mesh, "IntShiftTorsion", suffix);
      if (mesh->get(IntShiftTorsion, "IntShiftTorsion"+suffix)) {
        output_warn.write("\tWARNING: No Integrated torsion specified\n");
        IntShiftTorsion = 0.0;
      }
      IntShiftTorsion.setLocation(location);
      IntShiftTorsion = interpolateAndExtrapolate(IntShiftTorsion, location, extrapolate_x, extrapolate_y);
    } else {
      // IntShiftTorsion will not be used, but set to zero to avoid uninitialized field
      IntShiftTorsion = 0.;
    }
  } else {
    // Interpolate fields from coords_in

    dx = interpolateAndExtrapolate(coords_in->dx, location);
    dy = interpolateAndExtrapolate(coords_in->dy, location);

    // Diagonal components of metric tensor g^{ij}
    g11 = interpolateAndExtrapolate(coords_in->g11, location);
    g22 = interpolateAndExtrapolate(coords_in->g22, location);
    g33 = interpolateAndExtrapolate(coords_in->g33, location);

    // Off-diagonal elements.
    g12 = interpolateAndExtrapolate(coords_in->g12, location);
    g13 = interpolateAndExtrapolate(coords_in->g13, location);
    g23 = interpolateAndExtrapolate(coords_in->g23, location);

    // 3x3 matrix inversion can exaggerate small interpolation errors, so it is
    // more robust to interpolate and extrapolate derived quantities directly,
    // rather than deriving from interpolated/extrapolated covariant metric
    // components
    g_11 = interpolateAndExtrapolate(coords_in->g_11, location);
    g_22 = interpolateAndExtrapolate(coords_in->g_22, location);
    g_33 = interpolateAndExtrapolate(coords_in->g_33, location);
    g_12 = interpolateAndExtrapolate(coords_in->g_12, location);
    g_13 = interpolateAndExtrapolate(coords_in->g_13, location);
    g_23 = interpolateAndExtrapolate(coords_in->g_23, location);

    J = interpolateAndExtrapolate(coords_in->J, location);
    Bxy = interpolateAndExtrapolate(coords_in->Bxy, location);

    bout::checkFinite(J, "The Jacobian", "RGN_NOCORNERS");
    bout::checkPositive(J, "The Jacobian", "RGN_NOCORNERS");
    bout::checkFinite(Bxy, "Bxy", "RGN_NOCORNERS");
    bout::checkPositive(Bxy, "Bxy", "RGN_NOCORNERS");

    ShiftTorsion = interpolateAndExtrapolate(coords_in->ShiftTorsion, location);

    if (mesh->IncIntShear) {
      IntShiftTorsion = interpolateAndExtrapolate(coords_in->IntShiftTorsion, location);
    }
  }

  // Check input metrics
  // Diagonal metric components should be finite
  bout::checkFinite(g11, "g11", "RGN_NOCORNERS");
  bout::checkFinite(g22, "g22", "RGN_NOCORNERS");
  bout::checkFinite(g33, "g33", "RGN_NOCORNERS");
  bout::checkFinite(g_11, "g_11", "RGN_NOCORNERS");
  bout::checkFinite(g_22, "g_22", "RGN_NOCORNERS");
  bout::checkFinite(g_33, "g_33", "RGN_NOCORNERS");
  // Diagonal metric components should be positive
  bout::checkPositive(g11, "g11", "RGN_NOCORNERS");
  bout::checkPositive(g22, "g22", "RGN_NOCORNERS");
  bout::checkPositive(g33, "g33", "RGN_NOCORNERS");
  bout::checkPositive(g_11, "g_11", "RGN_NOCORNERS");
  bout::checkPositive(g_22, "g_22", "RGN_NOCORNERS");
  bout::checkPositive(g_33, "g_33", "RGN_NOCORNERS");
  // Off-diagonal metric components should be finite
  bout::checkFinite(g12, "g12", "RGN_NOCORNERS");
  bout::checkFinite(g13, "g13", "RGN_NOCORNERS");
  bout::checkFinite(g23, "g23", "RGN_NOCORNERS");
  bout::checkFinite(g_12, "g_12", "RGN_NOCORNERS");
  bout::checkFinite(g_13, "g_13", "RGN_NOCORNERS");
  bout::checkFinite(g_23, "g_23", "RGN_NOCORNERS");

  //////////////////////////////////////////////////////
  /// Calculate Christoffel symbols. Needs communication
  if (geometry(false, force_interpolate_from_centre)) {
    throw BoutException("Differential geometry failed while constructing staggered Coordinates");
  }

  setParallelTransform(options);
}

void Coordinates::outputVars(Datafile& file) {
  const std::string loc_string = (location == CELL_CENTRE) ? "" : "_"+toString(location);

  file.addOnce(dx, "dx" + loc_string);
  file.addOnce(dy, "dy" + loc_string);
  file.addOnce(dz, "dz" + loc_string);

  file.addOnce(g11, "g11" + loc_string);
  file.addOnce(g22, "g22" + loc_string);
  file.addOnce(g33, "g33" + loc_string);
  file.addOnce(g12, "g12" + loc_string);
  file.addOnce(g13, "g13" + loc_string);
  file.addOnce(g23, "g23" + loc_string);

  file.addOnce(g_11, "g_11" + loc_string);
  file.addOnce(g_22, "g_22" + loc_string);
  file.addOnce(g_33, "g_33" + loc_string);
  file.addOnce(g_12, "g_12" + loc_string);
  file.addOnce(g_13, "g_13" + loc_string);
  file.addOnce(g_23, "g_23" + loc_string);

  file.addOnce(J, "J" + loc_string);
  file.addOnce(Bxy, "Bxy" + loc_string);

  file.addOnce(G1, "G1" + loc_string);
  file.addOnce(G2, "G2" + loc_string);
  file.addOnce(G3, "G3" + loc_string);

  getParallelTransform().outputVars(file);
}

int Coordinates::geometry(bool recalculate_staggered,
    bool force_interpolate_from_centre) {
  TRACE("Coordinates::geometry");

  output_progress.write("Calculating differential geometry terms\n");

  if (min(abs(dx)) < 1e-8)
    throw BoutException("dx magnitude less than 1e-8");

  if (min(abs(dy)) < 1e-8)
    throw BoutException("dy magnitude less than 1e-8");

  if (fabs(dz) < 1e-8)
    throw BoutException("dz magnitude less than 1e-8");

  // Check input metrics
  // Diagonal metric components should be finite
  bout::checkFinite(g11, "g11", "RGN_NOCORNERS");
  bout::checkFinite(g22, "g22", "RGN_NOCORNERS");
  bout::checkFinite(g33, "g33", "RGN_NOCORNERS");
  // Diagonal metric components should be positive
  bout::checkPositive(g11, "g11", "RGN_NOCORNERS");
  bout::checkPositive(g22, "g22", "RGN_NOCORNERS");
  bout::checkPositive(g33, "g33", "RGN_NOCORNERS");
  // Off-diagonal metric components should be finite
  bout::checkFinite(g12, "g12", "RGN_NOCORNERS");
  bout::checkFinite(g13, "g13", "RGN_NOCORNERS");
  bout::checkFinite(g23, "g23", "RGN_NOCORNERS");

  // Diagonal metric components should be finite
  bout::checkFinite(g_11, "g_11", "RGN_NOCORNERS");
  bout::checkFinite(g_22, "g_22", "RGN_NOCORNERS");
  bout::checkFinite(g_33, "g_33", "RGN_NOCORNERS");
  // Diagonal metric components should be positive
  bout::checkPositive(g_11, "g_11", "RGN_NOCORNERS");
  bout::checkPositive(g_22, "g_22", "RGN_NOCORNERS");
  bout::checkPositive(g_33, "g_33", "RGN_NOCORNERS");
  // Off-diagonal metric components should be finite
  bout::checkFinite(g_12, "g_12", "RGN_NOCORNERS");
  bout::checkFinite(g_13, "g_13", "RGN_NOCORNERS");
  bout::checkFinite(g_23, "g_23", "RGN_NOCORNERS");

  // Calculate Christoffel symbol terms (18 independent values)
  // Note: This calculation is completely general: metric
  // tensor can be 2D or 3D. For 2D, all DDZ terms are zero

  G1_11 = 0.5 * g11 * DDX(g_11) + g12 * (DDX(g_12) - 0.5 * DDY(g_11))
          + g13 * (DDX(g_13) - 0.5 * DDZ(g_11));
  G1_22 = g11 * (DDY(g_12) - 0.5 * DDX(g_22)) + 0.5 * g12 * DDY(g_22)
          + g13 * (DDY(g_23) - 0.5 * DDZ(g_22));
  G1_33 = g11 * (DDZ(g_13) - 0.5 * DDX(g_33)) + g12 * (DDZ(g_23) - 0.5 * DDY(g_33))
          + 0.5 * g13 * DDZ(g_33);
  G1_12 = 0.5 * g11 * DDY(g_11) + 0.5 * g12 * DDX(g_22)
          + 0.5 * g13 * (DDY(g_13) + DDX(g_23) - DDZ(g_12));
  G1_13 = 0.5 * g11 * DDZ(g_11) + 0.5 * g12 * (DDZ(g_12) + DDX(g_23) - DDY(g_13))
          + 0.5 * g13 * DDX(g_33);
  G1_23 = 0.5 * g11 * (DDZ(g_12) + DDY(g_13) - DDX(g_23))
          + 0.5 * g12 * (DDZ(g_22) + DDY(g_23) - DDY(g_23))
          // + 0.5 *g13*(DDZ(g_32) + DDY(g_33) - DDZ(g_23));
          // which equals
          + 0.5 * g13 * DDY(g_33);

  G2_11 = 0.5 * g12 * DDX(g_11) + g22 * (DDX(g_12) - 0.5 * DDY(g_11))
          + g23 * (DDX(g_13) - 0.5 * DDZ(g_11));
  G2_22 = g12 * (DDY(g_12) - 0.5 * DDX(g_22)) + 0.5 * g22 * DDY(g_22)
          + g23 * (DDY(g23) - 0.5 * DDZ(g_22));
  G2_33 = g12 * (DDZ(g_13) - 0.5 * DDX(g_33)) + g22 * (DDZ(g_23) - 0.5 * DDY(g_33))
          + 0.5 * g23 * DDZ(g_33);
  G2_12 = 0.5 * g12 * DDY(g_11) + 0.5 * g22 * DDX(g_22)
          + 0.5 * g23 * (DDY(g_13) + DDX(g_23) - DDZ(g_12));
  G2_13 =
      // 0.5 *g21*(DDZ(g_11) + DDX(g_13) - DDX(g_13))
      // which equals
      0.5 * g12 * (DDZ(g_11) + DDX(g_13) - DDX(g_13))
      // + 0.5 *g22*(DDZ(g_21) + DDX(g_23) - DDY(g_13))
      // which equals
      + 0.5 * g22 * (DDZ(g_12) + DDX(g_23) - DDY(g_13))
      // + 0.5 *g23*(DDZ(g_31) + DDX(g_33) - DDZ(g_13));
      // which equals
      + 0.5 * g23 * DDX(g_33);
  G2_23 = 0.5 * g12 * (DDZ(g_12) + DDY(g_13) - DDX(g_23)) + 0.5 * g22 * DDZ(g_22)
          + 0.5 * g23 * DDY(g_33);

  G3_11 = 0.5 * g13 * DDX(g_11) + g23 * (DDX(g_12) - 0.5 * DDY(g_11))
          + g33 * (DDX(g_13) - 0.5 * DDZ(g_11));
  G3_22 = g13 * (DDY(g_12) - 0.5 * DDX(g_22)) + 0.5 * g23 * DDY(g_22)
          + g33 * (DDY(g_23) - 0.5 * DDZ(g_22));
  G3_33 = g13 * (DDZ(g_13) - 0.5 * DDX(g_33)) + g23 * (DDZ(g_23) - 0.5 * DDY(g_33))
          + 0.5 * g33 * DDZ(g_33);
  G3_12 =
      // 0.5 *g31*(DDY(g_11) + DDX(g_12) - DDX(g_12))
      // which equals to
      0.5 * g13 * DDY(g_11)
      // + 0.5 *g32*(DDY(g_21) + DDX(g_22) - DDY(g_12))
      // which equals to
      + 0.5 * g23 * DDX(g_22)
      //+ 0.5 *g33*(DDY(g_31) + DDX(g_32) - DDZ(g_12));
      // which equals to
      + 0.5 * g33 * (DDY(g_13) + DDX(g_23) - DDZ(g_12));
  G3_13 = 0.5 * g13 * DDZ(g_11) + 0.5 * g23 * (DDZ(g_12) + DDX(g_23) - DDY(g_13))
          + 0.5 * g33 * DDX(g_33);
  G3_23 = 0.5 * g13 * (DDZ(g_12) + DDY(g_13) - DDX(g_23)) + 0.5 * g23 * DDZ(g_22)
          + 0.5 * g33 * DDY(g_33);

  G1 = (DDX(J * g11) + DDY(J * g12) + DDZ(J * g13)) / J;
  G2 = (DDX(J * g12) + DDY(J * g22) + DDZ(J * g23)) / J;
  G3 = (DDX(J * g13) + DDY(J * g23) + DDZ(J * g33)) / J;

  // Communicate christoffel symbol terms
  output_progress.write("\tCommunicating connection terms\n");

  FieldGroup com;

  com.add(G1_11);
  com.add(G1_22);
  com.add(G1_33);
  com.add(G1_12);
  com.add(G1_13);
  com.add(G1_23);

  com.add(G2_11);
  com.add(G2_22);
  com.add(G2_33);
  com.add(G2_12);
  com.add(G2_13);
  com.add(G2_23);

  com.add(G3_11);
  com.add(G3_22);
  com.add(G3_33);
  com.add(G3_12);
  com.add(G3_13);
  com.add(G3_23);

  com.add(G1);
  com.add(G2);
  com.add(G3);

  localmesh->communicate(com);

  // Set boundary guard cells of Christoffel symbol terms
  // Ideally, when location is staggered, we would set the upper/outer boundary point
  // correctly rather than by extrapolating here: e.g. if location==CELL_YLOW and we are
  // at the upper y-boundary the x- and z-derivatives at yend+1 at the boundary can be
  // calculated because the guard cells are available, while the y-derivative could be
  // calculated from the CELL_CENTRE metric components (which have guard cells available
  // past the boundary location). This would avoid the problem that the y-boundary on the
  // CELL_YLOW grid is at a 'guard cell' location (yend+1).
  // However, the above would require lots of special handling, so just extrapolate for
  // now.
  G1_11 = interpolateAndExtrapolate(G1_11, location, true, true, true);
  G1_22 = interpolateAndExtrapolate(G1_22, location, true, true, true);
  G1_33 = interpolateAndExtrapolate(G1_33, location, true, true, true);
  G1_12 = interpolateAndExtrapolate(G1_12, location, true, true, true);
  G1_13 = interpolateAndExtrapolate(G1_13, location, true, true, true);
  G1_23 = interpolateAndExtrapolate(G1_23, location, true, true, true);

  G2_11 = interpolateAndExtrapolate(G2_11, location, true, true, true);
  G2_22 = interpolateAndExtrapolate(G2_22, location, true, true, true);
  G2_33 = interpolateAndExtrapolate(G2_33, location, true, true, true);
  G2_12 = interpolateAndExtrapolate(G2_12, location, true, true, true);
  G2_13 = interpolateAndExtrapolate(G2_13, location, true, true, true);
  G2_23 = interpolateAndExtrapolate(G2_23, location, true, true, true);

  G3_11 = interpolateAndExtrapolate(G3_11, location, true, true, true);
  G3_22 = interpolateAndExtrapolate(G3_22, location, true, true, true);
  G3_33 = interpolateAndExtrapolate(G3_33, location, true, true, true);
  G3_12 = interpolateAndExtrapolate(G3_12, location, true, true, true);
  G3_13 = interpolateAndExtrapolate(G3_13, location, true, true, true);
  G3_23 = interpolateAndExtrapolate(G3_23, location, true, true, true);

  G1 = interpolateAndExtrapolate(G1, location, true, true, true);
  G2 = interpolateAndExtrapolate(G2, location, true, true, true);
  G3 = interpolateAndExtrapolate(G3, location, true, true, true);

  //////////////////////////////////////////////////////
  /// Non-uniform meshes. Need to use DDX, DDY

  OPTION(Options::getRoot(), non_uniform, true);

  Field2D d2x(localmesh), d2y(localmesh); // d^2 x / d i^2
  // Read correction for non-uniform meshes
  std::string suffix = getLocationSuffix(location);
  if (location == CELL_CENTRE or (!force_interpolate_from_centre
                      and localmesh->sourceHasVar("dx"+suffix))) {
    bool extrapolate_x = not localmesh->sourceHasXBoundaryGuards();
    bool extrapolate_y = not localmesh->sourceHasYBoundaryGuards();

    if (localmesh->get(d2x, "d2x"+suffix)) {
      output_warn.write(
          "\tWARNING: differencing quantity 'd2x' not found. Calculating from dx\n");
      d1_dx = bout::derivatives::index::DDX(1. / dx); // d/di(1/dx)

      localmesh->communicate(d1_dx);
      d1_dx = interpolateAndExtrapolate(d1_dx, location, true, true, true);
    } else {
      d2x.setLocation(location);
      // set boundary cells if necessary
      d2x = interpolateAndExtrapolate(d2x, location, extrapolate_x, extrapolate_y);

      d1_dx = -d2x / (dx * dx);
    }

    if (localmesh->get(d2y, "d2y"+suffix)) {
      output_warn.write(
          "\tWARNING: differencing quantity 'd2y' not found. Calculating from dy\n");
      d1_dy = bout::derivatives::index::DDY(1. / dy); // d/di(1/dy)

      localmesh->communicate(d1_dy);
      d1_dy = interpolateAndExtrapolate(d1_dy, location, true, true, true);
    } else {
      d2y.setLocation(location);
      // set boundary cells if necessary
      d2y = interpolateAndExtrapolate(d2y, location, extrapolate_x, extrapolate_y);

      d1_dy = -d2y / (dy * dy);
    }
  } else {
    if (localmesh->get(d2x, "d2x")) {
      output_warn.write(
          "\tWARNING: differencing quantity 'd2x' not found. Calculating from dx\n");
      d1_dx = bout::derivatives::index::DDX(1. / dx); // d/di(1/dx)

      localmesh->communicate(d1_dx);
      d1_dx = interpolateAndExtrapolate(d1_dx, location, true, true, true);
    } else {
      // Shift d2x to our location
      d2x = interpolateAndExtrapolate(d2x, location);

      d1_dx = -d2x / (dx * dx);
    }

    if (localmesh->get(d2y, "d2y")) {
      output_warn.write(
          "\tWARNING: differencing quantity 'd2y' not found. Calculating from dy\n");
      d1_dy = bout::derivatives::index::DDY(1. / dy); // d/di(1/dy)

      localmesh->communicate(d1_dy);
      d1_dy = interpolateAndExtrapolate(d1_dy, location, true, true, true);
    } else {
      // Shift d2y to our location
      d2y = interpolateAndExtrapolate(d2y, location);

      d1_dy = -d2y / (dy * dy);
    }
  }

  if (location == CELL_CENTRE && recalculate_staggered) {
    // Re-calculate interpolated Coordinates at staggered locations
    localmesh->recalculateStaggeredCoordinates();
  }

  return 0;
}

int Coordinates::calcCovariant(const std::string& region) {
  TRACE("Coordinates::calcCovariant");

  // Make sure metric elements are allocated
  g_11.allocate();
  g_22.allocate();
  g_33.allocate();
  g_12.allocate();
  g_13.allocate();
  g_23.allocate();

  g_11.setLocation(location);
  g_22.setLocation(location);
  g_33.setLocation(location);
  g_12.setLocation(location);
  g_13.setLocation(location);
  g_23.setLocation(location);

  // Perform inversion of g^{ij} to get g_{ij}
  // NOTE: Currently this bit assumes that metric terms are Field2D objects

  auto a = Matrix<BoutReal>(3, 3);

  BOUT_FOR_SERIAL(i, g11.getRegion(region)) {
    a(0, 0) = g11[i];
    a(1, 1) = g22[i];
    a(2, 2) = g33[i];

    a(0, 1) = a(1, 0) = g12[i];
    a(1, 2) = a(2, 1) = g23[i];
    a(0, 2) = a(2, 0) = g13[i];

    if (invert3x3(a)) {
      output_error.write("\tERROR: metric tensor is singular at ({:d}, {:d})\n", i.x(), i.y());
      return 1;
    }

    g_11[i] = a(0, 0);
    g_22[i] = a(1, 1);
    g_33[i] = a(2, 2);

    g_12[i] = a(0, 1);
    g_13[i] = a(0, 2);
    g_23[i] = a(1, 2);
  }

  BoutReal maxerr;
  maxerr = BOUTMAX(max(abs((g_11 * g11 + g_12 * g12 + g_13 * g13) - 1)),
                   max(abs((g_12 * g12 + g_22 * g22 + g_23 * g23) - 1)),
                   max(abs((g_13 * g13 + g_23 * g23 + g_33 * g33) - 1)));

  output_info.write("\tLocal maximum error in diagonal inversion is {:e}\n", maxerr);

  maxerr = BOUTMAX(max(abs(g_11 * g12 + g_12 * g22 + g_13 * g23)),
                   max(abs(g_11 * g13 + g_12 * g23 + g_13 * g33)),
                   max(abs(g_12 * g13 + g_22 * g23 + g_23 * g33)));

  output_info.write("\tLocal maximum error in off-diagonal inversion is {:e}\n", maxerr);

  return 0;
}

int Coordinates::calcContravariant(const std::string& region) {
  TRACE("Coordinates::calcContravariant");

  // Make sure metric elements are allocated
  g11.allocate();
  g22.allocate();
  g33.allocate();
  g12.allocate();
  g13.allocate();
  g23.allocate();

  // Perform inversion of g_{ij} to get g^{ij}
  // NOTE: Currently this bit assumes that metric terms are Field2D objects

  auto a = Matrix<BoutReal>(3, 3);

  BOUT_FOR_SERIAL(i, g_11.getRegion(region)) {
    a(0, 0) = g_11[i];
    a(1, 1) = g_22[i];
    a(2, 2) = g_33[i];

    a(0, 1) = a(1, 0) = g_12[i];
    a(1, 2) = a(2, 1) = g_23[i];
    a(0, 2) = a(2, 0) = g_13[i];

    if (invert3x3(a)) {
      output_error.write("\tERROR: metric tensor is singular at ({:d}, {:d})\n", i.x(), i.y());
      return 1;
    }

    g11[i] = a(0, 0);
    g22[i] = a(1, 1);
    g33[i] = a(2, 2);

    g12[i] = a(0, 1);
    g13[i] = a(0, 2);
    g23[i] = a(1, 2);
  }

  BoutReal maxerr;
  maxerr = BOUTMAX(max(abs((g_11 * g11 + g_12 * g12 + g_13 * g13) - 1)),
                   max(abs((g_12 * g12 + g_22 * g22 + g_23 * g23) - 1)),
                   max(abs((g_13 * g13 + g_23 * g23 + g_33 * g33) - 1)));

  output_info.write("\tMaximum error in diagonal inversion is {:e}\n", maxerr);

  maxerr = BOUTMAX(max(abs(g_11 * g12 + g_12 * g22 + g_13 * g23)),
                   max(abs(g_11 * g13 + g_12 * g23 + g_13 * g33)),
                   max(abs(g_12 * g13 + g_22 * g23 + g_23 * g33)));

  output_info.write("\tMaximum error in off-diagonal inversion is {:e}\n", maxerr);
  return 0;
}

int Coordinates::jacobian() {
  TRACE("Coordinates::jacobian");
  // calculate Jacobian using g^-1 = det[g^ij], J = sqrt(g)

  const bool extrapolate_x = not localmesh->sourceHasXBoundaryGuards();
  const bool extrapolate_y = not localmesh->sourceHasYBoundaryGuards();

  Field2D g = g11 * g22 * g33 + 2.0 * g12 * g13 * g23 - g11 * g23 * g23 - g22 * g13 * g13
              - g33 * g12 * g12;

  // Check that g is positive
  bout::checkPositive(g, "The determinant of g^ij", "RGN_NOBNDRY");

  J = 1. / sqrt(g);
  // More robust to extrapolate derived quantities directly, rather than
  // deriving from extrapolated covariant metric components
  J = interpolateAndExtrapolate(J, location, extrapolate_x, extrapolate_y);

  // Check jacobian
  bout::checkFinite(J, "The Jacobian", "RGN_NOCORNERS");
  bout::checkPositive(J, "The Jacobian", "RGN_NOCORNERS");
  if (min(abs(J)) < 1.0e-10) {
    throw BoutException("\tERROR: Jacobian becomes very small\n");
  }

  bout::checkPositive(g_22, "g_22", "RGN_NOCORNERS");

  Bxy = sqrt(g_22) / J;
  Bxy = interpolateAndExtrapolate(Bxy, location, extrapolate_x, extrapolate_y);

  bout::checkFinite(Bxy, "Bxy", "RGN_NOCORNERS");
  bout::checkPositive(Bxy, "Bxy", "RGN_NOCORNERS");

  return 0;
}

namespace {
// Utility function for fixing up guard cells of zShift
void fixZShiftGuards(Field2D& zShift) {
  auto localmesh = zShift.getMesh();

  // extrapolate into boundary guard cells if necessary
  zShift = interpolateAndExtrapolate(zShift, zShift.getLocation(),
      not localmesh->sourceHasXBoundaryGuards(),
      not localmesh->sourceHasYBoundaryGuards());

  // make sure zShift has been communicated
  localmesh->communicate(zShift);

  // Correct guard cells for discontinuity of zShift at poloidal branch cut
  for (int x = 0; x < localmesh->LocalNx; x++) {
    const auto lower = localmesh->hasBranchCutLower(x);
    if (lower.first) {
      for (int y = 0; y < localmesh->ystart; y++) {
        zShift(x, y) -= lower.second;
      }
    }
    const auto upper = localmesh->hasBranchCutUpper(x);
    if (upper.first) {
      for (int y = localmesh->yend + 1; y < localmesh->LocalNy; y++) {
        zShift(x, y) += upper.second;
      }
    }
  }
}
}

void Coordinates::setParallelTransform(Options* options) {

  auto ptoptions = options->getSection("paralleltransform");

  std::string ptstr;
  ptoptions->get("type", ptstr, "identity");

  // Convert to lower case for comparison
  ptstr = lowercase(ptstr);

  if(ptstr == "identity") {
    // Identity method i.e. no transform needed
    transform = bout::utils::make_unique<ParallelTransformIdentity>(*localmesh,
                                                                    ptoptions);

  } else if (ptstr == "shifted" or ptstr == "shiftedinterp") {
    // Shifted metric method

    Field2D zShift{localmesh};

    // Read the zShift angle from the mesh
    std::string suffix = getLocationSuffix(location);
    if (localmesh->sourceHasVar("dx"+suffix)) {
      // Grid file has variables at this location, so should be able to read
      checkStaggeredGet(localmesh, "zShift", suffix);
      if (localmesh->get(zShift, "zShift"+suffix)) {
        // No zShift variable. Try qinty in BOUT grid files
        if (localmesh->get(zShift, "qinty"+suffix)) {
          // Failed to find either variable, cannot use ShiftedMetric
          throw BoutException("Could not read zShift"+suffix+" from grid file");
        }
      }
      zShift.setLocation(location);
    } else {
      Field2D zShift_centre;
      if (localmesh->get(zShift_centre, "zShift")) {
        // No zShift variable. Try qinty in BOUT grid files
        if (localmesh->get(zShift_centre, "qinty")) {
          // Failed to find either variable, cannot use ShiftedMetric
          throw BoutException("Could not read zShift"+suffix+" from grid file");
        }
      }

      fixZShiftGuards(zShift_centre);

      zShift = interpolateAndExtrapolate(zShift_centre, location);
    }

    fixZShiftGuards(zShift);
<<<<<<< HEAD
    if (ptstr == "shifted") {
      transform = bout::utils::make_unique<ShiftedMetric>(*localmesh, location, zShift,
          zlength());
    } else if (ptstr == "shiftedinterp") {
      transform = bout::utils::make_unique<ShiftedMetricInterp>(*localmesh, location,
          zShift);
    }
=======

    transform = bout::utils::make_unique<ShiftedMetric>(*localmesh, location, zShift,
                                                        zlength(), ptoptions);
>>>>>>> b268fde0

  } else if (ptstr == "fci") {

    if (location != CELL_CENTRE) {
      throw BoutException("FCITransform is not available on staggered grids.");
    }

    // Flux Coordinate Independent method
    transform = bout::utils::make_unique<FCITransform>(*localmesh, ptoptions);

  } else {
    throw BoutException(_("Unrecognised paralleltransform option.\n"
                          "Valid choices are 'identity', 'shifted', 'fci'"));
  }
}

/*******************************************************************************
 * Operators
 *
 *******************************************************************************/

Field2D Coordinates::DDX(const Field2D& f, CELL_LOC loc, const std::string& method,
    const std::string& region) {
  ASSERT1(location == loc || loc == CELL_DEFAULT);
  return bout::derivatives::index::DDX(f, loc, method, region) / dx;
}

Field2D Coordinates::DDY(const Field2D& f, CELL_LOC loc, const std::string& method,
    const std::string& region) {
  ASSERT1(location == loc || loc == CELL_DEFAULT);
  return bout::derivatives::index::DDY(f, loc, method, region) / dy;
}

Field2D Coordinates::DDZ(MAYBE_UNUSED(const Field2D& f), CELL_LOC loc,
    const std::string& UNUSED(method), const std::string& UNUSED(region)) {
  ASSERT1(location == loc || loc == CELL_DEFAULT);
  ASSERT1(f.getMesh() == localmesh);
  if (loc == CELL_DEFAULT) {
    loc = f.getLocation();
  }
  return zeroFrom(f).setLocation(loc);
}

#include <derivs.hxx>

/////////////////////////////////////////////////////////
// Parallel gradient

Field2D Coordinates::Grad_par(const Field2D& var, MAYBE_UNUSED(CELL_LOC outloc),
    const std::string& UNUSED(method)) {
  TRACE("Coordinates::Grad_par( Field2D )");
  ASSERT1(location == outloc
          || (outloc == CELL_DEFAULT && location == var.getLocation()));

  return DDY(var) / sqrt(g_22);
}

Field3D Coordinates::Grad_par(const Field3D& var, CELL_LOC outloc,
    const std::string& method) {
  TRACE("Coordinates::Grad_par( Field3D )");
  ASSERT1(location == outloc || outloc == CELL_DEFAULT);

  return ::DDY(var, outloc, method) / sqrt(g_22);
}

/////////////////////////////////////////////////////////
// Vpar_Grad_par
// vparallel times the parallel derivative along unperturbed B-field

Field2D Coordinates::Vpar_Grad_par(const Field2D& v, const Field2D& f,
    MAYBE_UNUSED(CELL_LOC outloc), const std::string& UNUSED(method)) {
  ASSERT1(location == outloc || (outloc == CELL_DEFAULT && location == f.getLocation()));
  return VDDY(v, f) / sqrt(g_22);
}

Field3D Coordinates::Vpar_Grad_par(const Field3D& v, const Field3D& f, CELL_LOC outloc,
    const std::string& method) {
  ASSERT1(location == outloc || outloc == CELL_DEFAULT);
  return VDDY(v, f, outloc, method) / sqrt(g_22);
}

/////////////////////////////////////////////////////////
// Parallel divergence

Field2D Coordinates::Div_par(const Field2D& f, CELL_LOC outloc,
    const std::string& method) {
  TRACE("Coordinates::Div_par( Field2D )");
  ASSERT1(location == outloc || outloc == CELL_DEFAULT);

  // Need Bxy at location of f, which might be different from location of this
  // Coordinates object
  Field2D Bxy_floc = f.getCoordinates()->Bxy;

  return Bxy * Grad_par(f / Bxy_floc, outloc, method);
}

Field3D Coordinates::Div_par(const Field3D& f, CELL_LOC outloc,
    const std::string& method) {
  TRACE("Coordinates::Div_par( Field3D )");
  ASSERT1(location == outloc || outloc == CELL_DEFAULT);

  // Need Bxy at location of f, which might be different from location of this
  // Coordinates object
  Field2D Bxy_floc = f.getCoordinates()->Bxy;

  if (!f.hasParallelSlices()) {
    // No yup/ydown fields. The Grad_par operator will
    // shift to field aligned coordinates
    return Bxy * Grad_par(f / Bxy_floc, outloc, method);
  }

  // Need to modify yup and ydown fields
  Field3D f_B = f / Bxy_floc;
  f_B.splitParallelSlices();
  f_B.yup() = f.yup() / Bxy_floc;
  f_B.ydown() = f.ydown() / Bxy_floc;
  return Bxy * Grad_par(f_B, outloc, method);
}

/////////////////////////////////////////////////////////
// second parallel derivative (b dot Grad)(b dot Grad)
// Note: For parallel Laplacian use Laplace_par

Field2D Coordinates::Grad2_par2(const Field2D& f, CELL_LOC outloc,
    const std::string& method) {
  TRACE("Coordinates::Grad2_par2( Field2D )");
  ASSERT1(location == outloc || (outloc == CELL_DEFAULT && location == f.getLocation()));

  Field2D sg = sqrt(g_22);
  Field2D result = DDY(1. / sg, outloc, method) * DDY(f, outloc, method) / sg
                   + D2DY2(f, outloc, method) / g_22;

  return result;
}

Field3D Coordinates::Grad2_par2(const Field3D& f, CELL_LOC outloc,
    const std::string& method) {
  TRACE("Coordinates::Grad2_par2( Field3D )");
  if (outloc == CELL_DEFAULT) {
    outloc = f.getLocation();
  }
  ASSERT1(location == outloc);

  Field2D sg = sqrt(g_22);
  sg = DDY(1. / sg, outloc, method) / sg;

  Field3D result = ::DDY(f, outloc, method);

  Field3D r2 = D2DY2(f, outloc, method) / g_22;

  result = sg * result + r2;

  ASSERT2(result.getLocation() == outloc);

  return result;
}

/////////////////////////////////////////////////////////
// perpendicular Laplacian operator

#include <invert_laplace.hxx> // Delp2 uses same coefficients as inversion code

Field2D Coordinates::Delp2(const Field2D& f, CELL_LOC outloc, bool UNUSED(useFFT)) {
  TRACE("Coordinates::Delp2( Field2D )");
  ASSERT1(location == outloc || outloc == CELL_DEFAULT);

  Field2D result = G1 * DDX(f, outloc) + g11 * D2DX2(f, outloc);

  return result;
}

Field3D Coordinates::Delp2(const Field3D& f, CELL_LOC outloc, bool useFFT) {
  TRACE("Coordinates::Delp2( Field3D )");

  if (outloc == CELL_DEFAULT) {
    outloc = f.getLocation();
  }

  ASSERT1(location == outloc);
  ASSERT1(f.getLocation() == outloc);

  if (localmesh->GlobalNx == 1 && localmesh->GlobalNz == 1) {
    // copy mesh, location, etc
    return f * 0;
  }
  ASSERT2(localmesh->xstart > 0); // Need at least one guard cell

  Field3D result{emptyFrom(f).setLocation(outloc)};

  if (useFFT) {
    int ncz = localmesh->LocalNz;

    // Allocate memory
    auto ft = Matrix<dcomplex>(localmesh->LocalNx, ncz / 2 + 1);
    auto delft = Matrix<dcomplex>(localmesh->LocalNx, ncz / 2 + 1);

    // Loop over all y indices
    for (int jy = 0; jy < localmesh->LocalNy; jy++) {

      // Take forward FFT

      for (int jx = 0; jx < localmesh->LocalNx; jx++)
        rfft(&f(jx, jy, 0), ncz, &ft(jx, 0));

      // Loop over kz
      for (int jz = 0; jz <= ncz / 2; jz++) {

        // No smoothing in the x direction
        for (int jx = localmesh->xstart; jx <= localmesh->xend; jx++) {
          // Perform x derivative

          dcomplex a, b, c;
          laplace_tridag_coefs(jx, jy, jz, a, b, c, nullptr, nullptr, outloc);

          delft(jx, jz) = a * ft(jx - 1, jz) + b * ft(jx, jz) + c * ft(jx + 1, jz);
        }
      }

      // Reverse FFT
      for (int jx = localmesh->xstart; jx <= localmesh->xend; jx++) {

        irfft(&delft(jx, 0), ncz, &result(jx, jy, 0));
      }
    }
  } else {
    result = G1 * ::DDX(f, outloc) + G3 * ::DDZ(f, outloc) + g11 * ::D2DX2(f, outloc)
             + g33 * ::D2DZ2(f, outloc) + 2 * g13 * ::D2DXDZ(f, outloc);
  };

  ASSERT2(result.getLocation() == outloc);

  return result;
}

FieldPerp Coordinates::Delp2(const FieldPerp& f, CELL_LOC outloc, bool useFFT) {
  TRACE("Coordinates::Delp2( FieldPerp )");

  if (outloc == CELL_DEFAULT) {
    outloc = f.getLocation();
  }

  ASSERT1(location == outloc);
  ASSERT1(f.getLocation() == outloc);

  if (localmesh->GlobalNx == 1 && localmesh->GlobalNz == 1) {
    // copy mesh, location, etc
    return f * 0;
  }
  ASSERT2(localmesh->xstart > 0); // Need at least one guard cell

  FieldPerp result{emptyFrom(f).setLocation(outloc)};

  int jy = f.getIndex();
  result.setIndex(jy);

  if (useFFT) {
    int ncz = localmesh->LocalNz;

    // Allocate memory
    auto ft = Matrix<dcomplex>(localmesh->LocalNx, ncz / 2 + 1);
    auto delft = Matrix<dcomplex>(localmesh->LocalNx, ncz / 2 + 1);

    // Take forward FFT
    for (int jx = 0; jx < localmesh->LocalNx; jx++)
      rfft(&f(jx, 0), ncz, &ft(jx, 0));

    // Loop over kz
    for (int jz = 0; jz <= ncz / 2; jz++) {

      // No smoothing in the x direction
      for (int jx = localmesh->xstart; jx <= localmesh->xend; jx++) {
        // Perform x derivative

        dcomplex a, b, c;
        laplace_tridag_coefs(jx, jy, jz, a, b, c);

        delft(jx, jz) = a * ft(jx - 1, jz) + b * ft(jx, jz) + c * ft(jx + 1, jz);
      }
    }

    // Reverse FFT
    for (int jx = localmesh->xstart; jx <= localmesh->xend; jx++) {
      irfft(&delft(jx, 0), ncz, &result(jx, 0));
    }

  } else {
    throw BoutException("Non-fourier Delp2 not currently implented for FieldPerp.");
    // Would be the following but don't have standard derivative operators for FieldPerps
    // yet
    // result = G1 * ::DDX(f, outloc) + G3 * ::DDZ(f, outloc) + g11 * ::D2DX2(f, outloc)
    //          + g33 * ::D2DZ2(f, outloc) + 2 * g13 * ::D2DXDZ(f, outloc);
  };

  return result;
}

Field2D Coordinates::Laplace_par(const Field2D& f, CELL_LOC outloc) {
  ASSERT1(location == outloc || outloc == CELL_DEFAULT);
  return D2DY2(f, outloc) / g_22 + DDY(J / g_22, outloc) * DDY(f, outloc) / J;
}

Field3D Coordinates::Laplace_par(const Field3D& f, CELL_LOC outloc) {
  ASSERT1(location == outloc || outloc == CELL_DEFAULT);
  return D2DY2(f, outloc) / g_22 + DDY(J / g_22, outloc) * ::DDY(f, outloc) / J;
}

// Full Laplacian operator on scalar field

Field2D Coordinates::Laplace(const Field2D& f, CELL_LOC outloc,
    const std::string& dfdy_boundary_conditions, const std::string& dfdy_dy_region) {
  TRACE("Coordinates::Laplace( Field2D )");
  ASSERT1(location == outloc || outloc == CELL_DEFAULT);

  Field2D result = G1 * DDX(f, outloc) + G2 * DDY(f, outloc) + g11 * D2DX2(f, outloc)
                   + g22 * D2DY2(f, outloc)
                   + 2.0 * g12 * D2DXDY(f, outloc, dfdy_boundary_conditions, dfdy_dy_region);

  return result;
}

Field3D Coordinates::Laplace(const Field3D& f, CELL_LOC outloc,
    const std::string& dfdy_boundary_conditions, const std::string& dfdy_dy_region) {
  TRACE("Coordinates::Laplace( Field3D )");
  ASSERT1(location == outloc || outloc == CELL_DEFAULT);

  Field3D result = G1 * ::DDX(f, outloc) + G2 * ::DDY(f, outloc) + G3 * ::DDZ(f, outloc)
                   + g11 * D2DX2(f, outloc) + g22 * D2DY2(f, outloc)
                   + g33 * D2DZ2(f, outloc)
                   + 2.0 * (g12 * D2DXDY(f, outloc, "DEFAULT", "RGN_NOBNDRY",
					 dfdy_boundary_conditions,
					 dfdy_dy_region)
			    + g13 * D2DXDZ(f, outloc) + g23 * D2DYDZ(f, outloc));

  return result;
}

// Full perpendicular Laplacian, in form of inverse of Laplacian operator in LaplaceXY solver
Field2D Coordinates::Laplace_perpXY(const Field2D &A, const Field2D &f) {
  TRACE("Coordinates::Laplace_perpXY( Field2D )");

  Field2D result;
  result.allocate();
  for (auto i : result.getRegion(RGN_NOBNDRY)) {
    result[i] = 0.;

    // outer x boundary
    const auto outer_x_avg = [&i](const auto& f) { return 0.5 * (f[i] + f[i.xp()]); };
    const BoutReal outer_x_A = outer_x_avg(A);
    const BoutReal outer_x_J = outer_x_avg(J);
    const BoutReal outer_x_g11 = outer_x_avg(g11);
    const BoutReal outer_x_dx = outer_x_avg(dx);
    const BoutReal outer_x_value = outer_x_A * outer_x_J * outer_x_g11 /
      (J[i] * outer_x_dx * dx[i]);
    result[i] += outer_x_value * (f[i.xp()] - f[i]);

    // inner x boundary
    const auto inner_x_avg = [&i](const auto& f) { return 0.5 * (f[i] -+f[i.xm()]); };
    const BoutReal inner_x_A = inner_x_avg(A);
    const BoutReal inner_x_J = inner_x_avg(J);
    const BoutReal inner_x_g11 = inner_x_avg(g11);
    const BoutReal inner_x_dx = inner_x_avg(dx);
    const BoutReal inner_x_value = inner_x_A * inner_x_J * inner_x_g11 /
      (J[i] * inner_x_dx * dx[i]);
    result[i] += inner_x_value * (f[i.xm()] - f[i]);

    // upper y boundary
    const auto upper_y_avg = [&i](const auto& f) { return 0.5 * (f[i] + f[i.yp()]); };
    const BoutReal upper_y_A = upper_y_avg(A);
    const BoutReal upper_y_J = upper_y_avg(J);
    const BoutReal upper_y_g_22 = upper_y_avg(g_22);
    const BoutReal upper_y_g23 = upper_y_avg(g23);
    const BoutReal upper_y_g_23 = upper_y_avg(g_23);
    const BoutReal upper_y_dx = upper_y_avg(dx);
    const BoutReal upper_y_value = -upper_y_A * upper_y_J * upper_y_g23 *upper_y_g_23 /
      (upper_y_g_22 * J[i] * upper_y_dx * dy[i]);
    result[i] += upper_y_value * (f[i.yp()] - f[i]);

    // lower y boundary
    const auto lower_y_avg = [&i](const auto& f) { return 0.5 * (f[i] + f[i.ym()]); };
    const BoutReal lower_y_A = lower_y_avg(A);
    const BoutReal lower_y_J = lower_y_avg(J);
    const BoutReal lower_y_g_22 = lower_y_avg(g_22);
    const BoutReal lower_y_g23 = lower_y_avg(g23);
    const BoutReal lower_y_g_23 = lower_y_avg(g_23);
    const BoutReal lower_y_dx = lower_y_avg(dx);
    const BoutReal lower_y_value = -lower_y_A * lower_y_J * lower_y_g23 * lower_y_g_23 /
      (lower_y_g_22 * J[i] * lower_y_dx * dy[i]);
    result[i] += lower_y_value * (f[i.ym()] - f[i]);
  }

  return result;
}<|MERGE_RESOLUTION|>--- conflicted
+++ resolved
@@ -1129,19 +1129,13 @@
     }
 
     fixZShiftGuards(zShift);
-<<<<<<< HEAD
     if (ptstr == "shifted") {
       transform = bout::utils::make_unique<ShiftedMetric>(*localmesh, location, zShift,
-          zlength());
+                                                          zlength(), ptoptions);
     } else if (ptstr == "shiftedinterp") {
       transform = bout::utils::make_unique<ShiftedMetricInterp>(*localmesh, location,
           zShift);
     }
-=======
-
-    transform = bout::utils::make_unique<ShiftedMetric>(*localmesh, location, zShift,
-                                                        zlength(), ptoptions);
->>>>>>> b268fde0
 
   } else if (ptstr == "fci") {
 
