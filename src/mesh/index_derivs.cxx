/**************************************************************************
 * Basic derivative methods in mesh index space
 *
 *
 * Four kinds of differencing methods:
 *
 * 1. First derivative DD*
 *    Central differencing e.g. Div(f)
 *
 * 2. Second derivatives D2D*2
 *    Central differencing e.g. Delp2(f)
 *
 * 3. Upwinding VDD*
 *    Terms like v*Grad(f)
 *
 * 4. Flux methods FDD* (e.g. flux conserving, limiting)
 *    Div(v*f)
 *
 * Changelog
 * =========
 *
 * 2014-11-22   Ben Dudson  <benjamin.dudson@york.ac.uk>
 *    o Moved here from sys/derivs, made part of Mesh
 *
 **************************************************************************
 * Copyright 2010 B.D.Dudson, S.Farley, M.V.Umansky, X.Q.Xu
 *
 * Contact: Ben Dudson, bd512@york.ac.uk
 *
 * This file is part of BOUT++.
 *
 * BOUT++ is free software: you can redistribute it and/or modify
 * it under the terms of the GNU Lesser General Public License as published by
 * the Free Software Foundation, either version 3 of the License, or
 * (at your option) any later version.
 *
 * BOUT++ is distributed in the hope that it will be useful,
 * but WITHOUT ANY WARRANTY; without even the implied warranty of
 * MERCHANTABILITY or FITNESS FOR A PARTICULAR PURPOSE.  See the
 * GNU Lesser General Public License for more details.
 *
 * You should have received a copy of the GNU Lesser General Public License
 * along with BOUT++.  If not, see <http://www.gnu.org/licenses/>.
 *
 **************************************************************************/

#include <bout/constants.hxx>
#include <derivs.hxx>
#include <fft.hxx>
#include <globals.hxx>
#include <interpolation.hxx>
#include <bout/constants.hxx>
#include <bout/openmpwrap.hxx>

#include <msg_stack.hxx>
#include <stencils.hxx>
#include <utils.hxx>
#include <unused.hxx>

#include <cmath>
#include <stdlib.h>
#include <string.h>

#include <output.hxx>

#include <bout/mesh.hxx>

/*******************************************************************************
 * Limiters
 *******************************************************************************/

/// Van Leer limiter. Used in TVD code
BoutReal VANLEER(BoutReal r) { return r + fabs(r) / (1.0 + fabs(r)); }

// Superbee limiter
BoutReal SUPERBEE(BoutReal r) {
  return BOUTMAX(0.0, BOUTMIN(2. * r, 1.0), BOUTMIN(r, 2.));
}

/*******************************************************************************
 * Basic derivative methods.
 * All expect to have an input grid cell at the same location as the output
 * Hence convert cell centred values -> centred values, or left -> left
 *******************************************************************************/

const BoutReal WENO_SMALL = 1.0e-8; // Small number for WENO schemes

////////////////////// FIRST DERIVATIVES /////////////////////

/// central, 2nd order
BoutReal DDX_C2(stencil &f) { return 0.5 * (f.p - f.m); }

/// central, 4th order
BoutReal DDX_C4(stencil &f) { return (8. * f.p - 8. * f.m + f.mm - f.pp) / 12.; }

/// Central WENO method, 2nd order (reverts to 1st order near shocks)
BoutReal DDX_CWENO2(stencil &f) {
  BoutReal isl, isr, isc;  // Smoothness indicators
  BoutReal al, ar, ac, sa; // Un-normalised weights
  BoutReal dl, dr, dc;     // Derivatives using different stencils

  dc = 0.5 * (f.p - f.m);
  dl = f.c - f.m;
  dr = f.p - f.c;

  isl = SQ(dl);
  isr = SQ(dr);
  isc = (13. / 3.) * SQ(f.p - 2. * f.c + f.m) + 0.25 * SQ(f.p - f.m);

  al = 0.25 / SQ(WENO_SMALL + isl);
  ar = 0.25 / SQ(WENO_SMALL + isr);
  ac = 0.5 / SQ(WENO_SMALL + isc);
  sa = al + ar + ac;

  return (al * dl + ar * dr + ac * dc) / sa;
}

// Smoothing 2nd order derivative
BoutReal DDX_S2(stencil &f) {

  // 4th-order differencing
  BoutReal result = (8. * f.p - 8. * f.m + f.mm - f.pp) / 12.;

  result += SIGN(f.c) * (f.pp - 4. * f.p + 6. * f.c - 4. * f.m + f.mm) / 12.;

  return result;
}

///////////////////// SECOND DERIVATIVES ////////////////////

/// Second derivative: Central, 2nd order
BoutReal D2DX2_C2(stencil &f) { return f.p + f.m - 2. * f.c; }

/// Second derivative: Central, 4th order
BoutReal D2DX2_C4(stencil &f) {
  return (-f.pp + 16. * f.p - 30. * f.c + 16. * f.m - f.mm) / 12.;
}

//////////////////////// UPWIND METHODS ///////////////////////

/// Upwinding: Central, 2nd order
BoutReal VDDX_C2(BoutReal vc, stencil &f) { return vc * 0.5 * (f.p - f.m); }

/// Upwinding: Central, 4th order
BoutReal VDDX_C4(BoutReal vc, stencil &f) {
  return vc * (8. * f.p - 8. * f.m + f.mm - f.pp) / 12.;
}

/// upwind, 1st order
BoutReal VDDX_U1(BoutReal vc, stencil &f) {
  return vc >= 0.0 ? vc * (f.c - f.m) : vc * (f.p - f.c);
}

/// upwind, 2nd order
BoutReal VDDX_U2(BoutReal vc, stencil &f) {
  return vc >= 0.0 ? vc * (1.5 * f.c - 2.0 * f.m + 0.5 * f.mm)
                   : vc * (-0.5 * f.pp + 2.0 * f.p - 1.5 * f.c);
}

/// upwind, 3rd order
BoutReal VDDX_U3(BoutReal vc, stencil &f) {
  return vc >= 0.0 ? vc*(4.*f.p - 12.*f.m + 2.*f.mm + 6.*f.c)/12.
    : vc*(-4.*f.m + 12.*f.p - 2.*f.pp - 6.*f.c)/12.;
}

/// 3rd-order WENO scheme
BoutReal VDDX_WENO3(BoutReal vc, stencil &f) {
  BoutReal deriv, w, r;

  if (vc > 0.0) {
    // Left-biased stencil

    r = (WENO_SMALL + SQ(f.c - 2.0 * f.m + f.mm)) /
        (WENO_SMALL + SQ(f.p - 2.0 * f.c + f.m));
    w = 1.0 / (1.0 + 2.0 * r * r);

    deriv = 0.5 * (f.p - f.m) - 0.5 * w * (-f.mm + 3. * f.m - 3. * f.c + f.p);

  } else {
    // Right-biased

    r = (WENO_SMALL + SQ(f.pp - 2.0 * f.p + f.c)) /
        (WENO_SMALL + SQ(f.p - 2.0 * f.c + f.m));
    w = 1.0 / (1.0 + 2.0 * r * r);

    deriv = 0.5 * (f.p - f.m) - 0.5 * w * (-f.m + 3. * f.c - 3. * f.p + f.pp);
  }

  return vc * deriv;
}

/// 3rd-order CWENO. Uses the upwinding code and split flux
BoutReal DDX_CWENO3(stencil &f) {
  BoutReal a, ma = fabs(f.c);
  // Split flux
  a = fabs(f.m);
  if (a > ma)
    ma = a;
  a = fabs(f.p);
  if (a > ma)
    ma = a;
  a = fabs(f.mm);
  if (a > ma)
    ma = a;
  a = fabs(f.pp);
  if (a > ma)
    ma = a;

  stencil sp, sm;

  sp.mm = f.mm + ma;
  sp.m = f.m + ma;
  sp.c = f.c + ma;
  sp.p = f.p + ma;
  sp.pp = f.pp + ma;

  sm.mm = ma - f.mm;
  sm.m = ma - f.m;
  sm.c = ma - f.c;
  sm.p = ma - f.p;
  sm.pp = ma - f.pp;

  return VDDX_WENO3(0.5, sp) + VDDX_WENO3(-0.5, sm);
}

//////////////////////// FLUX METHODS ///////////////////////

BoutReal FDDX_U1(stencil &v, stencil &f) {
  // Velocity at lower end
  BoutReal vs = 0.5 * (v.m + v.c);
  BoutReal result = (vs >= 0.0) ? vs * f.m : vs * f.c;
  // and at upper
  vs = 0.5 * (v.c + v.p);
  result -= (vs >= 0.0) ? vs * f.c : vs * f.p;

  return - result;
}

BoutReal FDDX_C2(stencil &v, stencil &f) { return 0.5 * (v.p * f.p - v.m * f.m); }

BoutReal FDDX_C4(stencil &v, stencil &f) {
  return (8. * v.p * f.p - 8. * v.m * f.m + v.mm * f.mm - v.pp * f.pp) / 12.;
}

//////////////////////// MUSCL scheme ///////////////////////

void DDX_KT_LR(const stencil &f, BoutReal &fLp, BoutReal &fRp, BoutReal &fLm,
               BoutReal &fRm) {
  // Limiter functions
  BoutReal phi = SUPERBEE((f.c - f.m) / (f.p - f.c));
  BoutReal phi_m = SUPERBEE((f.m - f.mm) / (f.c - f.m));
  BoutReal phi_p = SUPERBEE((f.p - f.c) / (f.pp - f.p));

  fLp = f.c + 0.5 * phi * (f.p - f.c);
  fRp = f.p - 0.5 * phi_p * (f.pp - f.p);

  fLm = f.m + 0.5 * phi_m * (f.c - f.m);
  fRm = f.c - 0.5 * phi * (f.p - f.c);
}

// du/dt = d/dx(f)  with maximum local velocity Vmax
BoutReal DDX_KT(const stencil &f, const stencil &u, const BoutReal Vmax) {
  BoutReal uLp, uRp, uLm, uRm;
  BoutReal fLp, fRp, fLm, fRm;

  DDX_KT_LR(u, uLp, uRp, uLm, uRm);
  DDX_KT_LR(f, fLp, fRp, fLm, fRm);

  BoutReal Fm = 0.5 * (fRm + fLm - Vmax * (uRm - uLm));
  BoutReal Fp = 0.5 * (fRp + fLp - Vmax * (uRp - uLp));

  return Fm - Fp;
}

/*******************************************************************************
 * Staggered differencing methods
 * These expect the output grid cell to be at a different location to the input
 *
 * The stencil no longer has a value in 'C' (centre)
 * instead, points are shifted as follows:
 *
 * mm  -> -3/2 h
 * m   -> -1/2 h
 * p   -> +1/2 h
 * pp  -? +3/2 h
 *
 * NOTE: Cell widths (dx, dy, dz) are currently defined as centre->centre
 * for the methods above. This is currently not taken account of, so large
 * variations in cell size will cause issues.
 *******************************************************************************/

/////////////////////// FIRST DERIVATIVES //////////////////////
// Map Centre -> Low or Low -> Centre

// Second order differencing (staggered)
BoutReal DDX_C2_stag(stencil &f) { return f.p - f.m; }

BoutReal DDX_C4_stag(stencil &f) { return (27. * (f.p - f.m) - (f.pp - f.mm)) / 24.; }

BoutReal D2DX2_C2_stag(stencil &f) { return (f.pp + f.mm - f.p - f.m) / 2.; }
/////////////////////////// UPWINDING ///////////////////////////
// Map (Low, Centre) -> Centre  or (Centre, Low) -> Low
// Hence v contains only (mm, m, p, pp) fields whilst f has 'c' too
//
// v.p is v at +1/2, v.m is at -1/2

BoutReal VDDX_U1_stag(stencil &v, stencil &f) {
  // Lower cell boundary
  BoutReal result = (v.m >= 0) ? v.m * f.m : v.m * f.c;

  // Upper cell boundary
  result -= (v.p >= 0) ? v.p * f.c : v.p * f.p;

  result *= -1;

  // result is now d/dx(v*f), but want v*d/dx(f) so subtract f*d/dx(v)
  result -= f.c * (v.p - v.m);

  return result;
}

BoutReal VDDX_U2_stag(stencil &v, stencil &f) {
  // Calculate d(v*f)/dx = (v*f)[i+1/2] - (v*f)[i-1/2]

  // Upper cell boundary
  BoutReal result = (v.p >= 0.) ? v.p * (1.5*f.c - 0.5*f.m) : v.p * (1.5*f.p - 0.5*f.pp);

  // Lower cell boundary
  result -= (v.m >= 0.) ? v.m * (1.5*f.m - 0.5*f.mm) : v.m * (1.5*f.c - 0.5*f.p);

  // result is now d/dx(v*f), but want v*d/dx(f) so subtract f*d/dx(v)
  result -= f.c * (v.p - v.m);

  return result;
}

BoutReal VDDX_C2_stag(stencil &v, stencil &f) {
  // Result is needed at location of f: interpolate v to f's location and take an
  // unstaggered derivative of f
  return 0.5 * (v.p + v.m) * 0.5 * (f.p - f.m);
}

BoutReal VDDX_C4_stag(stencil &v, stencil &f) {
  // Result is needed at location of f: interpolate v to f's location and take an
  // unstaggered derivative of f
  return (9. * (v.m + v.p) - v.mm - v.pp) / 16. * (8. * f.p - 8. * f.m + f.mm - f.pp) /
         12.;
}

/////////////////////////// FLUX ///////////////////////////
// Map (Low, Centre) -> Centre  or (Centre, Low) -> Low
// Hence v contains only (mm, m, p, pp) fields whilst f has 'c' too
//
// v.p is v at +1/2, v.m is at -1/2

BoutReal FDDX_U1_stag(stencil &v, stencil &f) {
  // Lower cell boundary
  BoutReal result = (v.m >= 0) ? v.m * f.m : v.m * f.c;

  // Upper cell boundary
  result -= (v.p >= 0) ? v.p * f.c : v.p * f.p;

  return - result;
}

/*******************************************************************************
 * Lookup tables of functions. Map between names, codes and functions
 *******************************************************************************/

/// Translate between DIFF_METHOD codes, and functions
struct DiffLookup {
  DIFF_METHOD method;
  Mesh::deriv_func func;     // Single-argument differencing function
  Mesh::upwind_func up_func; // Upwinding function
  Mesh::flux_func fl_func;   // Flux function
  operator Mesh::deriv_func (){
    return func;
  }
  operator Mesh::upwind_func (){
    return up_func;
  }
  operator Mesh::flux_func (){
    return fl_func;
  }
};

/// Translate between short names, long names and DIFF_METHOD codes
struct DiffNameLookup {
  DIFF_METHOD method;
  const char *label; // Short name
  const char *name;  // Long name
};

/// Differential function name/code lookup
static DiffNameLookup DiffNameTable[] = {
    {DIFF_U1, "U1", "First order upwinding"},
    {DIFF_U2, "U2", "Second order upwinding"},
    {DIFF_C2, "C2", "Second order central"},
    {DIFF_W2, "W2", "Second order WENO"},
    {DIFF_W3, "W3", "Third order WENO"},
    {DIFF_C4, "C4", "Fourth order central"},
    {DIFF_U3, "U3", "Third order upwinding"},
    {DIFF_U3, "U4", "Third order upwinding (Can't do 4th order yet)."},
    {DIFF_S2, "S2", "Smoothing 2nd order"},
    {DIFF_FFT, "FFT", "FFT"},
    {DIFF_SPLIT, "SPLIT", "Split into upwind and central"},
    {DIFF_DEFAULT, nullptr, nullptr}}; // Use to terminate the list

/// First derivative lookup table
static DiffLookup FirstDerivTable[] = {
    {DIFF_C2, DDX_C2, nullptr, nullptr},     {DIFF_W2, DDX_CWENO2, nullptr, nullptr},
    {DIFF_W3, DDX_CWENO3, nullptr, nullptr}, {DIFF_C4, DDX_C4, nullptr, nullptr},
    {DIFF_S2, DDX_S2, nullptr, nullptr},     {DIFF_FFT, nullptr, nullptr, nullptr},
    {DIFF_DEFAULT, nullptr, nullptr, nullptr}};

/// Second derivative lookup table
static DiffLookup SecondDerivTable[] = {{DIFF_C2, D2DX2_C2, nullptr, nullptr},
                                        {DIFF_C4, D2DX2_C4, nullptr, nullptr},
                                        {DIFF_FFT, nullptr, nullptr, nullptr},
                                        {DIFF_DEFAULT, nullptr, nullptr, nullptr}};

/// Upwinding functions lookup table
static DiffLookup UpwindTable[] = {
    {DIFF_U1, nullptr, VDDX_U1, nullptr},    {DIFF_U2, nullptr, VDDX_U2, nullptr},
    {DIFF_C2, nullptr, VDDX_C2, nullptr},    {DIFF_U3, nullptr, VDDX_U3, nullptr},
    {DIFF_W3, nullptr, VDDX_WENO3, nullptr}, {DIFF_C4, nullptr, VDDX_C4, nullptr},
    {DIFF_DEFAULT, nullptr, nullptr, nullptr}};

/// Flux functions lookup table
static DiffLookup FluxTable[] = {
    {DIFF_SPLIT, nullptr, nullptr, nullptr},   {DIFF_U1, nullptr, nullptr, FDDX_U1},
    {DIFF_C2, nullptr, nullptr, FDDX_C2},   {DIFF_C4, nullptr, nullptr, FDDX_C4},
    {DIFF_DEFAULT, nullptr, nullptr, nullptr}};

/// First staggered derivative lookup
static DiffLookup FirstStagDerivTable[] = {{DIFF_C2, DDX_C2_stag, nullptr, nullptr},
                                           {DIFF_C4, DDX_C4_stag, nullptr, nullptr},
                                           {DIFF_DEFAULT, nullptr, nullptr, nullptr}};

/// Second staggered derivative lookup
static DiffLookup SecondStagDerivTable[] = {{DIFF_C2, D2DX2_C2_stag, nullptr, nullptr},
                                            {DIFF_DEFAULT, nullptr, nullptr, nullptr}};

/// Upwinding staggered lookup
static DiffLookup UpwindStagTable[] = {{DIFF_U1, nullptr, nullptr, VDDX_U1_stag},
                                       {DIFF_U2, nullptr, nullptr, VDDX_U2_stag},
                                       {DIFF_C2, nullptr, nullptr, VDDX_C2_stag},
                                       {DIFF_C4, nullptr, nullptr, VDDX_C4_stag},
                                       {DIFF_DEFAULT, nullptr, nullptr, nullptr}};

/// Flux staggered lookup
static DiffLookup FluxStagTable[] = {{DIFF_SPLIT, nullptr, nullptr, nullptr},
                                     {DIFF_U1, nullptr, nullptr, FDDX_U1_stag},
                                     {DIFF_DEFAULT, nullptr, nullptr, nullptr}};

/*******************************************************************************
 * Routines to use the above tables to map between function codes, names
 * and pointers
 *******************************************************************************/


/// Test if a given DIFF_METHOD exists in a table
bool isImplemented(DiffLookup *table, DIFF_METHOD method) {
  int i = 0;
  do {
    if (table[i].method == method)
      return true;
    i++;
  } while (table[i].method != DIFF_DEFAULT);

  return false;
}


DiffLookup lookupFunc(DiffLookup * table, DIFF_METHOD method) {
  for (int i=0; ; ++i){
    if (table[i].method == method) {
      return table[i];
    }
    if (table[i].method == DIFF_DEFAULT){
      return table[i];
    }
  }
}

void printFuncName(DIFF_METHOD method) {
  // Find this entry
  int i = 0;
  do {
    if (DiffNameTable[i].method == method) {
      output_info.write(" %s (%s)\n", DiffNameTable[i].name, DiffNameTable[i].label);
      return;
    }
    i++;
  } while (DiffNameTable[i].method != DIFF_DEFAULT);

  // None
  output_error.write(" == INVALID DIFFERENTIAL METHOD ==\n");
}

/// This function is used during initialisation only (i.e. doesn't need to be particularly
/// fast) Returns DIFF_METHOD, rather than function so can be applied to central and
/// upwind tables
DiffLookup lookupFunc(DiffLookup *table, const std::string & label){

  // Loop through the name lookup table
  for (int i = 0; DiffNameTable[i].method != DIFF_DEFAULT; ++i) {
    if (strcasecmp(label.c_str(), DiffNameTable[i].label) == 0) { // Whole match
      auto method=DiffNameTable[i].method;
      if (isImplemented(table, method)) {
        printFuncName(method);
        for (int j=0;;++j){
          if (table[j].method == method){
            return table[j];
          }
        }
      }
    }
  }

  // No exact match, so throw
  std::string avail{};
  for (int i = 0; DiffNameTable[i].method != DIFF_DEFAULT; ++i) {
    avail += DiffNameTable[i].label;
    avail += "\n";
  }
  throw BoutException("Unknown option %s.\nAvailable options are:\n%s", label.c_str(),
                      avail.c_str());
}


/*******************************************************************************
 * Default functions
 *
 *
 *******************************************************************************/

// Central -> Central (or Left -> Left) functions
Mesh::deriv_func fDDX, fDDY, fDDZ;       ///< Differencing methods for each dimension
Mesh::deriv_func fD2DX2, fD2DY2, fD2DZ2; ///< second differential operators
Mesh::upwind_func fVDDX, fVDDY, fVDDZ;   ///< Upwind functions in the three directions
Mesh::flux_func fFDDX, fFDDY, fFDDZ;     ///< Default flux functions

// Central -> Left (or Left -> Central) functions
Mesh::deriv_func sfDDX, sfDDY, sfDDZ;
Mesh::deriv_func sfD2DX2, sfD2DY2, sfD2DZ2;
Mesh::flux_func sfVDDX, sfVDDY, sfVDDZ;
Mesh::flux_func sfFDDX, sfFDDY, sfFDDZ;

/*******************************************************************************
 * Initialisation
 *******************************************************************************/

/// Set the derivative method, given a table and option name
template <typename T, typename Ts>
void derivs_set(std::vector<Options *> options, DiffLookup *table, DiffLookup *stable,
                const std::string &name, const std::string &def, T &f, Ts &sf,
                bool staggerGrids) {
  TRACE("derivs_set()");
  output_info.write("\t%-12s: ", name.c_str());
  string label = def;
  for (auto &opts : options) {
    if (opts->isSet(name)) {
      opts->get(name, label, "");
      break;
    }
  }

  f = lookupFunc(table, label); // Find the function

  label = def;
  if (staggerGrids) {
    output_info.write("\tStag. %-6s: ", name.c_str());
    for (auto &_name : {name + "stag", name}) {
      for (auto &opts : options) {
        if (opts->isSet(_name)) {
          opts->get(_name, label, "");
          sf = lookupFunc(stable, label); // Find the function
          return;
        }
      }
    }
  }
  sf = lookupFunc(stable, label); // Find the function
}

/// Initialise derivatives from options
void derivs_initialise(Options *optionbase, std::string sec, bool staggerGrids,
                       Mesh::deriv_func &fdd, Mesh::deriv_func &sfdd,
                       Mesh::deriv_func &fd2d, Mesh::deriv_func &sfd2d,
                       Mesh::upwind_func &fu, Mesh::flux_func &sfu, Mesh::flux_func &ff,
                       Mesh::flux_func &sff) {
  std::vector<Options *> options = {optionbase->getSection(sec),
                                    optionbase->getSection("diff")};
  derivs_set(options, FirstDerivTable, FirstStagDerivTable, "First", "C2", fdd, sfdd,
             staggerGrids);

  derivs_set(options, SecondDerivTable, SecondStagDerivTable, "Second", "C2", fd2d, sfd2d,
             staggerGrids);

  derivs_set(options, UpwindTable, UpwindStagTable, "Upwind", "U1", fu, sfu,
             staggerGrids);

  derivs_set(options, FluxTable, FluxStagTable, "Flux", "U1", ff, sff, staggerGrids);
}

/// Initialise the derivative methods. Must be called before any derivatives are used
void Mesh::derivs_init(Options *options) {
  TRACE("Initialising derivatives");

  output_info.write("Setting X differencing methods\n");
  derivs_initialise(options, "ddx", StaggerGrids, fDDX, sfDDX, fD2DX2, sfD2DX2, fVDDX,
                    sfVDDX, fFDDX, sfFDDX);

  if ((fDDX == nullptr) || (fD2DX2 == nullptr))
    throw BoutException("FFT cannot be used in X\n");

  output_info.write("Setting Y differencing methods\n");
  derivs_initialise(options, "ddy", StaggerGrids, fDDY, sfDDY, fD2DY2, sfD2DY2, fVDDY,
                    sfVDDY, fFDDY, sfFDDY);

  if ((fDDY == nullptr) || (fD2DY2 == nullptr))
    throw BoutException("FFT cannot be used in Y\n");

  output_info.write("Setting Z differencing methods\n");
  derivs_initialise(options, "ddz", StaggerGrids, fDDZ, sfDDZ, fD2DZ2, sfD2DZ2, fVDDZ,
                    sfVDDZ, fFDDZ, sfFDDZ);

  // Get the fraction of modes filtered out in FFT derivatives
  options->getSection("ddz")->get("fft_filter", fft_derivs_filter, 0.0);
}

/*******************************************************************************
 * Apply differential operators. These are fairly brain-dead functions
 * which apply a derivative function to a field (sort of like map). Decisions
 * of what to apply are made in the DDX,DDY and DDZ functions lower down.
 *
 * loc  is the cell location of the result
 *******************************************************************************/

// X derivative
template<typename T>
const T Mesh::applyXdiff(const T &var, Mesh::deriv_func func,
                               CELL_LOC loc, REGION region) {
  // Check that the mesh is correct
  ASSERT1(this == var.getMesh());
  // Check that the input variable has data
  ASSERT1(var.isAllocated());

  if (var.getNx() == 1) {
    return T(0., this);
  }

  T result(this);
  result.allocate(); // Make sure data allocated

  if (this->StaggerGrids && (loc != CELL_DEFAULT) && (loc != var.getLocation())) {
    // Staggered differencing

    CELL_LOC location = var.getLocation();
    result.setLocation(loc);

    if (this->xstart > 1) {
      // More than one guard cell, so set pp and mm values
      // This allows higher-order methods to be used
      stencil s;
      for (const auto &i : result.region(region)) {
        s.c = var[i];
        s.p = var[i.xp()];
        s.m = var[i.xm()];
        s.pp = var[i.offset(2, 0, 0)];
        s.mm = var[i.offset(-2, 0, 0)];

        if ((location == CELL_CENTRE) && (loc == CELL_XLOW)) {
          // Producing a stencil centred around a lower X value
          s.pp = s.p;
          s.p = s.c;
        } else if (location == CELL_XLOW) {
          // Stencil centred around a cell centre
          s.mm = s.m;
          s.m = s.c;
        }

        result[i] = func(s);
      }
    } else {
      // Only one guard cell, so no pp or mm values
      stencil s;
      s.pp = nan("");
      s.mm = nan("");
      for (const auto &i : result.region(region)) {
        s.c = var[i];
        s.p = var[i.xp()];
        s.m = var[i.xm()];

        if ((location == CELL_CENTRE) && (loc == CELL_XLOW)) {
          // Producing a stencil centred around a lower X value
          s.pp = s.p;
          s.p = s.c;
        } else if (location == CELL_XLOW) {
          // Stencil centred around a cell centre
          s.mm = s.m;
          s.m = s.c;
        }

        result[i] = func(s);
      }
    }

  } else {
    // Non-staggered differencing

    result.setLocation(var.getLocation());

    if (this->xstart > 1) {
      // More than one guard cell, so set pp and mm values
      // This allows higher-order methods to be used
      stencil s;
      for (const auto &i : result.region(region)) {
        s.c = var[i];
        s.p = var[i.xp()];
        s.m = var[i.xm()];
        s.pp = var[i.offset(2, 0, 0)];
        s.mm = var[i.offset(-2, 0, 0)];

        result[i] = func(s);
      }
    } else {
      // Only one guard cell, so no pp or mm values
      stencil s;
      s.pp = nan("");
      s.mm = nan("");
      for (const auto &i : result.region(region)) {
        s.c = var[i];
        s.p = var[i.xp()];
        s.m = var[i.xm()];

        result[i] = func(s);
      }
    }
  }

#if CHECK > 0
  // Mark boundaries as invalid
  result.bndry_xin = result.bndry_xout = result.bndry_yup = result.bndry_ydown = false;
#endif

  return result;
}

// Y derivative
template<typename T>
const T Mesh::applyYdiff(const T &var, Mesh::deriv_func func, CELL_LOC loc,
                               REGION region) {
  ASSERT1(this == var.getMesh());
  // Check that the input variable has data
  ASSERT1(var.isAllocated());

  if (var.getNy() == 1) {
    return T(0., this);
  }

  T result(this);
  result.allocate(); // Make sure data allocated

  if (var.hasYupYdown()) {
    // Field "var" has distinct yup and ydown fields which
    // will be used to calculate a derivative along
    // the magnetic field

    if (this->StaggerGrids && (loc != CELL_DEFAULT) && (loc != var.getLocation())) {
      // Staggered differencing

      // Cell location of the input field
      CELL_LOC location = var.getLocation();
      result.setLocation(loc);

      stencil s;
      s.pp = nan("");
      s.mm = nan("");
      for (const auto &i : result.region(region)) {
        // Set stencils
        s.c = var[i];
        s.p = var.yup()[i.yp()];
        s.m = var.ydown()[i.ym()];

        if ((location == CELL_CENTRE) && (loc == CELL_YLOW)) {
          // Producing a stencil centred around a lower Y value
          s.pp = s.p;
          s.p = s.c;
        } else if (location == CELL_YLOW) {
          // Stencil centred around a cell centre
          s.mm = s.m;
          s.m = s.c;
        }

        result[i] = func(s);
      }
    } else {
      // Non-staggered

      result.setLocation(var.getLocation());

      stencil s;
      s.pp = nan("");
      s.mm = nan("");
      for (const auto &i : result.region(region)) {
        // Set stencils
        s.c = var[i];
        s.p = var.yup()[i.yp()];
        s.m = var.ydown()[i.ym()];

        result[i] = func(s);
      }
    }
  } else {
    // var has no yup/ydown fields, so we need to shift into field-aligned coordinates

    T var_fa = this->toFieldAligned(var);

    if (this->StaggerGrids && (loc != CELL_DEFAULT) && (loc != var.getLocation())) {
      // Staggered differencing

      // Cell location of the input field
      CELL_LOC location = var.getLocation();
      result.setLocation(loc);

      if (this->ystart > 1) {
        // More than one guard cell, so set pp and mm values
        // This allows higher-order methods to be used
        stencil s;
        for (const auto &i : result.region(region)) {
          // Set stencils
          s.c = var_fa[i];
          s.p = var_fa[i.yp()];
          s.m = var_fa[i.ym()];
          s.pp = var_fa[i.offset(0, 2, 0)];
          s.mm = var_fa[i.offset(0, -2, 0)];

          if ((location == CELL_CENTRE) && (loc == CELL_YLOW)) {
            // Producing a stencil centred around a lower Y value
            s.pp = s.p;
            s.p = s.c;
          } else if (location == CELL_YLOW) {
            // Stencil centred around a cell centre
            s.mm = s.m;
            s.m = s.c;
          }

          result[i] = func(s);
        }
      } else {
        // Only one guard cell, so no pp or mm values
        stencil s;
        s.pp = nan("");
        s.mm = nan("");
        for (const auto &i : result.region(region)) {
          // Set stencils
          s.c = var_fa[i];
          s.p = var_fa[i.yp()];
          s.m = var_fa[i.ym()];

          if ((location == CELL_CENTRE) && (loc == CELL_YLOW)) {
            // Producing a stencil centred around a lower Y value
            s.pp = s.p;
            s.p = s.c;
          } else if (location == CELL_YLOW) {
            // Stencil centred around a cell centre
            s.mm = s.m;
            s.m = s.c;
          }

          result[i] = func(s);
        }
      }

    } else {
      // Non-staggered differencing

      result.setLocation(var.getLocation());

      if (this->ystart > 1) {
        // More than one guard cell, so set pp and mm values
        // This allows higher-order methods to be used
        stencil s;
        for (const auto &i : result.region(region)) {
          // Set stencils
          s.c = var_fa[i];
          s.p = var_fa[i.yp()];
          s.m = var_fa[i.ym()];
          s.pp = var_fa[i.offset(0, 2, 0)];
          s.mm = var_fa[i.offset(0, -2, 0)];

          result[i] = func(s);
        }
      } else {
        // Only one guard cell, so no pp or mm values
        stencil s;
        s.pp = nan("");
        s.mm = nan("");
        for (const auto &i : result.region(region)) {
          // Set stencils
          s.c = var_fa[i];
          s.p = var_fa[i.yp()];
          s.m = var_fa[i.ym()];

          result[i] = func(s);
        }
      }
    }

    // Shift result back

    result = this->fromFieldAligned(result);
  }

#if CHECK > 0
  // Mark boundaries as invalid
  result.bndry_xin = result.bndry_xout = result.bndry_yup = result.bndry_ydown = false;
#endif

  return result;
}

// Z derivative

const Field3D Mesh::applyZdiff(const Field3D &var, Mesh::deriv_func func, CELL_LOC loc,
                               REGION region) {
  ASSERT1(this == var.getMesh());
  // Check that the input variable has data
  ASSERT1(var.isAllocated());

  if (var.getNz() == 1) {
    return Field3D(0., this);
  }

  if (this->StaggerGrids && (loc != CELL_DEFAULT) && (loc != var.getLocation())) {
    // Staggered differencing
    throw BoutException("No one used this before. And no one implemented it.");
  }

  Field3D result(this);
  result.allocate(); // Make sure data allocated
  result.setLocation(var.getLocation());

  // Check that the input variable has data
  ASSERT1(var.isAllocated());

  stencil s;
  for (const auto &i : result.region(region)) {
    s.c = var[i];
    s.p = var[i.zp()];
    s.m = var[i.zm()];
    s.pp = var[i.offset(0, 0, 2)];
    s.mm = var[i.offset(0, 0, -2)];

    result[i] = func(s);
  }

  return result;
}

/*******************************************************************************
 * First central derivatives
 *******************************************************************************/

////////////// X DERIVATIVE /////////////////
template<typename T>
const T Mesh::indexDDX(const T &f, CELL_LOC outloc, DIFF_METHOD method, REGION region) {

  Mesh::deriv_func func = fDDX; // Set to default function
  DiffLookup *table = FirstDerivTable;

  CELL_LOC inloc = f.getLocation(); // Input location
  CELL_LOC diffloc = inloc;         // Location of differential result

  if (this->StaggerGrids && (outloc == CELL_DEFAULT)) {
    // Take care of CELL_DEFAULT case
    outloc = diffloc; // No shift (i.e. same as no stagger case)
  }

  if (this->StaggerGrids && (outloc != inloc)) {
    // Shifting to a new location

    if (((inloc == CELL_CENTRE) && (outloc == CELL_XLOW)) ||
        ((inloc == CELL_XLOW) && (outloc == CELL_CENTRE))) {
      // Shifting in X. Centre -> Xlow, or Xlow -> Centre

      func = sfDDX;                // Set default
      table = FirstStagDerivTable; // Set table for others
      diffloc = (inloc == CELL_CENTRE) ? CELL_XLOW : CELL_CENTRE;

    } else {
      // Derivative of interpolated field or interpolation of derivative field
      // cannot be taken without communicating and applying boundary
      // conditions, so throw an exception instead
      throw BoutException("Unsupported combination of {inloc =%s} and {outloc =%s} in Mesh:indexDDX(T).", strLocation(inloc), strLocation(outloc));
    }
  }

  if (method != DIFF_DEFAULT) {
    // Lookup function
    func = lookupFunc(table, method);
    if (func == nullptr)
      throw BoutException("Cannot use FFT for X derivatives");
  }

  return applyXdiff(f, func, diffloc, region);
}
// Explicitly instantiate template for Field2D and Field3D, otherwise get
// linker errors
template const Field2D Mesh::indexDDX(const Field2D&, CELL_LOC, DIFF_METHOD,
                                      REGION);
template const Field3D Mesh::indexDDX(const Field3D&, CELL_LOC, DIFF_METHOD,
                                      REGION);

////////////// Y DERIVATIVE /////////////////
template<typename T>
const T Mesh::indexDDY(const T &f, CELL_LOC outloc,
                             DIFF_METHOD method, REGION region) {
  Mesh::deriv_func func = fDDY; // Set to default function
  DiffLookup *table = FirstDerivTable;

  CELL_LOC inloc = f.getLocation(); // Input location
  CELL_LOC diffloc = inloc;         // Location of differential result

  if (this->StaggerGrids && (outloc == CELL_DEFAULT)) {
    // Take care of CELL_DEFAULT case
    outloc = diffloc; // No shift (i.e. same as no stagger case)
  }

  if (this->StaggerGrids && (outloc != inloc)) {
    // Shifting to a new location
    if (((inloc == CELL_CENTRE) && (outloc == CELL_YLOW)) ||
        ((inloc == CELL_YLOW) && (outloc == CELL_CENTRE))) {
      // Shifting in Y. Centre -> Ylow, or Ylow -> Centre

      func = sfDDY;                // Set default
      table = FirstStagDerivTable; // Set table for others
      diffloc = (inloc == CELL_CENTRE) ? CELL_YLOW : CELL_CENTRE;

    } else {
      // Derivative of interpolated field or interpolation of derivative field
      // cannot be taken without communicating and applying boundary
      // conditions, so throw an exception instead
      throw BoutException("Unsupported combination of {inloc =%s} and {outloc =%s} in Mesh:indexDDY(T).", strLocation(inloc), strLocation(outloc));
    }
  }

  if (method != DIFF_DEFAULT) {
    // Lookup function
    func = lookupFunc(table, method);
    if (func == nullptr)
      throw BoutException("Cannot use FFT for Y derivatives");
  }

  return applyYdiff(f, func, diffloc, region);
}
// Explicitly instantiate template for Field2D and Field3D, otherwise get
// linker errors
template const Field2D Mesh::indexDDY(const Field2D&, CELL_LOC, DIFF_METHOD,
                                      REGION);
template const Field3D Mesh::indexDDY(const Field3D&, CELL_LOC, DIFF_METHOD,
                                      REGION);

////////////// Z DERIVATIVE /////////////////

const Field3D Mesh::indexDDZ(const Field3D &f, CELL_LOC outloc,
                             DIFF_METHOD method, REGION region) {
  Mesh::deriv_func func = fDDZ; // Set to default function
  DiffLookup *table = FirstDerivTable;

  CELL_LOC inloc = f.getLocation(); // Input location
  CELL_LOC diffloc = inloc;         // Location of differential result

  Field3D result(this);

  if (this->StaggerGrids && (outloc == CELL_DEFAULT)) {
    // Take care of CELL_DEFAULT case
    outloc = diffloc; // No shift (i.e. same as no stagger case)
  }

  if (this->StaggerGrids && (outloc != inloc)) {
    // Shifting to a new location

    if (((inloc == CELL_CENTRE) && (outloc == CELL_ZLOW)) ||
        ((inloc == CELL_ZLOW) && (outloc == CELL_CENTRE))) {
      // Shifting in Z. Centre -> Zlow, or Zlow -> Centre

      func = sfDDZ;                // Set default
      table = FirstStagDerivTable; // Set table for others
      diffloc = (inloc == CELL_CENTRE) ? CELL_ZLOW : CELL_CENTRE;

    } else {
      // Derivative of interpolated field or interpolation of derivative field
      // cannot be taken without communicating and applying boundary
      // conditions, so throw an exception instead
      throw BoutException("Unsupported combination of {inloc =%s} and {outloc =%s} in Mesh:indexDDZ(Field3D).", strLocation(inloc), strLocation(outloc));
    }
  }

  if (method != DIFF_DEFAULT) {
    // Lookup function
    func = lookupFunc(table, method);
  }

  if (func == nullptr) {
    // Use FFT

    BoutReal shift = 0.; // Shifting result in Z?
    if (this->StaggerGrids) {
      if ((inloc == CELL_CENTRE) && (diffloc == CELL_ZLOW)) {
        // Shifting down - multiply by exp(-0.5*i*k*dz)
        shift = -1.;
        throw BoutException("Not tested - probably broken");
      } else if ((inloc == CELL_ZLOW) && (diffloc == CELL_CENTRE)) {
        // Shifting up
        shift = 1.;
        throw BoutException("Not tested - probably broken");
      }
    }

    result.allocate(); // Make sure data allocated
    result.setLocation(diffloc);

    auto region_index = f.region(region);
    int xs = region_index.xstart;
    int xe = region_index.xend;
    int ys = region_index.ystart;
    int ye = region_index.yend;
    ASSERT2(region_index.zstart == 0);
    int ncz = region_index.zend + 1;

    BOUT_OMP(parallel)
    {
      Array<dcomplex> cv(ncz / 2 + 1);


      // Calculate how many Z wavenumbers will be removed
      int kfilter =
          static_cast<int>(fft_derivs_filter * ncz / 2); // truncates, rounding down
      if (kfilter < 0)
        kfilter = 0;
      if (kfilter > (ncz / 2))
        kfilter = ncz / 2;
      int kmax = ncz / 2 - kfilter; // Up to and including this wavenumber index

      BOUT_OMP(for)
      for (int jx = xs; jx <= xe; jx++) {
        for (int jy = ys; jy <= ye; jy++) {
          rfft(f(jx, jy), ncz, cv.begin()); // Forward FFT

          for (int jz = 0; jz <= kmax; jz++) {
            BoutReal kwave = jz * 2.0 * PI / ncz; // wave number is 1/[rad]

            cv[jz] *= dcomplex(0.0, kwave);
            if (shift)
              cv[jz] *= exp(Im * (shift * kwave));
          }
          for (int jz = kmax + 1; jz <= ncz / 2; jz++) {
            cv[jz] = 0.0;
          }

          irfft(cv.begin(), ncz, result(jx, jy)); // Reverse FFT
        }
      }
    }
      // End of parallel section

#if CHECK > 0
    // Mark boundaries as invalid
    result.bndry_xin = false;
    result.bndry_xout = false;
    result.bndry_yup = false;
    result.bndry_ydown = false;
#endif

  } else {
    // All other (non-FFT) functions
    result = applyZdiff(f, func, diffloc, region);
  }

  return result;
}

const Field2D Mesh::indexDDZ(const Field2D &f, CELL_LOC UNUSED(outloc),
                             DIFF_METHOD UNUSED(method), REGION UNUSED(region)) {
  ASSERT1(this == f.getMesh());
  return Field2D(0., this);
}

/*******************************************************************************
 * 2nd derivatives
 *******************************************************************************/

////////////// X DERIVATIVE /////////////////

/*!
 * @brief Calculates second X derivative on Mesh in index space
 *
 * @param[in] f        Scalar field to be differentiated.
 *                     Must be allocated and finite
 *
 * @param[in] outloc   The cell location of the result
 *
 * @param[in] method   The numerical method to use
 *
 * @return  A scalar field with invalid data in the
 *          guard cells
 *
 */
template<typename T>
const T Mesh::indexD2DX2(const T &f, CELL_LOC outloc,
                               DIFF_METHOD method, REGION region) {
  Mesh::deriv_func func = fD2DX2; // Set to default function
  DiffLookup *table = SecondDerivTable;

  CELL_LOC inloc = f.getLocation(); // Input location
  CELL_LOC diffloc = inloc;         // Location of differential result

  ASSERT1(this == f.getMesh());

  if (StaggerGrids && (outloc == CELL_DEFAULT)) {
    // Take care of CELL_DEFAULT case
    outloc = diffloc; // No shift (i.e. same as no stagger case)
  }

  if (StaggerGrids && (outloc != inloc)) {
    // Shifting to a new location

    if (((inloc == CELL_CENTRE) && (outloc == CELL_XLOW)) ||
        ((inloc == CELL_XLOW) && (outloc == CELL_CENTRE))) {
      // Shifting in X. Centre -> Xlow, or Xlow -> Centre

      func = sfD2DX2;               // Set default
      table = SecondStagDerivTable; // Set table for others
      diffloc = (inloc == CELL_CENTRE) ? CELL_XLOW : CELL_CENTRE;

    } else {
      // Derivative of interpolated field or interpolation of derivative field
      // cannot be taken without communicating and applying boundary
      // conditions, so throw an exception instead
      throw BoutException("Unsupported combination of {inloc =%s} and {outloc =%s} in Mesh:indexD2DX2(T).", strLocation(inloc), strLocation(outloc));
    }
  }

  if (method != DIFF_DEFAULT) {
    // Lookup function
    func = lookupFunc(table, method);
    if (func == nullptr)
      throw BoutException("Cannot use FFT for X derivatives");
  }

  return applyXdiff(f, func, diffloc, region);
}
// Explicitly instantiate template for Field2D and Field3D, otherwise get
// linker errors
template const Field2D Mesh::indexD2DX2(const Field2D&, CELL_LOC, DIFF_METHOD,
                                        REGION);
template const Field3D Mesh::indexD2DX2(const Field3D&, CELL_LOC, DIFF_METHOD,
                                        REGION);

////////////// Y DERIVATIVE /////////////////

/*!
 * @brief Calculates second Y derivative on Mesh in index space
 *
 * @param[in] f        Scalar field to be differentiated.
 *                     Must be allocated and finite
 *
 * @return  A scalar field with invalid data in the
 *          guard cells
 *
 */
template<typename T>
const T Mesh::indexD2DY2(const T &f, CELL_LOC outloc,
                               DIFF_METHOD method, REGION region) {
  Mesh::deriv_func func = fD2DY2; // Set to default function
  DiffLookup *table = SecondDerivTable;

  CELL_LOC inloc = f.getLocation(); // Input location
  CELL_LOC diffloc = inloc;         // Location of differential result

  ASSERT1(this == f.getMesh());

  if (StaggerGrids && (outloc == CELL_DEFAULT)) {
    // Take care of CELL_DEFAULT case
    outloc = diffloc; // No shift (i.e. same as no stagger case)
  }

  if (StaggerGrids && (outloc != inloc)) {
    // Shifting to a new location

    if (((inloc == CELL_CENTRE) && (outloc == CELL_YLOW)) ||
        ((inloc == CELL_YLOW) && (outloc == CELL_CENTRE))) {
      // Shifting in Y. Centre -> Ylow, or Ylow -> Centre

      func = sfD2DY2;               // Set default
      table = SecondStagDerivTable; // Set table for others
      diffloc = (inloc == CELL_CENTRE) ? CELL_YLOW : CELL_CENTRE;

    } else {
      // Derivative of interpolated field or interpolation of derivative field
      // cannot be taken without communicating and applying boundary
      // conditions, so throw an exception instead
      throw BoutException("Unsupported combination of {inloc =%s} and {outloc =%s} in Mesh:indexD2DY2(T).", strLocation(inloc), strLocation(outloc));
    }
  }

  if (method != DIFF_DEFAULT) {
    // Lookup function
    func = lookupFunc(table, method);
    if (func == nullptr)
      throw BoutException("Cannot use FFT for Y derivatives");
  }

  return applyYdiff(f, func, diffloc, region);
}
// Explicitly instantiate template for Field2D and Field3D, otherwise get
// linker errors
template const Field2D Mesh::indexD2DY2(const Field2D&, CELL_LOC, DIFF_METHOD,
                                        REGION);
template const Field3D Mesh::indexD2DY2(const Field3D&, CELL_LOC, DIFF_METHOD,
                                        REGION);

////////////// Z DERIVATIVE /////////////////

/*!
 * @brief Calculates second Z derivative on Mesh in index space
 *
 * @param[in] f        3D scalar field to be differentiated.
 *                     Must be allocated and finite
 *
 * @return  A 3D scalar field with invalid data in the
 *          guard cells
 *
 */
const Field3D Mesh::indexD2DZ2(const Field3D &f, CELL_LOC outloc,
                               DIFF_METHOD method, REGION region) {
  Mesh::deriv_func func = fD2DZ2; // Set to default function
  DiffLookup *table = SecondDerivTable;

  CELL_LOC inloc = f.getLocation(); // Input location
  CELL_LOC diffloc = inloc;         // Location of differential result

  ASSERT1(this == f.getMesh());

  Field3D result(this);

  if (StaggerGrids && (outloc == CELL_DEFAULT)) {
    // Take care of CELL_DEFAULT case
    outloc = diffloc; // No shift (i.e. same as no stagger case)
  }

  if (StaggerGrids && (outloc != inloc)) {
    // Shifting to a new location

    if (((inloc == CELL_CENTRE) && (outloc == CELL_ZLOW)) ||
        ((inloc == CELL_ZLOW) && (outloc == CELL_CENTRE))) {
      // Shifting in Z. Centre -> Zlow, or Zlow -> Centre

      func = sfD2DZ2;               // Set default
      table = SecondStagDerivTable; // Set table for others
      diffloc = (inloc == CELL_CENTRE) ? CELL_ZLOW : CELL_CENTRE;

    } else {
      // Derivative of interpolated field or interpolation of derivative field
      // cannot be taken without communicating and applying boundary
      // conditions, so throw an exception instead
      throw BoutException("Unsupported combination of {inloc =%s} and {outloc =%s} in Mesh:indexD2DZ2(Field3D).", strLocation(inloc), strLocation(outloc));
    }
  }

  if (method != DIFF_DEFAULT) {
    // Lookup function
    func = lookupFunc(table, method);
  }

  if (func == nullptr) {
    // Use FFT

    BoutReal shift = 0.; // Shifting result in Z?
    if (StaggerGrids) {
      if ((inloc == CELL_CENTRE) && (diffloc == CELL_ZLOW)) {
	      // Shifting down - multiply by exp(-0.5*i*k*dz) 
        throw BoutException("Not tested - probably broken");
      } else if((inloc == CELL_ZLOW) && (diffloc == CELL_CENTRE)) {
	      // Shifting up
        throw BoutException("Not tested - probably broken");

      } else if (diffloc != CELL_DEFAULT && diffloc != inloc){
        throw BoutException("Not implemented!");
      }
    }

    result.allocate(); // Make sure data allocated
    result.setLocation(diffloc);

    auto region_index = f.region(region);
    int xs = region_index.xstart;
    int xe = region_index.xend;
    int ys = region_index.ystart;
    int ye = region_index.yend;
    ASSERT2(region_index.zstart == 0);
    int ncz = region_index.zend + 1;

    // TODO: The comment does not match the check
    ASSERT1(ncz % 2 == 0); // Must be a power of 2
    Array<dcomplex> cv(ncz / 2 + 1);
    
    for (int jx = xs; jx <= xe; jx++) {
      for (int jy = ys; jy <= ye; jy++) {

        rfft(f(jx, jy), ncz, cv.begin()); // Forward FFT

        for (int jz = 0; jz <= ncz / 2; jz++) {
          BoutReal kwave = jz * 2.0 * PI / ncz; // wave number is 1/[rad]

          cv[jz] *= -SQ(kwave);
          if (shift)
            cv[jz] *= exp(0.5 * Im * (shift * kwave));
        }

        irfft(cv.begin(), ncz, result(jx, jy)); // Reverse FFT
      }
    }

#if CHECK > 0
    // Mark boundaries as invalid
    result.bndry_xin = false;
    result.bndry_xout = false;
    result.bndry_yup = false;
    result.bndry_ydown = false;
#endif

  } else {
    // All other (non-FFT) functions
    result = applyZdiff(f, func, diffloc, region);
  }

  return result;
}

/*******************************************************************************
 * Fourth derivatives
 *******************************************************************************/

BoutReal D4DX4_C2(stencil &f) { return (f.pp - 4. * f.p + 6. * f.c - 4. * f.m + f.mm); }

template<typename T>
const T Mesh::indexD4DX4(const T &f, CELL_LOC outloc,
                         DIFF_METHOD method, REGION region) {
  ASSERT1(outloc == CELL_DEFAULT || outloc == f.getLocation());
  ASSERT1(method == DIFF_DEFAULT);
  return applyXdiff(f, D4DX4_C2, f.getLocation(), region);
}
// Explicitly instantiate template for Field2D and Field3D, otherwise get
// linker errors
template const Field2D Mesh::indexD4DX4(const Field2D &, CELL_LOC, DIFF_METHOD,
                                        REGION);
template const Field3D Mesh::indexD4DX4(const Field3D &, CELL_LOC, DIFF_METHOD,
                                        REGION);

template<typename T>
const T Mesh::indexD4DY4(const T &f, CELL_LOC outloc,
                         DIFF_METHOD method, REGION region) {
  ASSERT1(outloc == CELL_DEFAULT || outloc == f.getLocation());
  ASSERT1(method == DIFF_DEFAULT);
  return applyYdiff(f, D4DX4_C2, f.getLocation(), region);
}
// Explicitly instantiate template for Field2D and Field3D, otherwise get
// linker errors
template const Field2D Mesh::indexD4DY4(const Field2D&, CELL_LOC, DIFF_METHOD,
                                        REGION);
template const Field3D Mesh::indexD4DY4(const Field3D&, CELL_LOC, DIFF_METHOD,
                                        REGION);

const Field3D Mesh::indexD4DZ4(const Field3D &f, CELL_LOC outloc,
                               DIFF_METHOD method, REGION region){
  ASSERT1(outloc == CELL_DEFAULT || outloc == f.getLocation());
  ASSERT1(method == DIFF_DEFAULT);
  return applyZdiff(f, D4DX4_C2, f.getLocation(), region);
}

const Field2D Mesh::indexD4DZ4(const Field2D &f, CELL_LOC outloc,
                               DIFF_METHOD UNUSED(method), REGION UNUSED(region)) {
  ASSERT1(outloc == CELL_DEFAULT || outloc == f.getLocation());
  return Field2D(0., this);
}

/*******************************************************************************
 * Mixed derivatives
 *******************************************************************************/

/*******************************************************************************
 * Advection schemes
 *
 * Jan 2018  - Re-written to use iterators and handle staggering as different cases
 * Jan 2009  - Re-written to use Set*Stencil routines
 *******************************************************************************/

////////////// X DERIVATIVE /////////////////

template<typename T>
const T Mesh::indexVDDX(const T &v, const T &f, CELL_LOC outloc,
                              DIFF_METHOD method, REGION region) {
  TRACE("Mesh::indexVDDX(Tv, Tf)");

  ASSERT1(this == v.getMesh());
  ASSERT1(this == f.getMesh());

  T result(this);
  result.allocate(); // Make sure data allocated

  CELL_LOC vloc = v.getLocation();
  CELL_LOC inloc = f.getLocation(); // Input location
  CELL_LOC diffloc = inloc;         // Location of differential result

  if (StaggerGrids && (outloc == CELL_DEFAULT)) {
    // Take care of CELL_DEFAULT case
    outloc = diffloc; // No shift (i.e. same as no stagger case)
  }

  result.setLocation(outloc);

  if (StaggerGrids && (vloc != inloc)) {
    // Staggered grids enabled, and velocity at different location to value

    Mesh::flux_func func = sfVDDX;
    DiffLookup *table = UpwindTable;

    if (vloc == CELL_XLOW) {
      // V staggered w.r.t. variable
      func = sfVDDX;
      table = UpwindStagTable;
      diffloc = CELL_CENTRE;
    } else if ((vloc == CELL_CENTRE) && (inloc == CELL_XLOW)) {
      // Shifted
      func = sfVDDX;
      table = UpwindStagTable;
      diffloc = CELL_XLOW;
    } else {
      // More complicated shifting. The user should probably
      // be explicit about what interpolation should be done

      throw BoutException("Unhandled shift in Mesh::indexVDDX");
    }

    if (method != DIFF_DEFAULT) {
      // Lookup function
      func = lookupFunc(table, method);
    }

    // Note: The velocity stencil contains only (mm, m, p, pp)
    // v.p is v at +1/2, v.m is at -1/2 relative to the field f

    if (this->xstart > 1) {
      // Two or more guard cells

      if ((vloc == CELL_XLOW) && (diffloc == CELL_CENTRE)) {
        stencil fs, vs;
        vs.c = nan("");

        for (const auto &i : result.region(region)) {
          fs.c = f[i];
          fs.p = f[i.xp()];
          fs.m = f[i.xm()];
          fs.pp = f[i.offset(2, 0, 0)];
          fs.mm = f[i.offset(-2, 0, 0)];

          vs.mm = v[i.xm()];
          vs.m = v[i];
          vs.p = v[i.xp()];
          vs.pp = v[i.offset(2, 0, 0)];

          result[i] = func(vs, fs);
        }

      } else if ((vloc == CELL_CENTRE) && (diffloc == CELL_XLOW)) {
        stencil fs, vs;
        vs.c = nan("");

        for (const auto &i : result.region(region)) {
          fs.c = f[i];
          fs.p = f[i.xp()];
          fs.m = f[i.xm()];
          fs.pp = f[i.offset(2, 0, 0)];
          fs.mm = f[i.offset(-2, 0, 0)];

          vs.mm = v[i.offset(-2, 0, 0)];
          vs.m = v[i.xm()];
          vs.p = v[i];
          vs.pp = v[i.xp()];

          result[i] = func(vs, fs);
        }
      } else {
        throw BoutException("Unhandled shift in Mesh::indexVDDX");
      }
    } else if (this->xstart == 1) {
      // One guard cell

      if ((vloc == CELL_XLOW) && (diffloc == CELL_CENTRE)) {
        stencil fs, vs;
        vs.c = nan("");
        vs.pp = nan("");
        fs.pp = nan("");
        fs.mm = nan("");

        for (const auto &i : result.region(region)) {
          fs.c = f[i];
          fs.p = f[i.xp()];
          fs.m = f[i.xm()];

          vs.mm = v[i.xm()];
          vs.m = v[i];
          vs.p = v[i.xp()];

          result[i] = func(vs, fs);
        }

      } else if ((vloc == CELL_CENTRE) && (diffloc == CELL_XLOW)) {
        stencil fs, vs;

        fs.pp = nan("");
        fs.mm = nan("");
        vs.c = nan("");
        vs.mm = nan("");

        for (const auto &i : result.region(region)) {
          fs.c = f[i];
          fs.p = f[i.xp()];
          fs.m = f[i.xm()];

          vs.m = v[i.xm()];
          vs.p = v[i];
          vs.pp = v[i.xp()];

          result[i] = func(vs, fs);
        }
      } else {
        throw BoutException("Unhandled shift in Mesh::indexVDDX");
      }
    } else {
      // No guard cells
      throw BoutException("Error: Derivatives in X requires at least one guard cell");
    }

  } else {
    // Not staggered
    Mesh::upwind_func func = fVDDX;
    DiffLookup *table = UpwindTable;

    if (method != DIFF_DEFAULT) {
      // Lookup function
      func = lookupFunc(table, method);
    }

    if (this->xstart > 1) {
      // Two or more guard cells
      stencil fs;
      for (const auto &i : result.region(region)) {
        fs.c = f[i];
        fs.p = f[i.xp()];
        fs.m = f[i.xm()];
        fs.pp = f[i.offset(2, 0, 0)];
        fs.mm = f[i.offset(-2, 0, 0)];

        result[i] = func(v[i], fs);
      }
    } else if (this->xstart == 1) {
      // Only one guard cell
      stencil fs;
      fs.pp = nan("");
      fs.mm = nan("");
      for (const auto &i : result.region(region)) {
        fs.c = f[i];
        fs.p = f[i.xp()];
        fs.m = f[i.xm()];

        result[i] = func(v[i], fs);
      }
    } else {
      // No guard cells
      throw BoutException("Error: Derivatives in X requires at least one guard cell");
    }
  }

#if CHECK > 0
  // Mark boundaries as invalid
  result.bndry_xin = result.bndry_xout = result.bndry_yup = result.bndry_ydown = false;
#endif

  return result;
}
// Explicitly instantiate template for Field2D and Field3D, otherwise get
// linker errors
template const Field2D Mesh::indexVDDX(const Field2D&, const Field2D&,
                                       CELL_LOC, DIFF_METHOD, REGION);
template const Field3D Mesh::indexVDDX(const Field3D&, const Field3D&,
                                       CELL_LOC, DIFF_METHOD, REGION);

////////////// Y DERIVATIVE /////////////////
template<typename T>
const T Mesh::indexVDDY(const T &v, const T &f, CELL_LOC outloc,
                              DIFF_METHOD method, REGION region) {
  TRACE("Mesh::indexVDDY(T, T)");

  ASSERT1(this == v.getMesh());
  ASSERT1(this == f.getMesh());

  T result(this);
  result.allocate(); // Make sure data allocated

  CELL_LOC vloc = v.getLocation();
  CELL_LOC inloc = f.getLocation(); // Input location
  CELL_LOC diffloc = inloc;         // Location of differential result

  if (outloc == CELL_DEFAULT) {
    // Take care of CELL_DEFAULT case
    outloc = diffloc; // No shift (i.e. same as no stagger case)
  }

  result.setLocation(outloc);

  if (this->LocalNy == 1){
    result=0;
    return result;
  }

  ASSERT1(this->ystart > 0); // Need at least one guard cell

  if (StaggerGrids && (vloc != inloc)) {
    // Staggered grids enabled, and velocity at different location to value

    Mesh::flux_func func = sfVDDY;
    DiffLookup *table = UpwindTable;

    if (vloc == CELL_YLOW) {
      // V staggered w.r.t. variable
      func = sfVDDY;
      table = UpwindStagTable;
      diffloc = CELL_CENTRE;
    } else if ((vloc == CELL_CENTRE) && (inloc == CELL_YLOW)) {
      // Shifted
      func = sfVDDY;
      table = UpwindStagTable;
      diffloc = CELL_YLOW;
    } else {
      // More complicated. Deciding what to do here isn't straightforward

      throw BoutException("Unhandled shift in VDDY(Field, Field)");
    }

    if (method != DIFF_DEFAULT) {
      // Lookup function
      func = lookupFunc(table, method);
    }

<<<<<<< HEAD
    // If *UseUpDown is true, field "*" has distinct yup and ydown fields which
    // will be used to calculate a derivative along the magnetic field
    bool vUseUpDown = (v.hasYupYdown() && ((&v.yup() != &v) || (&v.ydown() != &v)));
    bool fUseUpDown = (f.hasYupYdown() && ((&f.yup() != &f) || (&f.ydown() != &f)));
=======
    // There are four cases, corresponding to whether or not f and v
    // have yup, ydown fields.

    // If vUseUpDown is true, field "v" has distinct yup and ydown fields which
    // will be used to calculate a derivative along
    // the magnetic field
    bool vUseUpDown = v.hasYupYdown();
    bool fUseUpDown = f.hasYupYdown();
>>>>>>> ff9df2c0

    if (vUseUpDown && fUseUpDown) {
      // Both v and f have up/down fields

      stencil vval, fval;
      vval.pp = nan("");
      vval.mm = nan("");
      fval.pp = nan("");
      fval.mm = nan("");
      for (const auto &i : result.region(region)) {
        vval.c = v[i];
        vval.p = v.yup()[i.yp()];
        vval.m = v.ydown()[i.ym()];
        fval.c = f[i];
        fval.p = f.yup()[i.yp()];
        fval.m = f.ydown()[i.ym()];

        if (diffloc != CELL_DEFAULT) {
          // Non-centred stencil
          if ((vloc == CELL_CENTRE) && (diffloc == CELL_YLOW)) {
            // Producing a stencil centred around a lower Y value
            vval.pp = vval.p;
            vval.p = vval.c;
          } else if (vloc == CELL_YLOW) {
            // Stencil centred around a cell centre
            vval.mm = vval.m;
            vval.m = vval.c;
          }
          // Shifted in one direction -> shift in another
          // Could produce warning
        }
        result[i] = func(vval, fval);
      }
    } else {
      // Both must shift to field aligned
      // (even if one of v and f has yup/ydown fields, it doesn't make sense to
      // multiply them with one in field-aligned and one in non-field-aligned
      // coordinates)
      T v_fa = this->toFieldAligned(v);
      T f_fa = this->toFieldAligned(f);

      stencil vval, fval;
      for (const auto &i : result.region(region)) {
        vval.c = v_fa[i];
        vval.p = v_fa[i.yp()];
        vval.m = v_fa[i.ym()];
        vval.pp = v_fa[i.offset(0, 2, 0)];
        vval.mm = v_fa[i.offset(0, -2, 0)];
        fval.c = f_fa[i];
        fval.p = f_fa[i.yp()];
        fval.m = f_fa[i.ym()];
        fval.pp = f_fa[i.offset(0, 2, 0)];
        fval.mm = f_fa[i.offset(0, -2, 0)];

        if (diffloc != CELL_DEFAULT) {
          // Non-centred stencil
          if ((vloc == CELL_CENTRE) && (diffloc == CELL_YLOW)) {
            // Producing a stencil centred around a lower Y value
            vval.pp = vval.p;
            vval.p = vval.c;
          } else if (vloc == CELL_YLOW) {
            // Stencil centred around a cell centre
            vval.mm = vval.m;
            vval.m = vval.c;
          }
          // Shifted in one direction -> shift in another
          // Could produce warning
        }
        result[i] = func(vval, fval);
      }

      result = this->fromFieldAligned(result, RGN_NOBNDRY);
    }
  } else {
    // Non-staggered case

    Mesh::upwind_func func = fVDDY;
    DiffLookup *table = UpwindTable;

    if (method != DIFF_DEFAULT) {
      // Lookup function
      func = lookupFunc(table, method);
    }

    if (f.hasYupYdown()) {
      // f has yup and ydown fields which are distinct

      stencil fs;
      fs.pp = nan("");
      fs.mm = nan("");

      T f_yup = f.yup();
      T f_ydown = f.ydown();

      for (const auto &i : result.region(region)) {

        fs.c = f[i];
        fs.p = f_yup[i.yp()];
        fs.m = f_ydown[i.ym()];

        result[i] = func(v[i], fs);
      }

    } else {
      // Not using yup/ydown fields, so first transform to field-aligned coordinates
      // (even if one of v and f has yup/ydown fields, it doesn't make sense to
      // multiply them with one in field-aligned and one in non-field-aligned
      // coordinates)

      T f_fa = this->toFieldAligned(f);
      T v_fa = this->toFieldAligned(v);

      if (this->ystart > 1) {
        stencil fs;

        for (const auto &i : result.region(region)) {
          fs.c = f_fa[i];
          fs.p = f_fa[i.yp()];
          fs.m = f_fa[i.ym()];
          fs.pp = f_fa[i.offset(0, 2, 0)];
          fs.mm = f_fa[i.offset(0, -2, 0)];

          result[i] = func(v_fa[i], fs);
        }
      } else {
        stencil fs;
        fs.pp = nan("");
        fs.mm = nan("");

        for (const auto &i : result.region(region)) {
          fs.c = f_fa[i];
          fs.p = f_fa[i.yp()];
          fs.m = f_fa[i.ym()];

          result[i] = func(v_fa[i], fs);
        }
      }
      // Shift result back
      result = this->fromFieldAligned(result);
    }
  }

#if CHECK > 0
  // Mark boundaries as invalid
  result.bndry_xin = result.bndry_xout = result.bndry_yup = result.bndry_ydown = false;
#endif

  return result;
}
// Explicitly instantiate template for Field2D and Field3D, otherwise get
// linker errors
template const Field2D Mesh::indexVDDY(const Field2D&, const Field2D&,
                                       CELL_LOC, DIFF_METHOD, REGION);
template const Field3D Mesh::indexVDDY(const Field3D&, const Field3D&,
                                       CELL_LOC, DIFF_METHOD, REGION);

////////////// Z DERIVATIVE /////////////////

// general case
const Field3D Mesh::indexVDDZ(const Field3D &v, const Field3D &f, CELL_LOC outloc,
                              DIFF_METHOD method, REGION region) {
  TRACE("Mesh::indexVDDZ");

  ASSERT1(this == v.getMesh());
  ASSERT1(this == f.getMesh());

  Field3D result(this);
  result.allocate(); // Make sure data allocated

  CELL_LOC vloc = v.getLocation();
  CELL_LOC inloc = f.getLocation(); // Input location
  CELL_LOC diffloc = inloc;         // Location of differential result

  if (StaggerGrids && (outloc == CELL_DEFAULT)) {
    // Take care of CELL_DEFAULT case
    outloc = diffloc; // No shift (i.e. same as no stagger case)
  }

  result.setLocation(outloc);

  if (StaggerGrids && (vloc != inloc)) {
    // Staggered grids enabled, and velocity at different location to value

    Mesh::flux_func func = sfVDDZ;
    DiffLookup *table = UpwindTable;

    if (vloc == CELL_ZLOW) {
      // V staggered w.r.t. variable
      func = sfVDDZ;
      table = UpwindStagTable;
      diffloc = CELL_CENTRE;
    } else if ((vloc == CELL_CENTRE) && (inloc == CELL_ZLOW)) {
      // Shifted
      func = sfVDDZ;
      table = UpwindStagTable;
      diffloc = CELL_ZLOW;
    } else {
      // More complicated. Deciding what to do here isn't straightforward

      throw BoutException("Unhandled shift in indexVDDZ");
    }

    if (method != DIFF_DEFAULT) {
      // Lookup function
      func = lookupFunc(table, method);
    }

    stencil vval, fval;
    for (const auto &i : result.region(region)) {
      fval.mm = f[i.offset(0,0,-2)];
      fval.m = f[i.zm()];
      fval.c = f[i];
      fval.p = f[i.zp()];
      fval.pp = f[i.offset(0,0,2)];

      vval.mm = v[i.offset(0,0,-2)];
      vval.m = v[i.zm()];
      vval.c = v[i];
      vval.p = v[i.zp()];
      vval.pp = v[i.offset(0,0,2)];

      if((diffloc != CELL_DEFAULT) && (diffloc != vloc)) {
        // Non-centred stencil

        if((vloc == CELL_CENTRE) && (diffloc == CELL_ZLOW)) {
          // Producing a stencil centred around a lower Z value
          vval.pp = vval.p;
          vval.p  = vval.c;

        }else if(vloc == CELL_ZLOW) {
          // Stencil centred around a cell centre

          vval.mm = vval.m;
          vval.m  = vval.c;
        }
        // Shifted in one direction -> shift in another
        // Could produce warning
      }
      result[i] = func(vval, fval);
    }
  } else {
    Mesh::upwind_func func = fVDDZ;
    DiffLookup *table = UpwindTable;

    if (method != DIFF_DEFAULT) {
      // Lookup function
      func = lookupFunc(table, method);
    }

    stencil fval;
    for (const auto &i : result.region(region)) {
      fval.mm = f[i.offset(0,0,-2)];
      fval.m = f[i.zm()];
      fval.c = f[i];
      fval.p = f[i.zp()];
      fval.pp = f[i.offset(0,0,2)];

      result[i] = func(v[i], fval);
    }
  }

#if CHECK > 0
  // Mark boundaries as invalid
  result.bndry_xin = result.bndry_xout = result.bndry_yup = result.bndry_ydown = false;
#endif

  return result;
}

/*******************************************************************************
 * Flux conserving schemes
 *******************************************************************************/

template<typename T>
const T Mesh::indexFDDX(const T &v, const T &f, CELL_LOC outloc,
                              DIFF_METHOD method, REGION region) {
  TRACE("Mesh::indexFDDX(T, T)");

  if ((method == DIFF_SPLIT) || ((method == DIFF_DEFAULT) && (fFDDX == nullptr))) {
    // Split into an upwind and a central differencing part
    // d/dx(v*f) = v*d/dx(f) + f*d/dx(v)
    return indexVDDX(v, f, outloc, DIFF_DEFAULT) + indexDDX(v, outloc, DIFF_DEFAULT) * f;
  }

  Mesh::flux_func func = fFDDX;
  DiffLookup *table = FluxTable;

  CELL_LOC vloc = v.getLocation();
  CELL_LOC inloc = f.getLocation(); // Input location

  if (StaggerGrids && (outloc == CELL_DEFAULT)) {
    // Take care of CELL_DEFAULT case
    outloc = inloc; // No shift (i.e. same as no stagger case)
  }

  if (StaggerGrids && (vloc != inloc)) {
    // Staggered grids enabled, and velocity at different location to value
    if ((vloc == CELL_XLOW) && (outloc == CELL_CENTRE)) {
      // V staggered w.r.t. variable
      func = sfFDDX;
      table = FluxStagTable;
      ASSERT0(inloc == CELL_CENTRE);
    } else if ((vloc == CELL_CENTRE) && (outloc == CELL_XLOW)) {
      // Shifted
      func = sfFDDX;
      table = FluxStagTable;
      ASSERT0(inloc == CELL_XLOW);
    } else {
      // More complicated. Deciding what to do here isn't straightforward
      throw BoutException("Unhandled shift in indexFDDX");
    }
  }

  if (method != DIFF_DEFAULT) {
    // Lookup function
    func = lookupFunc(table, method);
  }

  ASSERT1(this == f.getMesh());
  ASSERT1(this == v.getMesh());

  T result(this);
  result.allocate(); // Make sure data allocated
  result.setLocation(outloc);

  if (this->xstart > 1) {
    // Two or more guard cells
    if (StaggerGrids) {
      if ((vloc == CELL_CENTRE) && (outloc == CELL_XLOW)) {
        // Producing a stencil centred around a lower X value

        stencil fs, vs;
        vs.c = nan("");
        for (const auto &i : result.region(region)) {
          // Location of f always the same as the output
          fs.c = f[i];
          fs.p = f[i.xp()];
          fs.m = f[i.xm()];
          fs.pp = f[i.offset(2, 0, 0)];
          fs.mm = f[i.offset(-2, 0, 0)];

          // Note: Location in diffloc

          vs.mm = v[i.offset(-2, 0, 0)];
          vs.m = v[i.xm()];
          vs.p = v[i];
          vs.pp = v[i.xp()];

          result[i] = func(vs, fs);
        }
      } else if ((vloc == CELL_XLOW) && (outloc == CELL_CENTRE)) {
        // Stencil centred around a cell centre
        stencil fs, vs;
        vs.c = nan("");
        for (const auto &i : result.region(region)) {
          // Location of f always the same as the output
          fs.c = f[i];
          fs.p = f[i.xp()];
          fs.m = f[i.xm()];
          fs.pp = f[i.offset(2, 0, 0)];
          fs.mm = f[i.offset(-2, 0, 0)];

          vs.mm = v[i.xm()];
          vs.m = v[i];
          vs.p = v[i.xp()];
          vs.pp = v[i.offset(2, 0, 0)];

          result[i] = func(vs, fs);
        }
      } else {
        throw BoutException("Unhandled staggering");
      }
    } else {
      // Non-staggered, two or more guard cells
      stencil fs;
      stencil vs;
      for (const auto &i : result.region(region)) {
        // Location of f always the same as the output
        fs.c = f[i];
        fs.p = f[i.xp()];
        fs.m = f[i.xm()];
        fs.pp = f[i.offset(2, 0, 0)];
        fs.mm = f[i.offset(-2, 0, 0)];

        // Note: Location in diffloc
        vs.c = v[i];
        vs.p = v[i.xp()];
        vs.m = v[i.xm()];
        vs.pp = v[i.offset(2, 0, 0)];
        vs.mm = v[i.offset(-2, 0, 0)];

        result[i] = func(vs, fs);
      }
    }
  } else if (this->xstart == 1) {
    // One guard cell

    stencil fs;
    fs.pp = nan("");
    fs.mm = nan("");

    stencil vs;
    vs.pp = nan("");
    vs.mm = nan("");
    vs.c = nan("");

    if (StaggerGrids) {
      if ((vloc == CELL_CENTRE) && (outloc == CELL_XLOW)) {
        // Producing a stencil centred around a lower X value

        for (const auto &i : result.region(region)) {
          // Location of f always the same as the output
          fs.c = f[i];
          fs.p = f[i.xp()];
          fs.m = f[i.xm()];

          // Note: Location in diffloc
          vs.m = v[i.xm()];
          vs.p = v[i];
          vs.pp = v[i.xp()];

          result[i] = func(vs, fs);
        }
      } else if ((vloc == CELL_XLOW) && (outloc == CELL_CENTRE)) {
        // Stencil centred around a cell centre
        for (const auto &i : result.region(region)) {
          // Location of f always the same as the output
          fs.c = f[i];
          fs.p = f[i.xp()];
          fs.m = f[i.xm()];

          vs.mm = v[i.xm()];
          vs.m = v[i];
          vs.p = v[i.xp()];

          result[i] = func(vs, fs);
        }
      } else {
        throw BoutException("Unhandled staggering");
      }
    } else {
      // Non-staggered, one guard cell
      for (const auto &i : result.region(region)) {
        // Location of f always the same as the output
        fs.c = f[i];
        fs.p = f[i.xp()];
        fs.m = f[i.xm()];

        vs.c = v[i];
        vs.p = v[i.xp()];
        vs.m = v[i.xm()];

        result[i] = func(vs, fs);
      }
    }
  } else {
    // No guard cells
    throw BoutException("Error: Derivatives in X requires at least one guard cell");
  }

#if CHECK > 0
  // Mark boundaries as invalid
  result.bndry_xin = result.bndry_xout = result.bndry_yup = result.bndry_ydown = false;
#endif

  return result;
}
// Explicitly instantiate template for Field2D and Field3D, otherwise get
// linker errors
template const Field2D Mesh::indexFDDX(const Field2D&, const Field2D&,
                                       CELL_LOC, DIFF_METHOD, REGION);
template const Field3D Mesh::indexFDDX(const Field3D&, const Field3D&,
                                       CELL_LOC, DIFF_METHOD, REGION);

/////////////////////////////////////////////////////////////////////////

template<typename T>
const T Mesh::indexFDDY(const T &v, const T &f, CELL_LOC outloc,
                        DIFF_METHOD method, REGION region) {
  TRACE("Mesh::indexFDDY");

  if ((method == DIFF_SPLIT) || ((method == DIFF_DEFAULT) && (fFDDY == nullptr))) {
    // Split into an upwind and a central differencing part
    // d/dx(v*f) = v*d/dx(f) + f*d/dx(v)
    return indexVDDY(v, f, outloc, DIFF_DEFAULT) + indexDDY(v, outloc, DIFF_DEFAULT) * f;
  }
  Mesh::flux_func func = fFDDY;
  DiffLookup *table = FluxTable;

  CELL_LOC vloc = v.getLocation();
  CELL_LOC inloc = f.getLocation(); // Input location

  if (StaggerGrids && (outloc == CELL_DEFAULT)) {
    // Take care of CELL_DEFAULT case
    outloc = inloc; // No shift (i.e. same as no stagger case)
  }

  if (StaggerGrids && (vloc != inloc)) {
    // Staggered grids enabled, and velocity at different location to value
    if ((vloc == CELL_YLOW) && (outloc == CELL_CENTRE)) {
      // V staggered w.r.t. variable
      func = sfFDDY;
      table = FluxStagTable;
      ASSERT0(inloc == CELL_CENTRE);
    } else if ((vloc == CELL_CENTRE) && (outloc == CELL_YLOW)) {
      // Shifted
      func = sfFDDY;
      table = FluxStagTable;
      ASSERT0(inloc == CELL_YLOW);
    } else {
      // More complicated. Deciding what to do here isn't straightforward
      throw BoutException("Unhandled shift in indexFDDY");
    }
  }

  if (method != DIFF_DEFAULT) {
    // Lookup function
    func = lookupFunc(table, method);
  }

  if (func == nullptr) {
    // To catch when no function
    return indexVDDY(v, f, outloc, DIFF_DEFAULT) + indexDDY(v, outloc, DIFF_DEFAULT) * f;
  }

  ASSERT1(this == v.getMesh());
  ASSERT1(this == f.getMesh());

  T result(this);
  result.allocate(); // Make sure data allocated
  result.setLocation(outloc);

<<<<<<< HEAD
  // If *UseUpDown is true, field "*" has distinct yup and ydown fields which
  // will be used to calculate a derivative along the magnetic field
  bool vUseUpDown = (v.hasYupYdown() && ((&v.yup() != &v) || (&v.ydown() != &v)));
  bool fUseUpDown = (f.hasYupYdown() && ((&f.yup() != &f) || (&f.ydown() != &f)));
=======
  // There are four cases, corresponding to whether or not f and v
  // have yup, ydown fields.

  // If vUseUpDown is true, field "v" has distinct yup and ydown fields which
  // will be used to calculate a derivative along
  // the magnetic field
  bool vUseUpDown = v.hasYupYdown();
  bool fUseUpDown = f.hasYupYdown();
>>>>>>> ff9df2c0

  if (vUseUpDown && fUseUpDown) {
    // Both v and f have up/down fields
    stencil vval, fval;
    vval.mm = nan("");
    vval.pp = nan("");
    fval.mm = nan("");
    fval.pp = nan("");
    for (const auto &i : result.region(region)) {

      fval.m = f.ydown()[i.ym()];
      fval.c = f[i];
      fval.p = f.yup()[i.yp()];

      vval.m = v.ydown()[i.ym()];
      vval.c = v[i];
      vval.p = v.yup()[i.yp()];

      if(StaggerGrids && (outloc != CELL_DEFAULT) && (outloc != vloc)) {
        // Non-centred stencil
        if((vloc == CELL_CENTRE) && (outloc == CELL_YLOW)) {
          // Producing a stencil centred around a lower Y value
          vval.pp = vval.p;
          vval.p  = vval.c;
        }else if(vloc == CELL_YLOW) {
          // Stencil centred around a cell centre
          vval.mm = vval.m;
          vval.m  = vval.c;
        }
        // Shifted in one direction -> shift in another
        // Could produce warning
      }
      result[i] = func(vval, fval);
    }
  }
  else {
    // Both must shift to field aligned
    // (even if one of v and f has yup/ydown fields, it doesn't make sense to
    // multiply them with one in field-aligned and one in non-field-aligned
    // coordinates)
    T v_fa = this->toFieldAligned(v);
    T f_fa = this->toFieldAligned(f);

    stencil vval, fval;

    for (const auto &i : result.region(region)) {

      fval.mm = f_fa[i.offset(0,-2,0)];
      fval.m = f_fa[i.ym()];
      fval.c = f_fa[i];
      fval.p = f_fa[i.yp()];
      fval.pp = f_fa[i.offset(0,2,0)];

      vval.mm = v_fa[i.offset(0,-2,0)];
      vval.m = v_fa[i.ym()];
      vval.c = v_fa[i];
      vval.p = v_fa[i.yp()];
      vval.pp = v_fa[i.offset(0,2,0)];

      if(StaggerGrids && (outloc != CELL_DEFAULT) && (outloc != vloc)) {
        // Non-centred stencil
        if((vloc == CELL_CENTRE) && (outloc == CELL_YLOW)) {
          // Producing a stencil centred around a lower Y value
          vval.pp = vval.p;
          vval.p  = vval.c;
        }else if(vloc == CELL_YLOW) {
          // Stencil centred around a cell centre
          vval.mm = vval.m;
          vval.m  = vval.c;
        }
        // Shifted in one direction -> shift in another
        // Could produce warning
      }
      result[i] = func(vval, fval);
    }

    result = this->fromFieldAligned(result);
  }

#if CHECK > 0
  // Mark boundaries as invalid
  result.bndry_xin = result.bndry_xout = result.bndry_yup = result.bndry_ydown = false;
#endif

  return result;
}
// Explicitly instantiate template for Field2D and Field3D, otherwise get
// linker errors
template const Field2D Mesh::indexFDDY(const Field2D&, const Field2D&,
                                       CELL_LOC, DIFF_METHOD, REGION);
template const Field3D Mesh::indexFDDY(const Field3D&, const Field3D&,
                                       CELL_LOC, DIFF_METHOD, REGION);

/////////////////////////////////////////////////////////////////////////

const Field3D Mesh::indexFDDZ(const Field3D &v, const Field3D &f, CELL_LOC outloc,
                              DIFF_METHOD method, REGION region) {
  TRACE("Mesh::indexFDDZ(Field3D, Field3D)");
  if ((method == DIFF_SPLIT) || ((method == DIFF_DEFAULT) && (fFDDZ == nullptr))) {
    // Split into an upwind and a central differencing part
    // d/dx(v*f) = v*d/dx(f) + f*d/dx(v)
    return indexVDDZ(v, f, outloc, DIFF_DEFAULT) +
           indexDDZ(v, outloc, DIFF_DEFAULT, true) * f;
  }

  Mesh::flux_func func = fFDDZ;
  DiffLookup *table = FluxTable;

  CELL_LOC vloc = v.getLocation();
  CELL_LOC inloc = f.getLocation(); // Input location

  if (StaggerGrids && (outloc == CELL_DEFAULT)) {
    // Take care of CELL_DEFAULT case
    outloc = inloc; // No shift (i.e. same as no stagger case)
  }

  if (StaggerGrids && (vloc != inloc)) {
    // Staggered grids enabled, and velocity at different location to value
    if ((vloc == CELL_ZLOW) && (outloc == CELL_CENTRE)) {
      // V staggered w.r.t. variable
      func = sfFDDZ;
      table = FluxStagTable;
      ASSERT0(inloc == CELL_CENTRE);
    } else if ((vloc == CELL_CENTRE) && (outloc == CELL_ZLOW)) {
      // Shifted
      func = sfFDDZ;
      table = FluxStagTable;
      ASSERT0(inloc == CELL_ZLOW);
    } else {
      // More complicated. Deciding what to do here isn't straightforward
      throw BoutException("Unhandled shift in indexFDDZ");
    }
  }

  if (method != DIFF_DEFAULT) {
    // Lookup function
    func = lookupFunc(table, method);
  }

  ASSERT1(this == v.getMesh());
  ASSERT1(this == f.getMesh());

  Field3D result(this);
  result.allocate(); // Make sure data allocated
  result.setLocation(outloc);

  stencil vval, fval;
  for (const auto &i : result.region(region)) {

    fval.mm = f[i.offset(0,0,-2)];
    fval.m = f[i.zm()];
    fval.c = f[i];
    fval.p = f[i.zp()];
    fval.pp = f[i.offset(0,0,2)];

    vval.mm = v[i.offset(0,0,-2)];
    vval.m = v[i.zm()];
    vval.c = v[i];
    vval.p = v[i.zp()];
    vval.pp = v[i.offset(0,0,2)];

    if(StaggerGrids && (outloc != CELL_DEFAULT) && (outloc != vloc)) {
      // Non-centred stencil

      if((vloc == CELL_CENTRE) && (outloc == CELL_ZLOW)) {
      // Producing a stencil centred around a lower Z value
        vval.pp = vval.p;
        vval.p  = vval.c;

      }else if(vloc == CELL_ZLOW) {
        // Stencil centred around a cell centre

        vval.mm = vval.m;
        vval.m  = vval.c;
      }
      // Shifted in one direction -> shift in another
      // Could produce warning
    }
    result[i] = func(vval, fval);
  }

#if CHECK > 0
  // Mark boundaries as invalid
  result.bndry_xin = result.bndry_xout = result.bndry_yup = result.bndry_ydown = false;
#endif

  return result;
}<|MERGE_RESOLUTION|>--- conflicted
+++ resolved
@@ -1757,21 +1757,10 @@
       func = lookupFunc(table, method);
     }
 
-<<<<<<< HEAD
     // If *UseUpDown is true, field "*" has distinct yup and ydown fields which
     // will be used to calculate a derivative along the magnetic field
-    bool vUseUpDown = (v.hasYupYdown() && ((&v.yup() != &v) || (&v.ydown() != &v)));
-    bool fUseUpDown = (f.hasYupYdown() && ((&f.yup() != &f) || (&f.ydown() != &f)));
-=======
-    // There are four cases, corresponding to whether or not f and v
-    // have yup, ydown fields.
-
-    // If vUseUpDown is true, field "v" has distinct yup and ydown fields which
-    // will be used to calculate a derivative along
-    // the magnetic field
     bool vUseUpDown = v.hasYupYdown();
     bool fUseUpDown = f.hasYupYdown();
->>>>>>> ff9df2c0
 
     if (vUseUpDown && fUseUpDown) {
       // Both v and f have up/down fields
@@ -2304,21 +2293,10 @@
   result.allocate(); // Make sure data allocated
   result.setLocation(outloc);
 
-<<<<<<< HEAD
   // If *UseUpDown is true, field "*" has distinct yup and ydown fields which
   // will be used to calculate a derivative along the magnetic field
-  bool vUseUpDown = (v.hasYupYdown() && ((&v.yup() != &v) || (&v.ydown() != &v)));
-  bool fUseUpDown = (f.hasYupYdown() && ((&f.yup() != &f) || (&f.ydown() != &f)));
-=======
-  // There are four cases, corresponding to whether or not f and v
-  // have yup, ydown fields.
-
-  // If vUseUpDown is true, field "v" has distinct yup and ydown fields which
-  // will be used to calculate a derivative along
-  // the magnetic field
   bool vUseUpDown = v.hasYupYdown();
   bool fUseUpDown = f.hasYupYdown();
->>>>>>> ff9df2c0
 
   if (vUseUpDown && fUseUpDown) {
     // Both v and f have up/down fields
