
#include "bout/traits.hxx"
#include <bout/griddata.hxx>

#include <bout/boutexception.hxx>
#include <bout/constants.hxx>
#include <bout/fft.hxx>
#include <bout/msg_stack.hxx>
#include <bout/options_io.hxx>
#include <bout/output.hxx>
#include <bout/sys/timer.hxx>
#include <bout/unused.hxx>
#include <bout/utils.hxx>
#include <utility>

GridFile::GridFile(std::string gridfilename)
    : GridDataSource(true), data(bout::OptionsIO::create(gridfilename)->read()),
      filename(std::move(gridfilename)) {
  TRACE("GridFile constructor");

  // Get number of y-boundary guard cells saved in the grid file
  grid_yguards = data["y_boundary_guards"].withDefault<int>(0);
  // Get number ny_inner from the grid file.
  // Is already read in BoutMesh, but this way we don't have to the Mesh API to
  // get it from there.
  ny_inner = data["ny_inner"].withDefault<int>(0);
}

/*!
 * Tests whether a variable exists in the file
 *
 */
bool GridFile::hasVar(const std::string& name) { return data.isSet(name); }

/*!
 * Read a string from file. If the string is not
 * found, then string is set to "" and false is returned.
 *
 * Inputs
 * ------
 *
 *   m     Pointer to mesh, not used
 *   name  String containing name of variable
 *
 * Outputs
 * -------
 *
 *   sval   Reference to string
 *
 * Returns
 * -------
 *
 *   Boolean. True on success.
 *
 */
bool GridFile::get(Mesh* UNUSED(m), std::string& sval, const std::string& name,
                   const std::string& def) {
  Timer timer("io");
  TRACE("GridFile::get(std::string)");
  const bool success = data.isSet(name);
  if (not success) {
    // Override any previously set defaults
    data[name].force(def, Options::getDefaultSource());
  }
  sval = data[name];
  return success;
}

/*!
 * Read a single integer from file. If the integer is not
 * found, then ival is set to zero and false is returned.
 *
 * Inputs
 * ------
 *
 *   m     Pointer to mesh, not used
 *   name  String containing name of variable
 *
 * Outputs
 * -------
 *
 *   ival   Reference to integer
 *
 * Returns
 * -------
 *
 *   Boolean. True on success.
 *
 */
bool GridFile::get(Mesh* UNUSED(m), int& ival, const std::string& name, int def) {
  Timer timer("io");
  TRACE("GridFile::get(int)");
  const bool success = data.isSet(name);
  if (not success) {
    // Override any previously set defaults
    data[name].force(def);
  }
  ival = data[name];
  return success;
}

/*!
 *
 *
 */
bool GridFile::get(Mesh* UNUSED(m), BoutReal& rval, const std::string& name,
                   BoutReal def) {
  Timer timer("io");
  TRACE("GridFile::get(BoutReal)");
  const bool success = data.isSet(name);
  if (not success) {
    // Override any previously set defaults
    data[name].force(def);
  }
  rval = data[name];
  return success;
}

/*!
 * Reads a 2D, 3D or FieldPerp field variable from a file
 * 
 * Successfully reads Field2D or FieldPerp if the variable in the file is 0-D or 2-D.
 * Successfully reads Field3D if the variable in the file is 0-D, 2-D or 3-D.
 */
bool GridFile::get(Mesh* m, Field2D& var, const std::string& name, BoutReal def,
                   CELL_LOC location) {
  return getField(m, var, name, def, location);
}
bool GridFile::get(Mesh* m, Field3D& var, const std::string& name, BoutReal def,
                   CELL_LOC location) {
  return getField(m, var, name, def, location);
}

namespace {
/// Visitor that returns the shape of its argument
struct GetDimensions {
<<<<<<< HEAD
  std::vector<int> operator()(MAYBE_UNUSED(bool value)) { return {1}; }
  std::vector<int> operator()(MAYBE_UNUSED(int value)) { return {1}; }
  std::vector<int> operator()(MAYBE_UNUSED(BoutReal value)) { return {1}; }
  std::vector<int> operator()(MAYBE_UNUSED(const std::string& value)) { return {1}; }
  template<typename T>
  std::vector<int> operator()(const Array<T>& array) { return {array.size()}; }
=======
  std::vector<int> operator()([[maybe_unused]] bool value) { return {1}; }
  std::vector<int> operator()([[maybe_unused]] int value) { return {1}; }
  std::vector<int> operator()([[maybe_unused]] BoutReal value) { return {1}; }
  std::vector<int> operator()([[maybe_unused]] const std::string& value) { return {1}; }
  std::vector<int> operator()(const Array<BoutReal>& array) { return {array.size()}; }
>>>>>>> 3a29bcdb
  std::vector<int> operator()(const Matrix<BoutReal>& array) {
    const auto shape = array.shape();
    return {std::get<0>(shape), std::get<1>(shape)};
  }
  std::vector<int> operator()(const Tensor<BoutReal>& array) {
    const auto shape = array.shape();
    return {std::get<0>(shape), std::get<1>(shape), std::get<2>(shape)};
  }
  std::vector<int> operator()(const Field& array) {
    return {array.getNx(), array.getNy(), array.getNz()};
  }
};
} // namespace

template <typename T>
bool GridFile::getField(Mesh* m, T& var, const std::string& name, BoutReal def,
                        CELL_LOC location) {
  static_assert(
      bout::utils::is_Field_v<T>,
      "templated GridFile::getField only works for Field2D, Field3D or FieldPerp");

  Timer timer("io");
  AUTO_TRACE();

  if (not data.isSet(name)) {
    // Variable not found
    output_warn.write("\tWARNING: Could not read '{:s}' from grid. Setting to {:e}\n",
                      name, def);
    var = def;
    var.setLocation(location);
    return false;
  }

  Options& option = data[name];

  // Global (x, y, z) dimensions of field
  const std::vector<int> size = bout::utils::visit(GetDimensions{}, option.value);

  switch (size.size()) {
  case 1: {
    // 0 or 1 dimension
    if (size[0] != 1) {
      throw BoutException(
          "Expecting a 2D variable, but '{:s}' is 1D with {:d} elements\n", name,
          size[0]);
    }
    var = option.as<BoutReal>();
    var.setLocation(location);
    return true;
  }
  case 2: {
    // Check size
    break;
  }
  case 3: {
    // Check size if getting Field3D
    if constexpr (bout::utils::is_Field2D_v<T> or bout::utils::is_FieldPerp_v<T>) {
      output_warn.write(
          "WARNING: Variable '{:s}' should be 2D, but has {:d} dimensions. Ignored\n",
          name, size.size());
      var = def;
      var.setLocation(location);
      return false;
    }
    break;
  }
  default: {
    output_warn.write(
        "WARNING: Variable '{:s}' should be 2D or 3D, but has {:d} dimensions. Ignored\n",
        name, size.size());
    var = def;
    var.setLocation(location);
    return false;
  }
  };

  ///Ghost region widths.
  const int mxg = (m->LocalNx - (m->xend - m->xstart + 1)) / 2;
  const int myg = (m->LocalNy - (m->yend - m->ystart + 1)) / 2;
  ///Check that ghost region widths are in fact integers
  ASSERT1((m->LocalNx - (m->xend - m->xstart + 1)) % 2 == 0);
  ASSERT1((m->LocalNy - (m->yend - m->ystart + 1)) % 2 == 0);

  // Index offsets into source array
  int xs = m->OffsetX;
  // Need to increase offset by 2*(# boundary guards) for each target position
  // we pass
  int ys = m->OffsetY;

  // Total number of y-boundary cells in grid file, used for check later.
  // Value depends on if we are double-null or not.
  int total_grid_yguards = 2 * grid_yguards;
  if (m->numberOfXPoints > 1) {
    ASSERT1(m->numberOfXPoints == 2);
    // Need to check if we are before or after the target in the middle of the
    // y-domain, and increase ys for the extra boundary guard cells at that
    // target if we are after it.
    if (m->OffsetY >= ny_inner) {
      // Note: neither ny_inner nor OffsetY include guard cells
      ys += 2 * grid_yguards;
    }

    // Add y-boundary guard cells at upper target
    total_grid_yguards += 2 * grid_yguards;
  }

  // Index offsets into destination
  int xd = -1;
  int yd = -1;

  // Number of points to read.
  int nx_to_read = -1;
  int ny_to_read = -1;

  ///Check if field dimensions are correct. x-direction
  int grid_xguards = (size[0] - (m->GlobalNx - 2 * mxg)) / 2;
  // Check there is no rounding in calculation of grid_xguards
  ASSERT1((size[0] - (m->GlobalNx - 2 * mxg)) % 2 == 0);
  if (grid_xguards >= 0) { ///including ghostpoints
    nx_to_read = m->LocalNx;
    xd = grid_xguards - mxg;
    ASSERT1(xd >= 0);
  } else if (grid_xguards == 0) { ///excluding ghostpoints
    nx_to_read = m->LocalNx - 2 * mxg;
    xd = mxg;
  } else {
    throw BoutException(
        "Could not read '{:s}' from file: number of x-boundary guard cells "
        "in the grid file grid_xguards={:d} neither matches grid_xguards >= mxg={:d} "
        "nor grid_xguards = 0",
        name, grid_xguards, mxg);
  }

  if constexpr (not bout::utils::is_FieldPerp_v<T>) {
    // Check if field dimensions are correct. y-direction
    if (grid_yguards > 0) {
      // including ghostpoints
      ASSERT1(size[1] == m->GlobalNy);
      ny_to_read = m->LocalNy;
      yd = grid_yguards - myg;
      ASSERT1(yd >= 0);
    } else if (grid_yguards == 0) {
      // excluding ghostpoints
      ASSERT1(size[1] == m->GlobalNy - m->numberOfYBoundaries() * 2 * myg);
      ny_to_read = m->LocalNy - 2 * myg;
      yd = myg;
    } else {
      throw BoutException(
          "Could not read '{:s}' from file: number of y-boundary guard cells "
          "in the grid file grid_yguards={:d} neither matches grid_yguards >= myg={:d} "
          "nor grid_yguards = 0",
          name, grid_yguards, myg);
    }
  }

  // Now read data from file
  readField(m, name, ys, yd, ny_to_read, xs, xd, nx_to_read, size, var);

  if (location != CELL_DEFAULT and var.getLocation() != location) {
    throw BoutException("Incorrect location of field {:s} in grid file, expected {:s}, "
                        "got {:s}.",
                        name, toString(location), toString(var.getLocation()));
  }

  if (var.isAllocated()) {
    // FieldPerps might not be allocated if they are not read on this processor

    // If field does not include ghost points in x-direction ->
    // Upper and lower X boundaries copied from nearest point
    if (size[0] == m->GlobalNx - 2 * mxg) {
      for (int x = 0; x < m->xstart; x++) {
        for (int y = 0; y < m->LocalNy; y++) {
          for (int z = 0; z < var.getNz(); z++) {
            var(x, y, z) = var(m->xstart, y, z);
          }
        }
      }
      for (int x = m->xend + 1; x < m->LocalNx; x++) {
        for (int y = 0; y < m->LocalNy; y++) {
          for (int z = 0; z < var.getNz(); z++) {
            var(x, y, z) = var(m->xend, y, z);
          }
        }
      }
    }

    if constexpr (not bout::utils::is_FieldPerp_v<T>) {
      ///If field does not include ghost points in y-direction ->
      ///Upper and lower Y boundaries copied from nearest point
      if (grid_yguards == 0) {
        for (int x = 0; x < m->LocalNx; x++) {
          for (int y = 0; y < m->ystart; y++) {
            for (int z = 0; z < var.getNz(); z++) {
              var(x, y, z) = var(x, m->ystart, z);
            }
          }
          for (int y = m->yend + 1; y < m->LocalNy; y++) {
            for (int z = 0; z < var.getNz(); z++) {
              var(x, y, z) = var(x, m->yend, z);
            }
          }
        }
      }
    }
  }

  return true;
}

namespace {
void readFieldAttributes(Options& field_options, Field& f) {
  if (field_options.hasAttribute("cell_location")) {
    const std::string location_string = field_options.attributes.at("cell_location");
    f.setLocation(CELL_LOCFromString(location_string));
  }

  if (field_options.hasAttribute("direction_y")) {
    const std::string direction_y_string = field_options.attributes.at("direction_y");
    f.setDirectionY(YDirectionTypeFromString(direction_y_string));
  }

  if (field_options.hasAttribute("direction_z")) {
    const std::string direction_z_string = field_options.attributes.at("direction_z");
    f.setDirectionZ(ZDirectionTypeFromString(direction_z_string));
  }
}
} // namespace

void GridFile::readField(Mesh* UNUSED(m), const std::string& name, int ys, int yd,
                         int ny_to_read, int xs, int xd, int nx_to_read,
                         const std::vector<int>& UNUSED(size), Field2D& var) {

  readFieldAttributes(data[name], var);

  var.allocate();

  const auto full_var = data[name].as<Matrix<BoutReal>>();

  for (int x = xs; x < xs + nx_to_read; ++x) {
    for (int y = ys; y < ys + ny_to_read; ++y) {
      var(x - xs + xd, y - ys + yd) = full_var(x, y);
    }
  }
}

void GridFile::readField(Mesh* m, const std::string& name, int ys, int yd, int ny_to_read,
                         int xs, int xd, int nx_to_read, const std::vector<int>& size,
                         Field3D& var) {

  readFieldAttributes(data[name], var);

  var.allocate();

  // Check whether "nz" is defined
  if (hasVar("nz")) {
    // Check the array is the right size
    if (size[2] != m->LocalNz) {
      throw BoutException("3D variable '{:s}' has incorrect size {:d} (expecting {:d})",
                          name, size[2], m->LocalNz);
    }

    if (!readgrid_3dvar_real(name,
                             ys,         // Start reading at global y-index
                             yd,         // Insert data starting from y=yd
                             ny_to_read, // Length of data in Y
                             xs,         // Start reading at global x-index
                             xd,         // Insert data starting from x=xd
                             nx_to_read, // Length of data in X
                             var)) {
      throw BoutException("\tWARNING: Could not read '{:s}' from grid. Setting to zero\n",
                          name);
    }
  } else {
    // No Z size specified in file. Assume FFT format
    if (!readgrid_3dvar_fft(m, name,
                            ys,         // Start reading at global y-index
                            yd,         // Insert data starting from y=yd
                            ny_to_read, // Length of data in Y
                            xs,         // Start reading at global x-index
                            xd,         // Insert data starting from x=xd
                            nx_to_read, // Length of data in X
                            var)) {
      throw BoutException("\tWARNING: Could not read '{:s}' from grid. Setting to zero\n",
                          name);
    }
  }
}

void GridFile::readField(Mesh* m, const std::string& name, int UNUSED(ys), int UNUSED(yd),
                         int UNUSED(ny_to_read), int xs, int xd, int nx_to_read,
                         const std::vector<int>& size, FieldPerp& var) {

  readFieldAttributes(data[name], var);

  int yindex = var.getIndex();

  if (yindex >= 0 and yindex <= m->LocalNy) {
    // Only read if yindex is on this processor

    var.allocate();

    // Check whether "nz" is defined
    if (hasVar("nz")) {
      // Check the array is the right size
      if (size[2] != m->LocalNz) {
        throw BoutException(
            "FieldPerp variable '{:s}' has incorrect size {:d} (expecting {:d})", name,
            size[2], m->LocalNz);
      }

      if (!readgrid_perpvar_real(name,
                                 xs,         // Start reading at global x-index
                                 xd,         // Insert data starting from x=xd
                                 nx_to_read, // Length of data in X
                                 var)) {
        throw BoutException(
            "\tWARNING: Could not read '{:s}' from grid. Setting to zero\n", name);
      }
    } else {
      // No Z size specified in file. Assume FFT format
      if (!readgrid_perpvar_fft(m, name,
                                xs,         // Start reading at global x-index
                                xd,         // Insert data starting from x=xd
                                nx_to_read, // Length of data in X
                                var)) {
        throw BoutException(
            "\tWARNING: Could not read '{:s}' from grid. Setting to zero\n", name);
      }
    }
  }
}

<<<<<<< HEAD
bool GridFile::get(Mesh* UNUSED(m), std::vector<int>& var, const std::string& name,
                   int len, int offset, GridDataSource::Direction UNUSED(dir)) {
=======
bool GridFile::get([[maybe_unused]] Mesh* m, [[maybe_unused]] std::vector<int>& var,
                   [[maybe_unused]] const std::string& name, [[maybe_unused]] int len,
                   [[maybe_unused]] int offset,
                   [[maybe_unused]] GridDataSource::Direction dir) {
>>>>>>> 3a29bcdb
  TRACE("GridFile::get(vector<int>)");

  if (not data.isSet(name)) {
    return false;
  }

  const auto full_var = data[name].as<Array<int>>();

  // Check size
  if (full_var.size() < len + offset) {
    throw BoutException("{} has length {}. Expected {} elements + {} offset",
                        name, full_var.size(), len, offset);
  }

  // Ensure that output variable has the correct size
  var.resize(len);

  const auto* it = std::begin(full_var);
  std::advance(it, offset);
  std::copy_n(it, len, std::begin(var));

  return true;
}

bool GridFile::get(Mesh* UNUSED(m), std::vector<BoutReal>& var, const std::string& name,
                   int len, int offset, GridDataSource::Direction UNUSED(dir)) {
  TRACE("GridFile::get(vector<BoutReal>)");

  if (not data.isSet(name)) {
    return false;
  }

  const auto full_var = data[name].as<Array<BoutReal>>();
  const auto* it = std::begin(full_var);
  std::advance(it, offset);
  std::copy_n(it, len, std::begin(var));

  return true;
}

bool GridFile::hasXBoundaryGuards(Mesh* m) {
  // Global (x,y) dimensions of some field
  // a grid file should always contain "dx"
  const std::vector<int> size = bout::utils::visit(GetDimensions{}, data["dx"].value);

  if (size.empty()) {
    // handle case where "dx" is not present - non-standard grid file
    // - e.g. for tests
    return false;
  }

  return size[0] > m->GlobalNx - 2 * m->xstart;
}

/////////////////////////////////////////////////////////////
// Private routines

/// Reads in a portion of the X-Y domain
/*
  Data stored as toroidal FFTs in BoutReal space at each X-Y point.
  In toroidal direction, array must have an odd number of points.
  Format is:

  DC, r1,i1, r2,i2, ... , rn,in

  with the BoutReal and imaginary parts of each (positive) frequency
  up to the nyquist frequency.
 */
bool GridFile::readgrid_3dvar_fft(Mesh* m, const std::string& name, int yread, int ydest,
                                  int ysize, int xread, int xdest, int xsize,
                                  Field3D& var) {
  /// Check the arguments make sense
  if ((yread < 0) || (ydest < 0) || (ysize < 0) || (xread < 0) || (xdest < 0)
      || (xsize < 0)) {
    return false;
  }

  /// Check the size of the data
  const std::vector<int> size = bout::utils::visit(GetDimensions{}, data[name].value);

  if (size.size() != 3) {
    output_warn.write("\tWARNING: Number of dimensions of {:s} incorrect\n", name);
    return false;
  }

  int maxmode = (size[2] - 1) / 2; ///< Maximum mode-number n

  int ncz = m->LocalNz;

  /// we should be able to replace the following with
  /// var.getCoordinates()->zlength();
  /// but don't do it yet as we don't assert that m == var.getMesh()
  /// Expect the assertion to be true, in which case we probably don't
  /// need to pass m as can just use var.getMesh()
  BoutReal zlength = getUniform(m->getCoordinates(var.getLocation())->zlength());

  int zperiod = ROUND(TWOPI / zlength); /// Number of periods in 2pi

  // Print out which modes are going to be read in
  if (zperiod > maxmode) {
    // Domain is too small: Only DC
    output_warn.write("zperiod ({:d}) > maxmode ({:d}) => Only reading n = 0 component\n",
                      zperiod, maxmode);
  } else {
    // Get maximum mode in the input which is a multiple of zperiod
    int mm = (maxmode / zperiod) * zperiod;
    if ((ncz / 2) * zperiod < mm) {
      mm = (ncz / 2) * zperiod; // Limited by Z resolution
    }

    if (mm == zperiod) {
      output_info.write(" => Reading n = 0, {:d}\n", zperiod);
    } else {
      output_info.write(" => Reading n = 0, {:d} ... {:d}\n", zperiod, mm);
    }
  }

  /// Data for FFT. Only positive frequencies
  Array<dcomplex> fdata(ncz / 2 + 1);
  Array<BoutReal> zdata(size[2]);

  const auto full_var = data[name].as<Tensor<BoutReal>>();

  for (int jx = xread; jx < xread + xsize; jx++) {
    // jx is global x-index to start from
    for (int jy = yread; jy < yread + ysize; jy++) {
      // jy is global y-index to start from
      for (int jz = 0; jz < size[2]; ++jz) {
        zdata[jz] = full_var(jx, jy, jz);
      }

      /// Load into dcomplex array
      fdata[0] = zdata[0]; // DC component

      for (int i = 1; i <= ncz / 2; i++) {
        int modenr = i * zperiod; // Z mode number

        if (modenr <= maxmode) {
          // Have data for this mode
          fdata[i] = dcomplex(zdata[modenr * 2 - 1], zdata[modenr * 2]);
        } else {
          fdata[i] = 0.0;
        }
      }
      irfft(std::begin(fdata), ncz, &var(jx - xread + xdest, jy - yread + ydest, 0));
    }
  }

  return true;
}

/*!
 * Reads a 3D variable directly from the file, without
 * any processing
 */
bool GridFile::readgrid_3dvar_real(const std::string& name, int yread, int ydest,
                                   int ysize, int xread, int xdest, int xsize,
                                   Field3D& var) {
  /// Check the arguments make sense
  if ((yread < 0) || (ydest < 0) || (ysize < 0) || (xread < 0) || (xdest < 0)
      || (xsize < 0)) {
    return false;
  }

  Options& option = data[name];

  /// Check the size of the data
  const std::vector<int> size = bout::utils::visit(GetDimensions{}, option.value);

  if (size.size() != 3) {
    output_warn.write("\tWARNING: Number of dimensions of {:s} incorrect\n", name);
    return false;
  }

  const auto full_var = option.as<Tensor<BoutReal>>();

  for (int jx = xread; jx < xread + xsize; jx++) {
    // jx is global x-index to start from
    for (int jy = yread; jy < yread + ysize; jy++) {
      // jy is global y-index to start from
      for (int jz = 0; jz < size[2]; ++jz) {
        var(jx - xread + xdest, jy - yread + ydest, jz) = full_var(jx, jy, jz);
      }
    }
  }

  return true;
}

/*
  Data stored as toroidal FFTs in BoutReal space at each X point.
  In toroidal direction, array must have an odd number of points.
  Format is:

  DC, r1,i1, r2,i2, ... , rn,in

  with the BoutReal and imaginary parts of each (positive) frequency
  up to the nyquist frequency.
 */
bool GridFile::readgrid_perpvar_fft(Mesh* m, const std::string& name, int xread,
                                    int xdest, int xsize, FieldPerp& var) {
  /// Check the arguments make sense
  if ((xread < 0) || (xdest < 0) || (xsize < 0)) {
    return false;
  }

  /// Check the size of the data
  Options& option = data[name];
  const std::vector<int> size = bout::utils::visit(GetDimensions{}, option.value);

  if (size.size() != 2) {
    output_warn.write("\tWARNING: Number of dimensions of {:s} incorrect\n", name);
    return false;
  }

  int maxmode = (size[1] - 1) / 2; ///< Maximum mode-number n

  int ncz = m->LocalNz;

  /// we should be able to replace the following with
  /// var.getCoordinates()->zlength();
  /// but don't do it yet as we don't assert that m == var.getMesh()
  /// Expect the assertion to be true, in which case we probably don't
  /// need to pass m as can just use var.getMesh()
  BoutReal zlength = getUniform(m->getCoordinates(var.getLocation())->zlength());

  int zperiod = ROUND(TWOPI / zlength); /// Number of periods in 2pi

  // Print out which modes are going to be read in
  if (zperiod > maxmode) {
    // Domain is too small: Only DC
    output_warn.write("zperiod ({:d}) > maxmode ({:d}) => Only reading n = 0 component\n",
                      zperiod, maxmode);
  } else {
    // Get maximum mode in the input which is a multiple of zperiod
    int mm = (maxmode / zperiod) * zperiod;
    if ((ncz / 2) * zperiod < mm) {
      mm = (ncz / 2) * zperiod; // Limited by Z resolution
    }

    if (mm == zperiod) {
      output_info.write(" => Reading n = 0, {:d}\n", zperiod);
    } else {
      output_info.write(" => Reading n = 0, {:d} ... {:d}\n", zperiod, mm);
    }
  }

  /// Data for FFT. Only positive frequencies
  Array<dcomplex> fdata(ncz / 2 + 1);
  Array<BoutReal> zdata(size[1]);

  const auto full_var = option.as<Matrix<BoutReal>>();

  for (int jx = xread; jx < xread + xsize; jx++) {
    // jx is global x-index to start from
    for (int jz = 0; jz < size[1]; ++jz) {
      zdata[jz] = full_var(jx, jz);
    }

    /// Load into dcomplex array
    fdata[0] = zdata[0]; // DC component

    for (int i = 1; i <= ncz / 2; i++) {
      int modenr = i * zperiod; // Z mode number

      if (modenr <= maxmode) {
        // Have data for this mode
        fdata[i] = dcomplex(zdata[modenr * 2 - 1], zdata[modenr * 2]);
      } else {
        fdata[i] = 0.0;
      }
    }
    irfft(std::begin(fdata), ncz, &var(jx - xread + xdest, 0));
  }

  return true;
}

/*!
 * Reads a FieldPerp variable directly from the file, without
 * any processing
 */
bool GridFile::readgrid_perpvar_real(const std::string& name, int xread, int xdest,
                                     int xsize, FieldPerp& var) {
  /// Check the arguments make sense
  if ((xread < 0) || (xdest < 0) || (xsize < 0)) {
    return false;
  }

  /// Check the size of the data
  Options& option = data[name];
  const std::vector<int> size = bout::utils::visit(GetDimensions{}, option.value);

  if (size.size() != 2) {
    output_warn.write("\tWARNING: Number of dimensions of {:s} incorrect\n", name);
    return false;
  }

  const auto full_var = option.as<Matrix<BoutReal>>();

  for (int jx = xread; jx < xread + xsize; jx++) {
    // jx is global x-index to start from
    for (int jz = 0; jz < size[1]; ++jz) {
      var(jx - xread + xdest, jz) = full_var(jx, jz);
    }
  }

  return true;
}<|MERGE_RESOLUTION|>--- conflicted
+++ resolved
@@ -134,20 +134,12 @@
 namespace {
 /// Visitor that returns the shape of its argument
 struct GetDimensions {
-<<<<<<< HEAD
-  std::vector<int> operator()(MAYBE_UNUSED(bool value)) { return {1}; }
-  std::vector<int> operator()(MAYBE_UNUSED(int value)) { return {1}; }
-  std::vector<int> operator()(MAYBE_UNUSED(BoutReal value)) { return {1}; }
-  std::vector<int> operator()(MAYBE_UNUSED(const std::string& value)) { return {1}; }
-  template<typename T>
-  std::vector<int> operator()(const Array<T>& array) { return {array.size()}; }
-=======
   std::vector<int> operator()([[maybe_unused]] bool value) { return {1}; }
   std::vector<int> operator()([[maybe_unused]] int value) { return {1}; }
   std::vector<int> operator()([[maybe_unused]] BoutReal value) { return {1}; }
   std::vector<int> operator()([[maybe_unused]] const std::string& value) { return {1}; }
-  std::vector<int> operator()(const Array<BoutReal>& array) { return {array.size()}; }
->>>>>>> 3a29bcdb
+  template<typename T>
+  std::vector<int> operator()(const Array<T>& array) { return {array.size()}; }
   std::vector<int> operator()(const Matrix<BoutReal>& array) {
     const auto shape = array.shape();
     return {std::get<0>(shape), std::get<1>(shape)};
@@ -480,15 +472,10 @@
   }
 }
 
-<<<<<<< HEAD
-bool GridFile::get(Mesh* UNUSED(m), std::vector<int>& var, const std::string& name,
-                   int len, int offset, GridDataSource::Direction UNUSED(dir)) {
-=======
 bool GridFile::get([[maybe_unused]] Mesh* m, [[maybe_unused]] std::vector<int>& var,
                    [[maybe_unused]] const std::string& name, [[maybe_unused]] int len,
                    [[maybe_unused]] int offset,
                    [[maybe_unused]] GridDataSource::Direction dir) {
->>>>>>> 3a29bcdb
   TRACE("GridFile::get(vector<int>)");
 
   if (not data.isSet(name)) {
