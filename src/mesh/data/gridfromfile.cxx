--- conflicted
+++ resolved
@@ -131,34 +131,6 @@
   return getField(m, var, name, def, location);
 }
 
-<<<<<<< HEAD
-namespace {
-/// Visitor that returns the shape of its argument
-struct GetDimensions {
-  std::vector<int> operator()(MAYBE_UNUSED(bool value)) { return {1}; }
-  std::vector<int> operator()(MAYBE_UNUSED(int value)) { return {1}; }
-  std::vector<int> operator()(MAYBE_UNUSED(BoutReal value)) { return {1}; }
-  std::vector<int> operator()(MAYBE_UNUSED(const std::string& value)) { return {1}; }
-  template <typename T>
-  std::vector<int> operator()(const Array<T>& array) {
-    return {array.size()};
-  }
-  std::vector<int> operator()(const Matrix<BoutReal>& array) {
-    const auto shape = array.shape();
-    return {std::get<0>(shape), std::get<1>(shape)};
-  }
-  std::vector<int> operator()(const Tensor<BoutReal>& array) {
-    const auto shape = array.shape();
-    return {std::get<0>(shape), std::get<1>(shape), std::get<2>(shape)};
-  }
-  std::vector<int> operator()(const Field& array) {
-    return {array.getNx(), array.getNy(), array.getNz()};
-  }
-};
-} // namespace
-
-=======
->>>>>>> cac159e1
 template <typename T>
 bool GridFile::getField(Mesh* m, T& var, const std::string& name, BoutReal def,
                         CELL_LOC location) {
@@ -493,15 +465,10 @@
   }
 }
 
-<<<<<<< HEAD
-bool GridFile::get(Mesh* UNUSED(m), std::vector<int>& var, const std::string& name,
-                   int len, int offset, GridDataSource::Direction UNUSED(dir)) {
-=======
 bool GridFile::get([[maybe_unused]] Mesh* m, [[maybe_unused]] std::vector<int>& var,
                    [[maybe_unused]] const std::string& name, [[maybe_unused]] int len,
                    [[maybe_unused]] int offset,
                    [[maybe_unused]] GridDataSource::Direction dir) {
->>>>>>> cac159e1
   TRACE("GridFile::get(vector<int>)");
 
   if (not data.isSet(name)) {
