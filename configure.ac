# Copyright 2010 B D Dudson, S Farley
#
# Contact Ben Dudson, bd512@york.ac.uk
#
# This file is part of BOUT++.
#
# BOUT++ is free software: you can redistribute it and/or modify
# it under the terms of the GNU Lesser General Public License as published by
# the Free Software Foundation, either version 3 of the License, or
# (at your option) any later version.
#
# BOUT++ is distributed in the hope that it will be useful,
# but WITHOUT ANY WARRANTY; without even the implied warranty of
# MERCHANTABILITY or FITNESS FOR A PARTICULAR PURPOSE.  See the
# GNU Lesser General Public License for more details.
#
# You should have received a copy of the GNU Lesser General Public License
# along with BOUT++.  If not, see <http://www.gnu.org/licenses/>.
#
#####################################################################
#
# Process this file with autoreconf to produce a configure script.
#
#     $ autoreconf -if
#
# Changelog:
#
# 2010-03-09 Ben Dudson <bd512@york.ac.uk>
#    * Changing to always require FFTW (removing NR routines)
# 2015-08-08 David Schwörer <schword2@mail.dcu.ie>
#    * Searching for libs in lib and lib64
#

AC_PREREQ([2.69])
AC_INIT([BOUT++],[5.0.0-alpha],[bd512@york.ac.uk])
AC_CONFIG_AUX_DIR([build-aux])
AC_CONFIG_MACRO_DIR([m4])

AC_ARG_WITH(netcdf,       [AS_HELP_STRING([--with-netcdf],
        [Enable support for netCDF files])],,[])
AC_ARG_WITH(pnetcdf,      [AS_HELP_STRING([--with-pnetcdf],
        [Set path to Parallel NetCDF library])],,[])
AC_ARG_WITH(ida,          [AS_HELP_STRING([--with-ida=/path/to/ida],
        [Use the SUNDIALS IDA solver])],,[])
AC_ARG_WITH(cvode,        [AS_HELP_STRING([--with-cvode],
        [Use the SUNDIALS CVODE solver])],,[])
AC_ARG_WITH(sundials,     [AS_HELP_STRING([--with-sundials],
        [Use CVODE and IDA])],,[])
AC_ARG_WITH(fftw,         [AS_HELP_STRING([--with-fftw],
        [Set directory of FFTW3 library])],,[])
AC_ARG_WITH(lapack,       [AS_HELP_STRING([--with-lapack],
        [Use the LAPACK library])],,[with_lapack=guess])
AC_ARG_WITH(petsc,        [AS_HELP_STRING([--with-petsc],
        [Enable PETSc interface])],,[with_petsc=no])
AC_ARG_WITH(slepc,        [AS_HELP_STRING([--with-slepc],
        [Enable SLEPc interface])],,[with_slepc=no])
AC_ARG_WITH(pvode,        [AS_HELP_STRING([--with-pvode],
        [Build and enable PVODE 98 (DEFAULT)])],,[])
AC_ARG_WITH(arkode,       [AS_HELP_STRING([--with-arkode],
        [Use the SUNDIALS ARKODE solver])],,[])
AC_ARG_WITH(scorep,       [AS_HELP_STRING([--with-scorep],
        [Enable support for scorep based instrumentation])],,[with_scorep=no])
AC_ARG_WITH(system_mpark, [AS_HELP_STRING([--with-system-mpark],
        [Use mpark.variant already installed rather then the bundled one])],,[with_system_mpark=auto])
AC_ARG_WITH(system_uuid,  [AS_HELP_STRING([--with-system-uuid],
        [Use libuuid to generate UUIDs])],,[with_system_uuid=auto])

AC_ARG_ENABLE(warnings,     [AS_HELP_STRING([--disable-warnings],
        [Disable compiler warnings])],,[])
AC_ARG_ENABLE(checks,       [AS_HELP_STRING([--enable-checks=no/1/2/3],
<<<<<<< HEAD
        [Set run-time checking level])],,[])
AC_ARG_ENABLE(msgstack,     [AS_HELP_STRING([--enable-msgstack=no/yes],
        [Enable MstStack for backtrace. Default based on check level.])],,[enable_msgstack=maybe])
=======
        [Set run-time checking level])],,[enable_checks=default])
>>>>>>> a05809a4
AC_ARG_ENABLE(signal,       [AS_HELP_STRING([--disable-signal],
        [Disable SEGFAULT handling])],,[])
AC_ARG_ENABLE(color,        [AS_HELP_STRING([--disable-color],
        [Disable -c option to color output])],,[])
AC_ARG_ENABLE(track,        [AS_HELP_STRING([--enable-track],
        [Enable variable tracking])],,[])
AC_ARG_ENABLE(debug,        [AS_HELP_STRING([--enable-debug],
        [Enable all debugging flags])],,[])
AC_ARG_ENABLE(output_debug, [AS_HELP_STRING([--enable-output-debug],
        [Enable some extra debugging output])],,[])
AC_ARG_ENABLE(optimize,     [AS_HELP_STRING([--enable-optimize=no/1/2/3/4],
        [Enable optimization])],,[])
AC_ARG_ENABLE(sigfpe,       [AS_HELP_STRING([--enable-sigfpe],
        [Enable FloatingPointExceptions])],,[])
AC_ARG_ENABLE(backtrace,    [AS_HELP_STRING([--disable-backtrace],
        [Disable function backtrace])],,[enable_backtrace=maybe])
AC_ARG_ENABLE(shared,       [AS_HELP_STRING([--enable-shared],
        [Enable building bout++ into an shared object])],,[enable_shared=no])
AC_ARG_ENABLE(static,       [AS_HELP_STRING([--enable-static],
        [Enable building bout++ into an static library])],,[enable_static=auto])
AC_ARG_ENABLE(openmp,       [AS_HELP_STRING([--enable-openmp],
        [Enable building with OpenMP support])],,[enable_openmp=no])
AC_ARG_WITH(openmp_schedule,[AS_HELP_STRING([--with-openmp-schedule=static/dynamic/guided/auto],
        [Set OpenMP schedule (default: static)])],,[with_openmp_schedule=static])
AC_ARG_ENABLE(pvode_openmp, [AS_HELP_STRING([--enable-pvode-openmp],
        [Enable building PVODE with OpenMP support])],,[enable_pvode_openmp=no])

AC_ARG_VAR(EXTRA_INCS,[Extra compile flags])
AC_ARG_VAR(EXTRA_LIBS,[Extra linking flags])

file_formats=""  # Record which file formats are being supported

# Delete the build log from last time
rm -f config-build.log

# only keep BOUT related undefs
if ! grep -q 'NOTE TO DEVEL' autoconf_build_defines.hxx.in ; then
  grep 'undef BOUT' -B 4 -A 1 autoconf_build_defines.hxx.in > autoconf_build_defines.hxx.in.tmp
  echo '// NOTE TO DEVELOPERS: PLEASE KEEP THIS LINE AND DELETE AUTOGENERATED CONTENT BELOW!' >> autoconf_build_defines.hxx.in.tmp
  mv autoconf_build_defines.hxx.in.tmp autoconf_build_defines.hxx.in
fi


AC_ARG_VAR(CXXFLAGS,[Extra compile flags])
AC_ARG_VAR(LDFLAGS,[Extra linking flags])
AC_ARG_VAR(LIBS,[Extra linking libraries])
LIBS="$LIBS $LDLIBS"

AC_SUBST(MKDIR_P)
AC_SUBST(EXTRA_INCS)
AC_SUBST(EXTRA_LIBS)

# Adding variables for additional sources
AC_SUBST(PRECON_SOURCE)

# We're using C++
AC_LANG(C++)

#############################################################
# Checks for programs
#############################################################

# Autoconf inserts "-g -O2" into flags by default
# Set them to be just "-g", but only if the user hasn't already set CXXFLAGS
# We then put "-O2" back in later, assuming optimisations aren't explicitly disabled
: ${CXXFLAGS="-g"}

# Search for MPI compiler; fail if not found
AX_PROG_CXX_MPI([], [], [
  AC_MSG_ERROR([*** An MPI compiler is required. You might need to set MPICXX correctly.])
])

# Utility programs
AC_PROG_MKDIR_P
AC_PROG_LN_S
AC_PROG_MAKE_SET
AC_PROG_INSTALL

# Set MAKE to gmake if possible, otherwise make
AC_CHECK_PROG(MAKE, gmake, gmake, make)

AC_PROG_RANLIB

AC_SUBST(ARFLAGS)

ARFLAGS=''
for flag in cruU cru
do
  echo 1 > artest1
  ar $flag artest artest1 &&ar $flag artest artest1
  arexit=$?
  rm -f artest1 artest
  if test $arexit -eq 0
  then
    ARFLAGS="$flag"
    break;
  fi
done
test -z $ARFLAGS && AC_MSG_ERROR([Failed to find suitable flags for ar])

# Check for and enable C++14 support
# Error if not supported
AX_CXX_COMPILE_STDCXX([14], [noext], [mandatory])

#############################################################
# STD Library functions
#############################################################

# Checks for libraries.
AC_CHECK_LIB([m], [sqrt])

# Checks for header files.
AC_HEADER_STDC
AC_CHECK_HEADERS([malloc.h stdlib.h string.h strings.h])

# Checks for library functions.
AC_FUNC_MALLOC
AC_FUNC_REALLOC
AC_FUNC_VPRINTF

# Check for OpenMP support
: ${enable_openmp=no}  # Disable by default
AC_OPENMP
BOUT_USE_OPENMP=$enable_openmp

BOUT_OPENMP_SCHEDULE=$with_openmp_schedule

# Check if we have access to __PRETTY_FUNCTION__
BOUT_CHECK_PRETTYFUNCTION

#############################################################
# Code coverage using gcov
#
# Mutally exclusive with optimisation, therefore needs to come first
# so we can turn off optimisation if coverage is enabled
#############################################################

AX_CODE_COVERAGE()
AS_IF([test "x$enable_code_coverage" = "xyes"],
[
    AS_IF([test "x$enable_optimize"], [
        AC_MSG_WARN([Code coverage clashes with optimisations, disabling optimisations])
        enable_optimize="no"
    ])
    COVERAGE_FLAGS="--coverage --no-inline"
    LDFLAGS="$LDFLAGS --coverage"
], [
    COVERAGE_FLAGS=
])
AC_SUBST([COVERAGE_FLAGS])

#############################################################
# General Options
#############################################################

# Always pass -Werror=unknown-warning-option to get Clang to fail on bad
# flags, otherwise they are always appended to the warn_cxxflags variable,
# and Clang warns on them for every compilation unit.
# If this is passed to GCC, it will explode, so the flag must be enabled
# conditionally.
# This check taken from AX_COMPILER_FLAGS_CXXFLAGS
extra_compiler_flags_test=""
AX_CHECK_COMPILE_FLAG([-Werror=unknown-warning-option],[
  extra_compiler_flags_test="-Werror=unknown-warning-option"
])
# A similar check to above, but for Intel. -we is undocumented, but
# the equivalent (?) -diag-error gets accepted by GCC. 10006 is
# "unknown option", and 10148 is the more recent "unknown warning
# option"
AX_CHECK_COMPILE_FLAG([-we10006,10148],[
  extra_compiler_flags_test="-we10006,10148"
])

AS_IF([test "x$enable_warnings" != "xno"], [
# Some hopefully sensible default compiler warning flags

  AX_APPEND_COMPILE_FLAGS([ dnl
     -Wall dnl
     -Wextra dnl
     -Wnull-dereference dnl
  ], [CXXFLAGS], [$extra_compiler_flags_test])

# Note we explicitly turn off -Wcast-function-type as PETSc *requires*
# we cast a function to the wrong type in MatFDColoringSetFunction

# Also note that gcc ignores unknown flags of the form "-Wno-warning"
# for backwards compatibility. Therefore we need to add the positive
# form as an additional flag which it will choke on (if it doesn't
# exist). See: https://gcc.gnu.org/wiki/FAQ#wnowarning

  AX_APPEND_COMPILE_FLAGS([ dnl
     -Wno-cast-function-type dnl
  ], [CXXFLAGS], [$extra_compiler_flags_test "-Wcast-function-type"])

], [
  AC_MSG_NOTICE([Compiler warnings disabled])
])

OPT_FLAGS=""
enable_checks_def=2
AS_IF([test "$enable_debug" != ""], [
  AC_MSG_NOTICE([Enabling all debug options])
  enable_checks_def=3
  # use -Og with available, otherwise fall back to -O0
  OPT_FLAGS="-g -O0 -Og -fno-inline -hipa1"
], [
  AS_IF([test "x$enable_optimize" != "xno"], [
    AS_CASE(["$enable_optimize"],
    ["default" | "yes" | ""],
        [AC_MSG_NOTICE([Enabling default optimisations])
         OPT_FLAGS="-O2"],
    ["fast" | "4"],
        [AC_MSG_NOTICE([Enabling level 4 optimisations])
         OPT_FLAGS="-Ofast -fno-finite-math-only -march=native -funroll-loops"
         enable_checks_def=0],
    ["3"],
        [AC_MSG_NOTICE([Enabling level 3 optimisations])
         OPT_FLAGS="-O3 -march=native -funroll-loops"
         enable_checks_def=0],
    ["2"],
        [AC_MSG_NOTICE([Enabling level 2 optimisations])
         OPT_FLAGS="-O2 -march=native"
         enable_checks_def=1],
    ["1" | "0"],
        [AC_MSG_NOTICE([Enabling level $enable_optimize optimisations])
         OPT_FLAGS="-O$enable_optimize"],
    [
      AC_MSG_ERROR([unrecognized option: --enable-optimize=$enable_optimize])
    ])
  ], [OPT_FLAGS=""])
])

# Append optimisation/debug flags if they work with this compiler
AX_APPEND_COMPILE_FLAGS([ dnl
    $OPT_FLAGS dnl
], [CXXFLAGS], [$extra_compiler_flags_test])

# Disable checks if optimization > 2 is used
AS_IF([test "x$enable_checks" = "xdefault" ], [
  enable_checks=$enable_checks_def
])

BOUT_CHECK_LEVEL=0
AS_IF([test "x$enable_checks" != "xno" && test "x$enable_checks" != "x0"], [
  AC_MSG_NOTICE([Run-time checking enabled])
  AS_CASE([$enable_checks],
    [1], [AC_MSG_NOTICE([ -> Level 1 (Basic checking)])
          CXXFLAGS="$CXXFLAGS -DCHECK=1"
          BOUT_CHECK_LEVEL=1],
    [3], [AC_MSG_NOTICE([ -> Level 3 (Full checking)])
          enable_output_debug=yes
          CXXFLAGS="$CXXFLAGS -DCHECK=3"
          BOUT_CHECK_LEVEL=3],
    [AC_MSG_NOTICE([ -> Level 2 (Enhanced checking)])
     CXXFLAGS="$CXXFLAGS -DCHECK=2"
     BOUT_CHECK_LEVEL=2])
], [
  AC_MSG_NOTICE([Run-time checking disabled])
])

BOUT_USE_MSGSTACK=$(test $BOUT_CHECK_LEVEL -gt 1 && echo yes || echo no)
AS_IF([test "x$enable_msgstack" = "xyes" ], [
  BOUT_USE_MSGSTACK=yes
], [
  AS_IF([test "x$enable_msgstack" = "xno" ], [
    BOUT_USE_MSGSTACK=no
  ], [])
])
AS_IF([test $BOUT_USE_MSGSTACK = no ], [
  AC_MSG_NOTICE([Stack tracing disabled])
], [
  AC_MSG_NOTICE([Stack tracing enabled])
])

BOUT_USE_SIGNAL=no
AS_IF([test "x$enable_signal" != "xno"], [
  AC_MSG_NOTICE([Segmentation fault handling enabled])
  BOUT_USE_SIGNAL=yes
], [
  AC_MSG_NOTICE([Segmentation fault handling disabled])
])

BOUT_USE_COLOR=no
AS_IF([test "x$enable_color" != "xno"], [
  AC_MSG_NOTICE([Output coloring enabled])
  BOUT_USE_COLOR=yes
], [
  AC_MSG_NOTICE([Output coloring disabled])
])

BOUT_USE_TRACK=no
AS_IF([test "x$enable_track" = "xyes"], [
  AC_MSG_NOTICE([Field name tracking enabled])
  BOUT_USE_TRACK=yes
], [
  AC_MSG_NOTICE([Field name tracking disabled])
])

BOUT_USE_SIGFPE=no
AS_IF([test "x$enable_sigfpe" = "xyes"], [
  AC_MSG_NOTICE([Signaling floating point exceptions enabled])
  BOUT_USE_SIGFPE=yes
], [
  AC_MSG_NOTICE([Signaling floating point exceptions disabled])
])

BOUT_USE_OUTPUT_DEBUG=no
AS_IF([test "x$enable_output_debug" = "xyes"], [
  AC_MSG_NOTICE([Extra debug output enabled])
  BOUT_USE_OUTPUT_DEBUG=yes
], [
  AC_MSG_NOTICE([Extra debug output disabled])
])

BOUT_VERSION=$PACKAGE_VERSION
BOUT_VERSION_MAJOR=$(echo $PACKAGE_VERSION | cut -d. -f1)
BOUT_VERSION_MINOR=$(echo $PACKAGE_VERSION | cut -d. -f2)
BOUT_VERSION_PATCH=$(echo ${PACKAGE_VERSION%-*} | cut -d. -f3)
BOUT_VERSION_TAG=$(echo $PACKAGE_VERSION | cut -d- -f2)

#############################################################
# Enable Backtrace if possible
#############################################################

BOUT_USE_BACKTRACE=no
AS_IF([test "x$enable_backtrace" = "xyes" || test "x$enable_backtrace" = "xmaybe"], [
  AC_CHECK_PROG([works], [addr2line], [yes], [no])

  AS_IF([test $works = yes], [
    AC_CHECK_FUNCS([popen backtrace], [works=yes], [works=no; break])
  ])

  AS_IF([test $works = yes], [
    AC_CHECK_HEADERS([execinfo.h dlfcn.h], [works=yes], [works=no; break])
  ])

  AS_IF([test $works = yes], [
    AC_SEARCH_LIBS([dladdr], [dl], [works=yes], [works=no; break])
  ])

  AS_IF([test $works = yes], [
    AC_MSG_NOTICE([Native backtrace enabled])
    BOUT_USE_BACKTRACE=yes
  ], [
    AS_IF([test "x$enable_backtrace" = "xyes"], [
      AC_MSG_ERROR([backtrace requested, but cannot be enabled])
    ], [
      AC_MSG_WARN([Native backtrace disabled])
    ])
  ])
])

#############################################################
# Build into shared object (pic)
#############################################################

LIB_TO_BUILD=''
AS_IF([test "x$enable_shared" = "xyes"], [
    # compile as position independent code.
    # -fpic is apparently faster then -fPIC, but -fPIC works always.
    # From a SO comment (https://stackoverflow.com/a/3544211/3384414):
    #  What's more: I did a little experiment here (on x86_64
    #  platform), -fPIC and -fpic appears to have generated the same
    #  code. It seems they generate a different code only on m68k,
    #  PowerPC and SPARC.
    # Therfore use -fPIC for now
    CXXFLAGS="$CXXFLAGS -fPIC"
    LIB_TO_BUILD="$LIB_TO_BUILD"' $(BOUT_LIB_PATH)/libbout++.so'
    AS_IF([test "x$enable_static" = "xauto"], [
        enable_static=no
    ])
    SHARED_EXTRA=':'
    AS_IF([test "x$enable_static" = "xno"], [
        SHARED_EXTRA='$(RM) -f $(BOUT_LIB_PATH)/libbout++.a'
    ])
], [
    AS_IF([test "x$enable_static" = "xauto"], [
        enable_static=yes
    ])
])

AS_IF([test "x$enable_static" = "xyes"], [
    LIB_TO_BUILD="$LIB_TO_BUILD"' $(BOUT_LIB_PATH)/libbout++.a'
    STATIC_EXTRA=':'
    # In case we only build static, make sure shared libs are removed
    AS_IF([! test "x$enable_shared" = "xyes"], [
        STATIC_EXTRA='$(RM) -f $(BOUT_LIB_PATH)/*.so*'
    ])
])

AS_IF([test "x$LIB_TO_BUILD" = x ], [
    AC_MSG_ERROR([Need to enable at least one of static or shared!])
])

#############################################################
# Git revision number
#############################################################

rev=`git rev-parse HEAD`
AS_IF([test $? = 0], [
  AC_MSG_NOTICE([Git revision: $rev])
  BOUT_REVISION=$rev
], [
  BOUT_REVISION=
])

#############################################################
# FFT routines
#############################################################

AS_IF([test "x$with_fftw" != "xno"], [
AC_PATH_PROG([fftw_path], [fftw-wisdom], [no], [$with_fftw$PATH_SEPARATOR$PATH])

  AS_IF([test "x$fftw_path" != "xno"], [
    fftw_wisdom0=`AS_DIRNAME(["$fftw_path"])`
    fftw_wisdom=`AS_DIRNAME(["$fftw_wisdom0"])`
    with_fftw="$with_fftw $fftw_wisdom"
  ], AC_MSG_NOTICE([FFTW3 requested but fftw-wisdom not found]))

  BOUT_ADDPATH_CHECK_HEADER(fftw3.h, ,AC_MSG_ERROR([FFTW3 requested but header not found]), $with_fftw)
  BOUT_ADDPATH_CHECK_LIB(fftw3, fftw_plan_dft_r2c_1d, ,AC_MSG_ERROR([FFTW3 requested but library not found]), $with_fftw)

  BOUT_HAS_FFTW="yes"
],
[
AC_MSG_NOTICE([Configuring without FFTW3 is not recommended])
BOUT_HAS_FFTW="no"
])

#############################################################
# netCDF support
#############################################################

NCCONF="" # Configuration script

BOUT_HAS_NETCDF=no
BOUT_HAS_LEGACY_NETCDF=no
AS_IF([test "x$with_netcdf" != "xno"],
[
  ##########################################
  # Try to find a valid NetCDF configuration
  #
  # at first, try to find ncconf script

  # Search for NetCDF config scripts, prefer ncxx4-config over nc-config
  # Check if the path to the config script has been supplied directly, otherwise
  # check the path provided by --with-netcdf, appending "/bin" if need
  # be, then check system path
  # Set NCCONF to the full path of the found scropt
  AS_CASE([`basename $with_netcdf 2> /dev/null`],
    ["ncxx4-config"], [NCCONF=$with_netcdf],
    ["nc-config"], [NCCONF=$with_netcdf],
    [AC_PATH_PROGS([NCCONF], [ncxx4-config nc-config], [],
       [$with_netcdf$PATH_SEPARATOR$with_netcdf/bin$PATH_SEPARATOR$PATH])])

  ##########################################
  # Get configuration
  AS_IF([test "x$NCCONF" != "x" ],
  [
     # If we found nc-config rather than ncxx4-config, we need to check if it supports C++
     AS_IF([test `basename $NCCONF` = 'nc-config'],
           [AC_MSG_CHECKING([if $NCCONF has C++4 support])
            nc_has_cpp4=`$NCCONF --has-c++4`
            AC_MSG_RESULT([$nc_has_cpp4])
            AC_MSG_CHECKING([if $NCCONF has C++ support])
            nc_has_cpp=`$NCCONF --has-c++`
            AC_MSG_RESULT([$nc_has_cpp])
           ], [
            nc_has_cpp4="yes"
           ])

     NCINC=`$NCCONF --cflags`
     EXTRA_INCS="$EXTRA_INCS $NCINC"
     AS_IF([test "x$nc_has_cpp4" = "xyes"],
       [
        NCLIB=`$NCCONF --libs`
        BOUT_HAS_NETCDF=yes
        AC_MSG_NOTICE([ -> NetCDF-4 support enabled])
       ], [
        # nc-config might not *say* it has C++ support, but we can try anyway
        AC_MSG_CHECKING([if we can compile NetCDF with C++])
        # Note netcdf_c++ needed
        NCLIB=`$NCCONF --libs | sed s/-lnetcdf/-lnetcdf_c++\ -lnetcdf/`

        save_LIBS=$LIBS
        save_LDFLAGS=$LDFLAGS
        save_CXXFLAGS=$CXXFLAGS
        AC_LANG_PUSH([C++])
        LIBS="$save_LIBS $NCLIB"
        LDFLAGS="$save_LDFLAGS $NCLIB"
        CXXFLAGS="$save_CXXFLAGS $NCINC"
        AC_LINK_IFELSE(
          [AC_LANG_PROGRAM([
             #include <netcdfcpp.h>
             ], [NcFile file("foo.nc");])],
          [AC_MSG_RESULT([yes])
           AC_MSG_NOTICE([ -> Legacy NetCDF support enabled])],
          [AC_MSG_RESULT([no])
           AC_MSG_FAILURE([*** Could not compile NetCDF C++ program!])])
        AC_LANG_POP([C++])
        LIBS=$save_LIBS
        LDFLAGS=$save_LDFLAGS
        CXXFLAGS="$save_CXXFLAGS"
        BOUT_HAS_NETCDF=yes
        BOUT_HAS_LEGACY_NETCDF=yes
       ])
      EXTRA_LIBS="$EXTRA_LIBS $NCLIB"

      file_formats="$file_formats netCDF"
      NCPATH="found"
      NCFOUND=yes
   ], [
     # if nc-config / ncxx4-config is not found, try to find library directly
     BOUT_MSG_DEBUG([calling bout addpath])
     BOUT_ADDPATH_CHECK_HEADER(netcdfcpp.h,
        BOUT_ADDPATH_CHECK_LIB(netcdf, nc_get_att,
            BOUT_ADDPATH_CHECK_LIB(netcdf_c++, nc_close, NCFOUND=yes, NCFOUND=no, [$with_netcdf]),
            NCFOUND=no, [$with_netcdf]),
        NCFOUND=no, [$with_netcdf])

      AS_IF([test "x$NCFOUND" = "xyes"],
        [
         file_formats="$file_formats netCDF"
         AC_MSG_NOTICE([ -> Legacy NetCDF support enabled])
         NCPATH="found"
         BOUT_HAS_NETCDF=yes
         BOUT_HAS_LEGACY_NETCDF=yes
        ], [])
  ])

  AS_IF([test $with_netcdf && test "x$NCFOUND" != "xyes" ], AC_MSG_ERROR([NetCDF requested but not found]), [])
  AS_IF([test "x$NCFOUND" != "xyes"], [AC_MSG_NOTICE([ -> NetCDF support disabled])], [])
], [])

#############################################################
# Parallel NetCDF support
#############################################################

PNCPATH=""
AS_IF([test "$with_pnetcdf" != "no" && test "x$with_pnetcdf" != "x" ], [
  AC_MSG_NOTICE([Searching for Parallel-NetCDF library])

  AS_IF([test "x$with_pnetcdf" != "xyes"], [
    # Given a path to the library
    AC_CHECK_FILES([$with_pnetcdf/include/pnetcdf.h], [PNCPATH=$with_pnetcdf],
      AC_MSG_NOTICE([parallel-netcdf not found in given directory])
    )
  ])

  # Find the utilities included with pnetcdf
  AS_IF([test "x$PNCPATH" = "x"], [
    AS_IF([test "x$with_pnetcdf" = "xyes"], [
      AC_PATH_PROG([NCMPIDUMP_PATH], [ncmpidump])
    ], [
      AC_PATH_PROG([NCMPIDUMP_PATH], [ncmpidump], [$with_pnetcdf$PATH_SEPARATOR$PATH])
    ])
    AS_IF([test "$NCMPIDUMP_PATH" != ""], [
      AC_CHECK_FILES([$NCMPIDUMP_PATH/../include/pnetcdf.h], [PNCPATH=$NCMPIDUMP_PATH/../])
    ])
  ])

  AS_IF([test "x$PNCPATH" != "x"], [
    AC_CHECK_FILES($path/lib/libpnetcdf.a, PNCPATHLIB='lib',
      AC_CHECK_FILES($path/lib64/libpnetcdf.a, PNCPATHLIB='lib64', PNCPATH=''))
  ])

  AS_IF([test "x$PNCPATH" = "x" && test "x$with_pnetcdf" != "x"], [
    AC_MSG_FAILURE([*** Parallel-NetCDF requested but not found])
  ])
])

AS_IF([test "x$PNCPATH" = "x"], [
  AC_MSG_NOTICE([Parallel-NetCDF support disabled])
], [
  # Set a compile-time flag
  CXXFLAGS="$CXXFLAGS -DPNCDF"
  EXTRA_INCS="$EXTRA_INCS -I$PNCPATH/include"
  EXTRA_LIBS="$EXTRA_LIBS -L$PNCPATH/$PNCPATHLIB -lpnetcdf"

  file_formats="$file_formats Parallel-NetCDF"
  AC_MSG_NOTICE([Parallel-NetCDF support enabled])
])

#############################################################
# Check file formats
#############################################################

AS_IF([test "x$file_formats" = "x"], [
  AC_MSG_ERROR([*** At least one file format must be supported])
], [
  AC_MSG_NOTICE([Supported file formats:$file_formats])
])

#############################################################
# LAPACK routines (Used for tri- and band-diagonal solvers)
#############################################################

BOUT_HAS_LAPACK="no"
AS_IF([test "x$with_lapack" != "xno"], [
  AS_IF([test "x$with_lapack" = "xguess" || test "x$with_lapack" = "x" ],
    [lapack_path=""],
    [AS_IF([test "x$with_lapack" != xyes],
       [lapack_path=$with_lapack
        with_lapack=yes],
       [lapack_path=""])
    ])
  BOUT_ADDPATH_CHECK_LIB(blas, zgemm_,
    [BOUT_HAS_BLAS=yes],
    [AS_IF([test "x$with_lapack" = "xyes"],
       AC_MSG_ERROR([LAPACK requested but couldn't find BLAS]))],
    $lapack_path)
  BOUT_ADDPATH_CHECK_LIB(lapack, zgbsv_,
    [BOUT_HAS_LAPACK=yes
     AC_MSG_NOTICE([Using LAPACK])
    ],
    [AS_IF([test "x$with_lapack" = "xyes"],
       AC_MSG_ERROR([LAPACK requested but not found]))],
    $lapack_path)
])

#############################################################
# PETSc library
#############################################################

AS_IF([test "x$with_petsc" != "x" && test "$with_petsc" != "no"], [

# Supplying an argument to "--with-petsc" only works if PETSC_ARCH
# *should* be empty. If it should be non-empty, THIS WILL NOT WORK
  AS_IF([test "$with_petsc" != "yes"], [
    PETSC_DIR="$with_petsc"
    PETSC_ARCH=
  ])

  AC_MSG_NOTICE([Using PETSC_DIR=$PETSC_DIR, PETSC_ARCH=$PETSC_ARCH])

# Define a macro for a nice error message that preserves the
# formatting. Use like:
#
# PETSC_ERROR_MESSAGE
#
# with no identation
  m4_define(PETSC_ERROR_MESSAGE,
  [  You may need to specify PETSC_DIR and PETSC_ARCH like so:
      --with-petsc PETSC_DIR=\$PETSC_DIR PETSC_ARCH=\$PETSC_ARCH
  Also see the help online:
      http://bout-dev.readthedocs.io/en/latest/user_docs/advanced_install.html#petsc
  ])

# PETSc changed the location of the conf directory in 3.5, so we
# need to check both locations
# If we find nether, try to fall back to pkg-conf
  PETSC_PKGCONF=no
  AC_CHECK_FILE($PETSC_DIR/$PETSC_ARCH/conf, [
    PETSC_CONFDIR=${PETSC_DIR}/conf
  ], [
    AC_CHECK_FILE($PETSC_DIR/$PETSC_ARCH/lib/petsc/conf, [
      PETSC_CONFDIR=${PETSC_DIR}/lib/petsc/conf
    ], [
      PKG_CHECK_MODULES(PETSC, PETSc >= 3.4.0 ,
        PETSC_PKGCONF=yes, [
          PKG_CHECK_MODULES(PETSC, petsc >= 3.4.0 ,
            PETSC_PKGCONF=yes, [
	      AC_MSG_ERROR([--with-petsc was specified but could not find PETSc distribution.
PETSC_ERROR_MESSAGE])
	])
      ])
    ])
  ])

  AS_IF([test $PETSC_PKGCONF = no] ,
    [
# We've found an installation, need to check we can use it. First we
# need to be able to check the version number, for which we need
# petscverion.h
  save_CPPFLAGS="$CPPFLAGS"
  CPPFLAGS="$CPPFLAGS -I$PETSC_DIR/include"
  AC_CHECK_HEADER([petscversion.h],
    [FOUND_PETSC_HEADER=yes],
    [FOUND_PETSC_HEADER=no]
  )

# This is a terrible hack for some Linux distributions (Fedora) that
# install PETSc in a non-supported fashion. This is really the fault
# of PETSc for their weird method of installation
  AS_IF([test $FOUND_PETSC_HEADER = no], [
    AC_CHECK_FILE([${PETSC_CONFDIR}/petscvariables], [], [
      AC_MSG_ERROR([Unable to find either petscversion.h or petscvariables
PETSC_ERROR_MESSAGE])
    ])

# This relies on the assumption that PETSC_ARCH is empty
    PETSC_CC_INCLUDES=$(grep ^PETSC_CC_INCLUDES ${PETSC_CONFDIR}/petscvariables | cut -d= -f 2-)

    AC_MSG_NOTICE([Looking for petscverion.h using $PETSC_CC_INCLUDES from ${PETSC_CONFDIR}/petscvariables])

    # This is the cache variable set by the previous call to
    # AC_CHECK_HEADER. We need to unset it so we can call the macro
    # again, but now with different CPPFLAGS
    AS_UNSET([ac_cv_header_petscversion_h])

    CPPFLAGS="$CPPFLAGS $PETSC_CC_INCLUDES"
    AC_CHECK_HEADER([petscversion.h], [], [
      AC_MSG_ERROR([Couldn't find or include petscversion.h.
PETSC_ERROR_MESSAGE])
    ])
  ], [])

# Now we have the header we want, we can check the version number
  AC_MSG_CHECKING([PETSc is at least 3.4.0])
  AC_EGREP_CPP([yes], [
    #include <petscversion.h>
    #if PETSC_VERSION_GE(3, 4, 0)
      yes
    #endif
  ], [PETSC_VERSION_OK="yes"],
     [PETSC_VERSION_OK="no"])
  AC_MSG_RESULT([$PETSC_VERSION_OK])
  CPPFLAGS="$save_CPPFLAGS"

  AS_IF([test $PETSC_VERSION_OK = no], [
    AC_MSG_ERROR([PETSc version must be at least 3.4.0])
  ])

# Check if PETSc was compiled with SUNDIALS
  save_CPPFLAGS="$CPPFLAGS"
  CPPFLAGS="$CPPFLAGS -I$PETSC_DIR/$PETSC_ARCH/include"
  AC_MSG_CHECKING([PETSc has SUNDIALS support])
  AC_EGREP_CPP([yes], [
    #include <petscconf.h>
    #ifdef PETSC_HAVE_SUNDIALS
      yes
    #endif
  ], [PETSC_HAS_SUNDIALS="yes"],
     [PETSC_HAS_SUNDIALS="no"])
  AC_MSG_RESULT([$PETSC_HAS_SUNDIALS])
  CPPFLAGS="$save_CPPFLAGS"

  AS_IF([test "$PETSC_HAS_SUNDIALS" = "yes"], [
    CXXFLAGS="$CXXFLAGS -DPETSC_HAS_SUNDIALS "
  ])

  # Set the line to be included in the make.conf file
  PETSC_MAKE_INCLUDE="include ${PETSC_CONFDIR}/variables"

  BOUT_HAS_PETSC="yes"

  EXTRA_INCS="$EXTRA_INCS \$(PETSC_CC_INCLUDES)"
  EXTRA_LIBS="$EXTRA_LIBS \$(PETSC_LIB)"
  ], [ dnl pkg-config version

  # Check if PETSc was compiled with SUNDIALS
  save_CPPFLAGS="$CPPFLAGS"
  CPPFLAGS="$CPPFLAGS $PETSC_CFLAGS"
  AC_MSG_CHECKING([PETSc has SUNDIALS support])
  AC_EGREP_CPP([yes], [
    #include <petscconf.h>
    #ifdef PETSC_HAVE_SUNDIALS
      yes
    #endif
  ], [PETSC_HAS_SUNDIALS="yes"],
     [PETSC_HAS_SUNDIALS="no"])
  AC_MSG_RESULT([$PETSC_HAS_SUNDIALS])
  CPPFLAGS="$save_CPPFLAGS"

  AS_IF([test "$PETSC_HAS_SUNDIALS" = "yes"], [
    CXXFLAGS="$CXXFLAGS -DPETSC_HAS_SUNDIALS "
  ])
  PETSC_MAKE_INCLUDE=
  BOUT_HAS_PETSC="yes"

  EXTRA_INCS="$EXTRA_INCS $PETSC_CFLAGS"
  EXTRA_LIBS="$PETSC_LIBS $EXTRA_LIBS"
 ])
], [
  PETSC_MAKE_INCLUDE=
  BOUT_HAS_PETSC="no"
  PETSC_HAS_SUNDIALS="no"
])

#############################################################
# SLEPc library
#############################################################

AS_IF([test "x$with_slepc" != "x" && test "$with_slepc" != "no"], [

  AS_IF([test $BOUT_HAS_PETSC = "no"], [
    AC_MSG_ERROR([--with-slepc specified, but no PETSc detected. Please reconfigure and specify --with-petsc
PETSC_ERROR_MESSAGE])
  ])

# Supplying an argument to "--with-slepc" only works if SLEPC_ARCH
# *should* be empty. If it should be non-empty, THIS WILL NOT WORK
  AS_IF([test "$with_slepc" != "yes"], [
    SLEPC_DIR="$with_slepc"
    SLEPC_ARCH=
  ])

  AC_MSG_NOTICE([Using SLEPC_DIR=$SLEPC_DIR, SLEPC_ARCH=$SLEPC_ARCH])

# Define a macro for a nice error message that preserves the
# formatting. Use like:
#
# SLEPC_ERROR_MESSAGE
#
# with no identation
  m4_define(SLEPC_ERROR_MESSAGE,
  [  You may need to specify SLEPC_DIR and SLEPC_ARCH like so:
      --with-slepc SLEPC_DIR=\$SLEPC_DIR SLEPC_ARCH=\$SLEPC_ARCH
  Also see the help online:
      http://bout-dev.readthedocs.io/en/latest/user_docs/advanced_install.html#slepc
  ])

# Slepc changed the location of the conf directory in 3.5, so we
# need to check both locations
  AC_CHECK_FILE($SLEPC_DIR/$SLEPC_ARCH/conf, [
    SLEPC_CONFDIR=${SLEPC_DIR}/conf
  ], [
    AC_CHECK_FILE($SLEPC_DIR/$SLEPC_ARCH/lib/slepc/conf, [
      SLEPC_CONFDIR=${SLEPC_DIR}/lib/slepc/conf
    ], [
      AC_MSG_ERROR([--with-slepc was specified but could not find Slepc distribution.
SLEPC_ERROR_MESSAGE])
    ])
  ])

# We've found an installation, need to check we can use it. First we
# need to be able to check the version number, for which we need
# slepcverion.h
  save_CPPFLAGS="$CPPFLAGS"
  CPPFLAGS="$CPPFLAGS -I$SLEPC_DIR/include"
  AC_CHECK_HEADER([slepcversion.h],
    [FOUND_SLEPC_HEADER=yes],
    [FOUND_SLEPC_HEADER=no]
  )

# This is a terrible hack for some Linux distributions (Fedora) that
# install Slepc in a non-supported fashion. This is really the fault
# of Slepc for their weird method of installation
  AS_IF([test $FOUND_SLEPC_HEADER = no], [
    AC_CHECK_FILE([${SLEPC_CONFDIR}/slepc_variables], [], [
      AC_MSG_ERROR([Unable to find either slepcversion.h or slepc_variables
SLEPC_ERROR_MESSAGE])
    ])

# This relies on the assumption that SLEPC_ARCH is empty
    SLEPC_CC_INCLUDES=$(grep ^SLEPC_CC_INCLUDES ${SLEPC_CONFDIR}/slepc_variables | cut -d= -f 2-)

    AC_MSG_NOTICE([Looking for slepcverion.h using $SLEPC_CC_INCLUDES from ${SLEPC_CONFDIR}/slepc_variables])

    # This is the cache variable set by the previous call to
    # AC_CHECK_HEADER. We need to unset it so we can call the macro
    # again, but now with different CPPFLAGS
    AS_UNSET([ac_cv_header_slepcversion_h])

    CPPFLAGS="$CPPFLAGS $SLEPC_CC_INCLUDES"
    AC_CHECK_HEADER([slepcversion.h], [], [
      AC_MSG_ERROR([Couldn't find or include slepcversion.h.
SLEPC_ERROR_MESSAGE])
    ])
  ], [])

# Now we have the header we want, we can check the version number
  AC_MSG_CHECKING([Slepc is at least 3.4.0])
  AC_EGREP_CPP([yes], [
    #include <slepcversion.h>
    #if SLEPC_VERSION_GE(3, 4, 0)
      yes
    #endif
  ], [SLEPC_VERSION_OK="yes"],
     [SLEPC_VERSION_OK="no"])
  AC_MSG_RESULT([$SLEPC_VERSION_OK])
  CPPFLAGS="$save_CPPFLAGS"

  AS_IF([test $SLEPC_VERSION_OK = no], [
    AC_MSG_ERROR([Slepc version must be at least 3.4.0])
  ])

# Check if Slepc was compiled with SUNDIALS
  save_CPPFLAGS="$CPPFLAGS"
  CPPFLAGS="$CPPFLAGS -I$SLEPC_DIR/$SLEPC_ARCH/include"

  # Set the line to be included in the make.conf file
  SLEPC_MAKE_INCLUDE="include ${SLEPC_CONFDIR}/slepc_variables"

  BOUT_HAS_SLEPC="yes"

  EXTRA_INCS="$EXTRA_INCS \$(SLEPC_INCLUDE)"
  EXTRA_LIBS="$EXTRA_LIBS \$(SLEPC_LIB)"

], [
  SLEPC_MAKE_INCLUDE=
  BOUT_HAS_SLEPC="no"
])

#############################################################
# Solver choice: SUNDIALS' IDA, SUNDIALS' CVODE, PVODE
#############################################################

BOUT_HAS_SUNDIALS=no
AS_IF([test "x$with_sundials" != "x" && test "x$with_sundials" != "xno"], [

  # Now follows a few different checks for the version of SUNDIALS.
  # We need the sundials_config.h header, which comes with all the
  # versions we care about

  # If we've been given a path, look in there first
  AS_IF([test "x$with_sundials" != "xyes"], [
    AC_CHECK_FILE([$with_sundials/include/sundials/sundials_config.h],
      [SUNDIALS_INC=$with_sundials/include], [SUNDIALS_INC=""])
  ])

  # If we've got one, add the include dir to the preprocessor flags
  save_CPPFLAGS=$CPPFLAGS
  AS_IF([test "x$SUNDIALS_INC" != "x"], [CPPFLAGS="-I$SUNDIALS_INC"])

  AC_MSG_CHECKING([for SUNDIALS config header])
  AC_COMPILE_IFELSE([
    AC_LANG_PROGRAM([
      #include "sundials/sundials_config.h"
    ], [])],
    [AC_MSG_RESULT([yes])],
    [AC_MSG_RESULT([no])
     AC_MSG_FAILURE([*** Could not determine SUNDIALS version])])

  AC_MSG_CHECKING([for SUNDIALS minor version])
  AC_EGREP_CPP([^ *\"? *[12]\.[0-5]\.], [
    #include "sundials/sundials_config.h"
    #ifdef SUNDIALS_PACKAGE_VERSION
    SUNDIALS_PACKAGE_VERSION
    #endif
  ], [sundials_minor_ver="too low"], [sundials_minor_ver=ok])
  AC_MSG_RESULT([$sundials_minor_ver])

  CPPFLAGS=$save_CPPFLAGS

  AS_IF([test "$sundials_minor_ver" = "too low"], [
    AC_MSG_FAILURE([*** Unsupported SUNDIALS version: Requires at least 2.6])
  ])

  # Set both IDA and CVODE if not set already
  AS_IF([test "x$with_ida" = "x"], [
    with_ida=$with_sundials
  ])

  AS_IF([test "x$with_cvode" = "x"], [
    with_cvode=$with_sundials
  ])

  AS_IF([test "x$with_arkode" = "x"], [
    with_arkode=$with_sundials
  ])
  BOUT_HAS_SUNDIALS=yes
])

AS_IF([test "x$with_ida" != "x" && test "x$with_ida" != "xno"], [
  BOUT_FIND_SUNDIALS_MODULE([ida], [
    #include <nvector/nvector_parallel.h>
    #include <ida/ida.h>
    extern void foo(N_Vector);
  ], [IDACreate();])
])

AS_IF([test "x$with_cvode" != "x" && test "x$with_cvode" != "xno"], [
  BOUT_FIND_SUNDIALS_MODULE([cvode], [
    #include <nvector/nvector_parallel.h>
    #include <cvode/cvode.h>
    extern void foo(N_Vector);
  ], [
    #if SUNDIALS_VERSION_MAJOR >= 4
    CVodeCreate(0);
    #else
    CVodeCreate(0, 0);
    #endif
  ])
])

AS_IF([test "x$with_arkode" != "x" && test "x$with_arkode" != "xno"], [
  BOUT_FIND_SUNDIALS_MODULE([arkode], [
    #include <nvector/nvector_parallel.h>
    #if SUNDIALS_VERSION_MAJOR >= 4
    #include <arkode/arkode_arkstep.h>
    #else
    #include <arkode/arkode.h>
    #endif
    extern void foo(N_Vector);
  ], [
    #if SUNDIALS_VERSION_MAJOR >= 4
    ARKStepCreate(0, 0, 0, 0);
    #else
    ARKodeCreate();
    #endif
  ])
])

#############################################################
# Scorep setup
#############################################################

BOUT_HAS_SCOREP="no"
AS_IF([test "$with_scorep" != "no"], [

  AS_IF([test "$with_scorep" != "yes"], [
    AC_MSG_NOTICE([Searching for Scorep executable in $with_scorep])
    AC_PATH_PROG([SCOREPPATH], [scorep], [], [$with_scorep])
  ], [
    AC_MSG_NOTICE([Searching for Scorep executable])
    AC_PATH_PROG([SCOREPPATH], [scorep], [])
  ])

  AS_IF([test "$SCOREPPATH" = ""], [
      AC_MSG_FAILURE([*** Scorep requested, but executable not found.
Please supply the path using --with-scorep=/path/to/scorep])
  ],[
      CXX="$SCOREPPATH --user --nocompiler $CXX"
      BOUT_HAS_SCOREP="yes"
      AC_MSG_NOTICE([Scorep support enabled])
  ])

  ],[
  AC_MSG_NOTICE([Scorep support disabled])
])

#############################################################
# Check for mpark.variant
#############################################################

AS_IF([test ".$with_system_mpark" = "no"], [
  SYSTEM_HAS_MPARK=no
], [
  AC_MSG_CHECKING([for mpark.variant])
  AC_COMPILE_IFELSE([
    AC_LANG_PROGRAM([
    #include "mpark/variant.hpp"
    ], [])],
    [AC_MSG_RESULT([yes])
    SYSTEM_HAS_MPARK=yes],
    [AC_MSG_RESULT([no])
    SYSTEM_HAS_MPARK=no
    AS_IF([test "$with_system_mpark" = "yes"], [
      AC_MSG_FAILURE([*** System mpark.variant not found - but requested to use])
    ])])
])

AS_IF([test "$SYSTEM_HAS_MPARK" = "yes"], [
  MPARK_VARIANT_INCLUDE_PATH=
  MPARK_INCLUDE=
  OWN_MPARK=
], [
  AS_IF([test -d externalpackages/mpark.variant/include], [],
    [ AS_IF([test -d .git && which git], [
        make -f makefile.submodules mpark_submodule || \
	  AC_MSG_FAILURE([*** Could not download mpark.variant])
      ], [
        AC_MSG_FAILURE([mpark.variant not found. Please install mpark.variant or use the official releases.])
      ])
    ])

  MPARK_VARIANT_INCLUDE_PATH="$PWD/externalpackages/mpark.variant/include"
  MPARK_INCLUDE="-I$MPARK_VARIANT_INCLUDE_PATH"
  OWN_MPARK=yes
])

#############################################################
# Check for libuuid
#############################################################

AS_IF([test ".$with_system_uuid" = "no"], [
  BOUT_HAS_UUID_SYSTEM_GENERATOR=no
], [
  BOUT_ADDPATH_CHECK_HEADER(uuid/uuid.h,
   BOUT_ADDPATH_CHECK_LIB(uuid, uuid_generate,
       BOUT_HAS_UUID_SYSTEM_GENERATOR=yes,
       BOUT_HAS_UUID_SYSTEM_GENERATOR=no,
       [$with_system_uuid]),
   BOUT_HAS_UUID_SYSTEM_GENERATOR=no,
   [$with_system_uuid])
  AS_IF([test "$with_system_uuid" = "yes"], [
   AC_MSG_FAILURE([*** System UUID generator not found, but explicitly requested])
  ])
])

#############################################################
# Download + Build PVODE '98
#############################################################

AS_MKDIR_P(externalpackages)
AS_MKDIR_P(lib)
AS_MKDIR_P(include)

BOUT_HAS_PVODE="no"
AS_IF([test "$with_pvode" != "no"], [
  AS_IF([test "$enable_pvode_openmp" != "no"  ], [
    AS_IF([test "$enable_openmp" != "no" ], [
      PVODE_FLAGS="$CXXFLAGS $OPENMP_CXXFLAGS"
      AC_MSG_NOTICE([PVODE being built with OpenMP support])
    ], [
      AC_MSG_ERROR([Cannot enable openmp in PVODE as configuring with OpenMP disabled])
    ])
  ], [
    PVODE_FLAGS="$CXXFLAGS"
    AC_MSG_NOTICE([PVODE being built without OpenMP support])
  ])
  # Clean PVODE
  CXX="$CXX" CXXFLAGS=$PVODE_FLAGS MKDIR="$MKDIR_P" RANLIB="$RANLIB" $MAKE clean -C externalpackages/PVODE/precon/ >> config-build.log 2>&1
  CXX="$CXX" CXXFLAGS=$PVODE_FLAGS MKDIR="$MKDIR_P" RANLIB="$RANLIB" $MAKE clean -C externalpackages/PVODE/source/ >> config-build.log 2>&1

  AC_MSG_NOTICE([Building PVODE])
  echo "* Building PVODE" >> config-build.log
  echo "*************************************************************" >> config-build.log

  CXX="$CXX" CXXFLAGS=$PVODE_FLAGS MKDIR="$MKDIR_P" RANLIB="$RANLIB" $MAKE -C externalpackages/PVODE/precon/ >> config-build.log 2>&1
  CXX="$CXX" CXXFLAGS=$PVODE_FLAGS MKDIR="$MKDIR_P" RANLIB="$RANLIB" $MAKE -C externalpackages/PVODE/source/ >> config-build.log 2>&1

  AS_IF([test -f externalpackages/PVODE/lib/libpvode.a && test -f externalpackages/PVODE/lib/libpvpre.a], [
    AC_MSG_NOTICE([Successfully built PVODE])
    AC_MSG_NOTICE([Installing PVODE into BOUT++ sourcetree])

    echo "*************************************************************" >> config-build.log
    echo "* Successfully built PVODE" >> config-build.log
    echo "*************************************************************" >> config-build.log
    echo "* Installing PVODE into BOUT++ sourcetree" >> config-build.log
    echo "*************************************************************" >> config-build.log
  ], [
    AC_MSG_ERROR(Could not build PVODE. See config-build.log for errors)
  ])

  # Set the correct libraries and copy them to bout
  AS_MKDIR_P(include/pvode)
  cp -r externalpackages/PVODE/include/pvode include
  cp externalpackages/PVODE/lib/*.a lib/
  EXTRA_LIBS="$EXTRA_LIBS -L\$(BOUT_LIB_PATH) -lpvode -lpvpre"
  BOUT_HAS_PVODE="yes"
])

#############################################################
# Localisation (i18n) with gettext
#############################################################

BOUT_HAS_GETTEXT="no"
# Use macro to test if Natural Language Support (gettext) is available.
# If available sets:
#  - USE_NLS to "yes"
#  - LIBINTL to the linker options
#  - Modifies CPPFLAGS if needed
AM_GNU_GETTEXT([external])
AS_IF([test "$USE_NLS" = "yes"], [
  AC_MSG_NOTICE([Enabling language support with gettext])
  # Turn the .po files into .mo files
  $MAKE -C locale | tee -a config-build.log 2>&1

  # Note: BOUT_LOCALE_PATH is defined in make.config, and may be changed by `make install`.
  CXXFLAGS="$CXXFLAGS -DBOUT_LOCALE_PATH=\$(BOUT_LOCALE_PATH)"

  EXTRA_LIBS="$EXTRA_LIBS $LIBINTL"

  # Set variable substituted into bout-config
  BOUT_HAS_GETTEXT="yes"
],[
  AC_MSG_NOTICE([Language support with gettext not available])
])

#############################################################
# Sort out fmt
#############################################################

dnl If in a git repo, get submodule, unless BOUT_DONT_UPDATE_GIT_SUBMODULE is set
AC_CHECK_FILE([.git], [
  AS_IF([test "x$BOUT_DONT_UPDATE_GIT_SUBMODULE" == "x"], [
    git submodule update --init externalpackages/fmt
  ])
])

dnl Copy the one file we need to somewhere else
AC_CONFIG_LINKS(src/fmt/format.cxx:externalpackages/fmt/src/format.cc)

#############################################################
# Check environment
#############################################################

AS_IF([test "$CXXINCLUDE" != ""], [
  AC_MSG_NOTICE([================================================])
  AC_MSG_NOTICE([ WARNING: CXXINCLUDE environment variable set to:])
  AC_MSG_NOTICE([$CXXINCLUDE])
  AC_MSG_NOTICE([ => This will be added to compile commands])
  AC_MSG_NOTICE([ If this is not intended, then run])
  AC_MSG_NOTICE([   export CXXINCLUDE=''])
  AC_MSG_NOTICE([ before making BOUT++])
  AC_MSG_NOTICE([================================================])
])

#############################################################
# Gather configuration info for bout-config
#############################################################

EXTRA_INCS="${EXTRA_INCS} ${CPPFLAGS}"

PREFIX=$PWD
IDLCONFIGPATH=$PWD/tools/idllib
PYTHONCONFIGPATH=$PWD/tools/pylib

BOUT_HAS_IDA="yes"
if test "$IDALIBS" = ""
then
  BOUT_HAS_IDA="no"
fi

BOUT_HAS_CVODE="yes"
if test "$CVODELIBS" = ""
then
  BOUT_HAS_CVODE="no"
fi

BOUT_HAS_ARKODE="yes"
if test "$ARKODELIBS" = ""
then
  BOUT_HAS_ARKODE="no"
fi

BOUT_HAS_PNETCDF="yes"
if test "$PNCPATH" = ""
then
  BOUT_HAS_PNETCDF="no"
fi

# Only make.config is altered by configure
AC_CONFIG_FILES([make.config])
AC_OUTPUT

#############################################################
# Use a dummy Makefile to get the cflags and ldflags
#
# This is to capture flags from external libraries such
# as PETSc
#############################################################

CONFIG_CFLAGS=`$MAKE cflags -f output.make`
CONFIG_LDFLAGS=`$MAKE ldflags -f output.make`

#############################################################
# Write configuration to bout-config
#############################################################

AC_SUBST(CONFIG_CFLAGS)
AC_SUBST(CONFIG_LDFLAGS)

# Set path to lib and include here.
# If make install is run then that replaces these paths
BOUT_LIB_PATH=$PWD/lib
BOUT_INCLUDE_PATH=$PWD/include
FMT_INCLUDE_PATH=$PWD/externalpackages/fmt/include
AC_SUBST(BOUT_LIB_PATH)
AC_SUBST(BOUT_INCLUDE_PATH)
AC_SUBST(FMT_INCLUDE_PATH)
AC_SUBST(MPARK_VARIANT_INCLUDE_PATH)
AC_SUBST(MPARK_INCLUDE)
AC_SUBST(OWN_MPARK)

AC_SUBST(PREFIX)
AC_SUBST(IDLCONFIGPATH)
AC_SUBST(PYTHONCONFIGPATH)
AC_SUBST(LIB_TO_BUILD)
AC_SUBST(STATIC_EXTRA)
AC_SUBST(SHARED_EXTRA)

AC_SUBST(BOUT_VERSION)
AC_SUBST(BOUT_VERSION_MAJOR)
AC_SUBST(BOUT_VERSION_MINOR)
AC_SUBST(BOUT_VERSION_PATCH)
AC_SUBST(BOUT_VERSION_TAG)
AC_SUBST(BOUT_REVISION)

AC_SUBST(BOUT_CHECK_LEVEL)
AC_DEFINE_UNQUOTED(BOUT_CHECK_LEVEL, [$BOUT_CHECK_LEVEL], [Runtime error checking level])

AC_SUBST(BOUT_OPENMP_SCHEDULE)
AC_DEFINE_UNQUOTED(BOUT_OPENMP_SCHEDULE, [$BOUT_OPENMP_SCHEDULE], [OpenMP schedule])

BOUT_DEFINE_SUBST(BOUT_HAS_ARKODE, [ARKODE support])
BOUT_DEFINE_SUBST(BOUT_HAS_CVODE, [CVODE support])
BOUT_DEFINE_SUBST(BOUT_HAS_FFTW, [FFTW support])
BOUT_DEFINE_SUBST(BOUT_HAS_GETTEXT, [NLS support])
BOUT_DEFINE_SUBST(BOUT_HAS_IDA, [IDA support])
BOUT_DEFINE_SUBST(BOUT_HAS_LAPACK, [LAPACK support])
BOUT_DEFINE_SUBST(BOUT_HAS_NETCDF, [NETCDF support])
BOUT_DEFINE_SUBST(BOUT_HAS_LEGACY_NETCDF, [NETCDF support])
BOUT_DEFINE_SUBST(BOUT_HAS_PETSC, [PETSc support])
BOUT_DEFINE_SUBST(BOUT_HAS_PNETCDF, [PNETCDF support])
BOUT_DEFINE_SUBST(BOUT_HAS_PRETTY_FUNCTION, [Compiler PRETTYFUNCTION support])
BOUT_DEFINE_SUBST(BOUT_HAS_PVODE, [PVODE support])
BOUT_DEFINE_SUBST(BOUT_HAS_SCOREP, [Score-P support])
BOUT_DEFINE_SUBST(BOUT_HAS_SLEPC, [SLEPc support])
BOUT_DEFINE_SUBST(BOUT_HAS_SUNDIALS, [SUNDIALS support])
BOUT_DEFINE_SUBST(BOUT_HAS_UUID_SYSTEM_GENERATOR, [Use libuuid for UUID generation])
BOUT_DEFINE_SUBST(BOUT_USE_BACKTRACE, [Enable backtrace in exceptions])
BOUT_DEFINE_SUBST(BOUT_USE_COLOR, [Enable color logs option])
BOUT_DEFINE_SUBST(BOUT_USE_OUTPUT_DEBUG, [Enabled extra debug output])
BOUT_DEFINE_SUBST(BOUT_USE_OPENMP, [Enable OpenMP])
BOUT_DEFINE_SUBST(BOUT_USE_SIGFPE, [Enable floating point exceptions])
BOUT_DEFINE_SUBST(BOUT_USE_SIGNAL, [Enable signal handlers])
BOUT_DEFINE_SUBST(BOUT_USE_TRACK, [Enable field name tracking])
BOUT_DEFINE_SUBST(BOUT_USE_MSGSTACK, [Enable MsgStack for traces])

AC_SUBST(PETSC_HAS_SUNDIALS)
AC_SUBST(PETSC_MAKE_INCLUDE)
AC_SUBST(PETSC_DIR)
AC_SUBST(PETSC_ARCH)
AC_SUBST(SLEPC_MAKE_INCLUDE)
AC_SUBST(SLEPC_DIR)
AC_SUBST(SLEPC_ARCH)


AC_CONFIG_HEADERS([include/bout/build_defines.hxx:autoconf_build_defines.hxx.in])
AC_CONFIG_FILES([include/bout/version.hxx])
AC_CONFIG_FILES([include/bout/revision.hxx])
AC_CONFIG_FILES([bin/bout-config])
AC_CONFIG_FILES([src/makefile])
AC_CONFIG_FILES([tools/pylib/boutconfig/__init__.py])
AC_OUTPUT
chmod a+x bin/bout-config

#############################################################
# Print configuration info
#############################################################

AC_MSG_NOTICE([-------------------------])
AC_MSG_NOTICE([  Configuration summary  ])
AC_MSG_NOTICE([-------------------------])

AC_MSG_NOTICE([  PETSc support           : $BOUT_HAS_PETSC (has SUNDIALS: $PETSC_HAS_SUNDIALS)])
AC_MSG_NOTICE([  SLEPc support           : $BOUT_HAS_SLEPC])
AC_MSG_NOTICE([  IDA support             : $BOUT_HAS_IDA])
AC_MSG_NOTICE([  CVODE support           : $BOUT_HAS_CVODE])
AC_MSG_NOTICE([  ARKODE support          : $BOUT_HAS_ARKODE])
AC_MSG_NOTICE([  FFTW support            : $BOUT_HAS_FFTW])
AC_MSG_NOTICE([  NetCDF support          : $BOUT_HAS_NETCDF (legacy: $BOUT_HAS_LEGACY_NETCDF)])
AC_MSG_NOTICE([  Parallel-NetCDF support : $BOUT_HAS_PNETCDF])
AC_MSG_NOTICE([  Lapack support          : $BOUT_HAS_LAPACK])
AC_MSG_NOTICE([  Scorep support          : $BOUT_HAS_SCOREP])
AC_MSG_NOTICE([  OpenMP support          : $BOUT_USE_OPENMP (schedule: $OPENMP_SCHEDULE)])
AC_MSG_NOTICE([  Natural language support: $BOUT_HAS_GETTEXT (path: $localedir)])
AC_MSG_NOTICE([  System UUID generator   : $BOUT_HAS_UUID_SYSTEM_GENERATOR])
AC_MSG_NOTICE([])
AC_MSG_NOTICE([  Enable backtrace        : $BOUT_USE_BACKTRACE])
AC_MSG_NOTICE([  Enable color logs       : $BOUT_USE_COLOR])
AC_MSG_NOTICE([  Enable more debug output: $BOUT_USE_OUTPUT_DEBUG])
AC_MSG_NOTICE([  Enable OpenMP           : $BOUT_USE_OPENMP])
AC_MSG_NOTICE([  Enable FP exceptions    : $BOUT_USE_SIGFPE])
AC_MSG_NOTICE([  Enable signal handlers  : $BOUT_USE_SIGNAL])
AC_MSG_NOTICE([  Enable field names      : $BOUT_USE_TRACK])

AC_MSG_NOTICE([])
AC_MSG_NOTICE([-------------------------------])
AC_MSG_NOTICE([  Data analysis configuration  ])
AC_MSG_NOTICE([-------------------------------])
AC_MSG_NOTICE([])
AC_MSG_NOTICE([=== IDL ===])
AC_MSG_NOTICE([])
AC_MSG_NOTICE([Make sure that the tools/idllib directory is in your IDL_PATH])
AC_MSG_NOTICE([e.g. by adding to your ~/.bashrc file])
AC_MSG_NOTICE([])
AC_MSG_NOTICE([    export IDL_PATH=+$PWD/tools/idllib:'<IDL_DEFAULT>':\$IDL_PATH])
AC_MSG_NOTICE([])
AC_MSG_NOTICE([=== Python ===])
AC_MSG_NOTICE([])
AC_MSG_NOTICE([Make sure that the tools/pylib directory is in your PYTHONPATH])
AC_MSG_NOTICE([e.g. by adding to your ~/.bashrc file])
AC_MSG_NOTICE([])
AC_MSG_NOTICE([   export PYTHONPATH=$PWD/tools/pylib/:\$PYTHONPATH])
AC_MSG_NOTICE([])
AC_MSG_NOTICE([*** Now run '$MAKE' to compile BOUT++ ***])<|MERGE_RESOLUTION|>--- conflicted
+++ resolved
@@ -68,13 +68,9 @@
 AC_ARG_ENABLE(warnings,     [AS_HELP_STRING([--disable-warnings],
         [Disable compiler warnings])],,[])
 AC_ARG_ENABLE(checks,       [AS_HELP_STRING([--enable-checks=no/1/2/3],
-<<<<<<< HEAD
-        [Set run-time checking level])],,[])
+        [Set run-time checking level])],,[enable_checks=default])
 AC_ARG_ENABLE(msgstack,     [AS_HELP_STRING([--enable-msgstack=no/yes],
         [Enable MstStack for backtrace. Default based on check level.])],,[enable_msgstack=maybe])
-=======
-        [Set run-time checking level])],,[enable_checks=default])
->>>>>>> a05809a4
 AC_ARG_ENABLE(signal,       [AS_HELP_STRING([--disable-signal],
         [Disable SEGFAULT handling])],,[])
 AC_ARG_ENABLE(color,        [AS_HELP_STRING([--disable-color],
