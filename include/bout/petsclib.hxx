--- conflicted
+++ resolved
@@ -45,15 +45,11 @@
 #ifndef __PETSCLIB_H__
 #define __PETSCLIB_H__
 
-<<<<<<< HEAD
 #include "bout/build_config.hxx"
 
-#if BOUT_HAS_PETSC
-=======
 class Options;
 
-#ifdef BOUT_HAS_PETSC
->>>>>>> dc737b2a
+#if BOUT_HAS_PETSC
 
 #include <petsc.h>
 #include <petscversion.h>
