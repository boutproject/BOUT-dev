--- conflicted
+++ resolved
@@ -541,16 +541,10 @@
   ///   v \frac{d}{di} f
   /// \f]
   ///
-<<<<<<< HEAD
-  /// @param[in] The velocity in the X direction
+  /// @param[in] v       The velocity in the X direction
   /// @param[in] f       The field being advected
   /// @param[in] outloc  The cell location where the result is desired.
   ///                    The default is the same as \p f
-=======
-  /// @param[in] v  The velocity in the X direction
-  /// @param[in] f  The field being advected
-  /// @param[in] outloc The cell location where the result is desired. The default is the same as \p f
->>>>>>> cfa24931
   /// @param[in] method  The differencing method to use
   /// @param[in] region  The region of the grid for which the result is calculated.
   const Field2D indexVDDX(const Field2D &v, const Field2D &f, CELL_LOC outloc,
@@ -709,8 +703,7 @@
   /// Initialise derivatives
   void derivs_init(Options* options);
   
-<<<<<<< HEAD
-  // Loop over mesh, applying a stencil in the X direction
+  /// Loop over mesh, applying a stencil in the X direction
   const Field2D applyXdiff(const Field2D &var, deriv_func func,
                            CELL_LOC loc = CELL_DEFAULT,
                            REGION region = RGN_NOBNDRY);
@@ -722,14 +715,6 @@
   const Field2D applyYdiff(const Field2D &var, deriv_func func,
                            CELL_LOC loc = CELL_DEFAULT,
                            REGION region = RGN_NOBNDRY);
-=======
-  /// Loop over mesh, applying a stencil in the X direction
-  const Field2D applyXdiff(const Field2D &var, deriv_func func, CELL_LOC loc = CELL_DEFAULT, REGION region = RGN_NOBNDRY);
-  const Field3D applyXdiff(const Field3D &var, deriv_func func, CELL_LOC loc = CELL_DEFAULT, REGION region = RGN_NOBNDRY);
-  
-  const Field2D applyYdiff(const Field2D &var, deriv_func func, CELL_LOC loc = CELL_DEFAULT, REGION region = RGN_NOBNDRY);
-  const Field3D applyYdiff(const Field3D &var, deriv_func func, CELL_LOC loc = CELL_DEFAULT, REGION region = RGN_NOBNDRY);
->>>>>>> cfa24931
 
   const Field3D applyYdiff(const Field3D &var, deriv_func func,
                            CELL_LOC loc = CELL_DEFAULT,
