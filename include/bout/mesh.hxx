--- conflicted
+++ resolved
@@ -193,12 +193,8 @@
   /// @param[in] communicate  Should the field be communicated to fill guard cells?
   ///
   /// @returns zero if successful, non-zero on failure
-<<<<<<< HEAD
-  int get(Field2D& var, const std::string& name, BoutReal def = 0.0,
-          bool communicate = true);
-=======
-  int get(Field2D &var, const std::string &name, BoutReal def=0.0, CELL_LOC location=CELL_DEFAULT);
->>>>>>> d2f9e5a0
+  int get(Field2D& var, const std::string& name, BoutReal def=0.0,
+          bool communicate = true, CELL_LOC location=CELL_DEFAULT);
 
   /// Get a Field3D from the input source
   ///
