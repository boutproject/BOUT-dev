--- conflicted
+++ resolved
@@ -941,104 +941,96 @@
   // REGION RELATED ROUTINES
   ///////////////////////////////////////////////////////////
 
-<<<<<<< HEAD
-=======
+  /// Get the named region from the region_map for the data iterator
+  ///
+  /// Throws if region_name not found
+  template <class T>
+  const Region<typename T::ind_type>& getRegion(const std::string &region_name) const;
+
+  const Region<> &getRegion(const std::string &region_name) const{
+    return getRegion3D(region_name);
+  }
+  const Region<Ind3D> &getRegion3D(const std::string &region_name) const;
+  const Region<Ind2D> &getRegion2D(const std::string &region_name) const;
+  const Region<IndPerp> &getRegionPerp(const std::string &region_name) const;
+
+  /// Indicate if named region has already been defined
+  bool hasRegion3D(const std::string& region_name) const;
+  bool hasRegion2D(const std::string& region_name) const;
+  bool hasRegionPerp(const std::string& region_name) const;
+
+  /// Add a new region to the region_map for the data iterator
+  ///
+  /// Outputs an error message if region_name already exists
+  void addRegion(const std::string &region_name, const Region<> &region) {
+    return addRegion3D(region_name, region);
+  }
+  void addRegion(const std::string &region_name, const Region<Ind2D> &region) {
+    return addRegion2D(region_name, region);
+  }
+  void addRegion(const std::string &region_name, const Region<IndPerp> &region) {
+    return addRegionPerp(region_name, region);
+  }
+  void addRegion3D(const std::string &region_name, const Region<Ind3D> &region);
+  void addRegion2D(const std::string &region_name, const Region<Ind2D> &region);
+  void addRegionPerp(const std::string &region_name, const Region<IndPerp> &region);
+
+  /// Converts an Ind2D to an Ind3D using calculation
+  Ind3D ind2Dto3D(const Ind2D &ind2D, int jz = 0) { return {ind2D.ind * LocalNz + jz, LocalNy, LocalNz}; }
+
+  /// Converts an Ind3D to an Ind2D using calculation
+  Ind2D ind3Dto2D(const Ind3D &ind3D) { return {ind3D.ind / LocalNz, LocalNy, 1}; }
+
+  /// Converts an Ind3D to an IndPerp using calculation
+  IndPerp ind3DtoPerp(const Ind3D &ind3D) { return {ind3D.x() * LocalNz + ind3D.z(), 1, LocalNz}; }
+
+  /// Converts an IndPerp to an Ind3D using calculation
+  Ind3D indPerpto3D(const IndPerp &indPerp, int jy = 0) {
+    int jz = indPerp.z();
+    return { (indPerp.ind - jz) * LocalNy + LocalNz * jy + jz , LocalNy, LocalNz};
+  }
+  
+  /// Converts an Ind3D to an Ind2D representing a 2D index using a lookup -- to be used with care
+  Ind2D map3Dto2D(const Ind3D &ind3D){
+    return {indexLookup3Dto2D[ind3D.ind], LocalNy, 1};
+  }
+  
+  /// Create the default regions for the data iterator
+  ///
+  /// Creates RGN_{ALL,NOBNDRY,NOX,NOY}
+  void createDefaultRegions();
+    
+protected:
+
+  /// Source for grid data
+  GridDataSource* source{nullptr};
+
+  /// Coordinate systems at different CELL_LOCs
+  std::map<CELL_LOC, std::shared_ptr<Coordinates>> coords_map;
+
+  /// Mesh options section
+  Options *options{nullptr};
+
+  /// Set whether to call calcParallelSlices on all communicated fields (true) or not (false)
+  bool calcParallelSlices_on_communicate{true};
+
+  /// Read a 1D array of integers
+  const std::vector<int> readInts(const std::string &name, int n);
+  
+  /// Calculates the size of a message for a given x and y range
+  int msg_len(const std::vector<FieldData*> &var_list, int xge, int xlt, int yge, int ylt);
+  
+  /// Initialise derivatives
+  void derivs_init(Options* options);
+
+  /// Pointer to the global MPI wrapper, for convenience
+  MpiWrapper* mpi = nullptr;
+
+public:
   // The maxregionblocksize to use when creating the default regions.
   // Can be set in the input file and the global default is set by,
   // MAXREGIONBLOCKSIZE in include/bout/region.hxx
   int maxregionblocksize{MAXREGIONBLOCKSIZE};
-  
->>>>>>> 693e9adb
-  /// Get the named region from the region_map for the data iterator
-  ///
-  /// Throws if region_name not found
-  template <class T>
-  const Region<typename T::ind_type>& getRegion(const std::string &region_name) const;
-
-  const Region<> &getRegion(const std::string &region_name) const{
-    return getRegion3D(region_name);
-  }
-  const Region<Ind3D> &getRegion3D(const std::string &region_name) const;
-  const Region<Ind2D> &getRegion2D(const std::string &region_name) const;
-  const Region<IndPerp> &getRegionPerp(const std::string &region_name) const;
-
-  /// Indicate if named region has already been defined
-  bool hasRegion3D(const std::string& region_name) const;
-  bool hasRegion2D(const std::string& region_name) const;
-  bool hasRegionPerp(const std::string& region_name) const;
-
-  /// Add a new region to the region_map for the data iterator
-  ///
-  /// Outputs an error message if region_name already exists
-  void addRegion(const std::string &region_name, const Region<> &region) {
-    return addRegion3D(region_name, region);
-  }
-  void addRegion(const std::string &region_name, const Region<Ind2D> &region) {
-    return addRegion2D(region_name, region);
-  }
-  void addRegion(const std::string &region_name, const Region<IndPerp> &region) {
-    return addRegionPerp(region_name, region);
-  }
-  void addRegion3D(const std::string &region_name, const Region<Ind3D> &region);
-  void addRegion2D(const std::string &region_name, const Region<Ind2D> &region);
-  void addRegionPerp(const std::string &region_name, const Region<IndPerp> &region);
-
-  /// Converts an Ind2D to an Ind3D using calculation
-  Ind3D ind2Dto3D(const Ind2D &ind2D, int jz = 0) { return {ind2D.ind * LocalNz + jz, LocalNy, LocalNz}; }
-
-  /// Converts an Ind3D to an Ind2D using calculation
-  Ind2D ind3Dto2D(const Ind3D &ind3D) { return {ind3D.ind / LocalNz, LocalNy, 1}; }
-
-  /// Converts an Ind3D to an IndPerp using calculation
-  IndPerp ind3DtoPerp(const Ind3D &ind3D) { return {ind3D.x() * LocalNz + ind3D.z(), 1, LocalNz}; }
-
-  /// Converts an IndPerp to an Ind3D using calculation
-  Ind3D indPerpto3D(const IndPerp &indPerp, int jy = 0) {
-    int jz = indPerp.z();
-    return { (indPerp.ind - jz) * LocalNy + LocalNz * jy + jz , LocalNy, LocalNz};
-  }
-  
-  /// Converts an Ind3D to an Ind2D representing a 2D index using a lookup -- to be used with care
-  Ind2D map3Dto2D(const Ind3D &ind3D){
-    return {indexLookup3Dto2D[ind3D.ind], LocalNy, 1};
-  }
-  
-  /// Create the default regions for the data iterator
-  ///
-  /// Creates RGN_{ALL,NOBNDRY,NOX,NOY}
-  void createDefaultRegions();
-    
-protected:
-
-  /// Source for grid data
-  GridDataSource* source{nullptr};
-
-  /// Coordinate systems at different CELL_LOCs
-  std::map<CELL_LOC, std::shared_ptr<Coordinates>> coords_map;
-
-  /// Mesh options section
-  Options *options{nullptr};
-
-  /// Set whether to call calcParallelSlices on all communicated fields (true) or not (false)
-  bool calcParallelSlices_on_communicate{true};
-
-  /// Read a 1D array of integers
-  const std::vector<int> readInts(const std::string &name, int n);
-  
-  /// Calculates the size of a message for a given x and y range
-  int msg_len(const std::vector<FieldData*> &var_list, int xge, int xlt, int yge, int ylt);
-  
-  /// Initialise derivatives
-  void derivs_init(Options* options);
-
-  /// Pointer to the global MPI wrapper, for convenience
-  MpiWrapper* mpi = nullptr;
-
-public:
-  // The maxregionblocksize to use when creating the default regions.
-  // Can be set in the input file and the global default is set by,
-  // MAXREGIONBLOCKSIZE in include/bout/region.hxx
-  int maxregionblocksize;
 
   /// Enable staggered grids (Centre, Lower). Otherwise all vars are
   /// cell centred (default).
