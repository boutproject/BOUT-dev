--- conflicted
+++ resolved
@@ -318,7 +318,6 @@
   virtual int ySize(int jx) const; ///< The number of points in Y at fixed X index \p jx
 
   // Y communications
-<<<<<<< HEAD
   virtual bool firstY() = 0; ///< Is this processor first in Y? i.e. is there a boundary at lower Y?
   virtual bool lastY() = 0; ///< Is this processor last in Y? i.e. is there a boundary at upper Y?
   virtual bool firstY(int xpos) = 0; ///< Is this processor first in Y? i.e. is there a boundary at lower Y?
@@ -327,14 +326,6 @@
   virtual int DownXSplitIndex() = 0; ///< If the lower Y guard cells are split in two, return the X index where the split occurs
 
   /// Send data
-=======
-  virtual bool firstY() const = 0;
-  virtual bool lastY() const = 0;
-  virtual bool firstY(int xpos) = 0;
-  virtual bool lastY(int xpos) = 0;
-  virtual int UpXSplitIndex() = 0;
-  virtual int DownXSplitIndex() = 0;
->>>>>>> 774cebe4
   virtual int sendYOutIndest(BoutReal *buffer, int size, int tag) = 0;
 
   /// 
