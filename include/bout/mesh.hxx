--- conflicted
+++ resolved
@@ -456,43 +456,18 @@
     ASSERT1(location != CELL_DEFAULT);
     ASSERT1(location != CELL_VSHIFT);
 
-<<<<<<< HEAD
-    if (coords_map.count(location)) { // True branch most common, returns immediately
-      return coords_map[location].get();
-    } else {
-      // No coordinate system set. Create default
-      // Note that this can't be allocated here due to incomplete type
-      // (circular dependency between Mesh and Coordinates)
-      coords_map[location] = std::shared_ptr<Coordinates>(nullptr);
-      coords_map[location] = createDefaultCoordinates(location);
-      return coords_map[location].get();
-=======
     auto found = coords_map.find(location);
     if (found != coords_map.end()) {
       // True branch most common, returns immediately
       return found->second;
->>>>>>> 17e017eb
     }
 
     // No coordinate system set. Create default
     // Note that this can't be allocated here due to incomplete type
     // (circular dependency between Mesh and Coordinates)
-    auto inserted = coords_map.emplace(location, createDefaultCoordinates(location));
+    auto inserted = coords_map.emplace(location, nullptr);
+    inserted.first->second = createDefaultCoordinates(location);
     return inserted.first->second;
-  }
-
-  /// Re-calculate staggered Coordinates, useful if CELL_CENTRE Coordinates are changed
-  void recalculateStaggeredCoordinates() {
-    for (auto& i : coords_map) {
-      CELL_LOC location = i.first;
-
-      if (location == CELL_CENTRE) {
-        // Only reset staggered locations
-        continue;
-      }
-
-      i.second = createDefaultCoordinates(location);
-    }
   }
 
   /// Returns the non-CELL_CENTRE location
@@ -549,12 +524,9 @@
     }
   };
 
-<<<<<<< HEAD
-=======
   /// Re-calculate staggered Coordinates, useful if CELL_CENTRE Coordinates are changed
   void recalculateStaggeredCoordinates();
 
->>>>>>> 17e017eb
   ///////////////////////////////////////////////////////////
   // INDEX DERIVATIVE OPERATORS
   ///////////////////////////////////////////////////////////
