/// \file
///  Openmp utilitiy wrappers
/**************************************************************************
 * Copyright 2017
 *
 * Contact: Ben Dudson, bd512@york.ac.uk
 * 
 * This file is part of BOUT++.
 *
 * BOUT++ is free software: you can redistribute it and/or modify
 * it under the terms of the GNU Lesser General Public License as published by
 * the Free Software Foundation, either version 3 of the License, or
 * (at your option) any later version.
 *
 * BOUT++ is distributed in the hope that it will be useful,
 * but WITHOUT ANY WARRANTY; without even the implied warranty of
 * MERCHANTABILITY or FITNESS FOR A PARTICULAR PURPOSE.  See the
 * GNU Lesser General Public License for more details.
 *
 * You should have received a copy of the GNU Lesser General Public License
 * along with BOUT++.  If not, see <http://www.gnu.org/licenses/>.
 *
 **************************************************************************/

#ifndef BOUT_OPENMPWRAP_H
#define BOUT_OPENMPWRAP_H

#include "bout/build_defines.hxx"

#if BOUT_USE_OPENMP || defined(_OPENMP)
#include "omp.h"
#endif

#ifdef _OPENMP
//Some helpers for indirection -- required so that the _Pragma gets "omp <x>"
//where <x> is any number of valid omp options/environments (e.g. atomic, critical etc.)
#define INDIRECT0(a) #a
#define INDIRECT1(a) INDIRECT0(omp a)
#define INDIRECT2(b) INDIRECT1(b)

<<<<<<< HEAD
/// Wrapper to use `#pragma omp` while avoiding unknown pragma
/// warnings when compiling without openmp support.
#if BOUT_USE_OPENMP
=======
//Define a macro wrapper to the use of `#pragma omp` to avoid unknown pragma
//warnings when compiling without openmp support.
#define BOUT_OMP_SAFE(...) _Pragma(INDIRECT2(__VA_ARGS__))
>>>>>>> 5d0a1ad3
#define BOUT_OMP(...) _Pragma(INDIRECT2(__VA_ARGS__))
#else
#define BOUT_OMP_SAFE(...)
#define BOUT_OMP(...)
#endif

#if BOUT_USE_OPENMP

#ifndef INDIRECT2
#error expected macro INDIRECT2 to be available
#endif

#define BOUT_OMP_PERF(...) _Pragma(INDIRECT2(__VA_ARGS__))
#else
#define BOUT_OMP_PERF(...)
#endif

#ifndef _OPENMP
inline int constexpr omp_get_max_threads() { return 1; }
inline int constexpr omp_get_num_threads() { return 1; }
inline int constexpr omp_get_thread_num() { return 0; }
#endif

//Perhaps want to cleanup local helpers with below, but DON'T!
//This would cause uses of BOUT_OMP to break
// #undef INDIRECT0
// #undef INDIRECT1
// #undef INDIRECT2
#endif<|MERGE_RESOLUTION|>--- conflicted
+++ resolved
@@ -38,15 +38,9 @@
 #define INDIRECT1(a) INDIRECT0(omp a)
 #define INDIRECT2(b) INDIRECT1(b)
 
-<<<<<<< HEAD
 /// Wrapper to use `#pragma omp` while avoiding unknown pragma
 /// warnings when compiling without openmp support.
-#if BOUT_USE_OPENMP
-=======
-//Define a macro wrapper to the use of `#pragma omp` to avoid unknown pragma
-//warnings when compiling without openmp support.
 #define BOUT_OMP_SAFE(...) _Pragma(INDIRECT2(__VA_ARGS__))
->>>>>>> 5d0a1ad3
 #define BOUT_OMP(...) _Pragma(INDIRECT2(__VA_ARGS__))
 #else
 #define BOUT_OMP_SAFE(...)
