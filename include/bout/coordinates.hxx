/**************************************************************************
 * Describes coordinate systems
 *
 * ChangeLog
 * =========
 * 
 * 2014-11-10 Ben Dudson <bd512@york.ac.uk>
 *    * Created by separating metric from Mesh
 *
 * 
 **************************************************************************
 * Copyright 2014 B.D.Dudson
 *
 * Contact: Ben Dudson, bd512@york.ac.uk
 * 
 * This file is part of BOUT++.
 *
 * BOUT++ is free software: you can redistribute it and/or modify
 * it under the terms of the GNU Lesser General Public License as published by
 * the Free Software Foundation, either version 3 of the License, or
 * (at your option) any later version.
 *
 * BOUT++ is distributed in the hope that it will be useful,
 * but WITHOUT ANY WARRANTY; without even the implied warranty of
 * MERCHANTABILITY or FITNESS FOR A PARTICULAR PURPOSE.  See the
 * GNU Lesser General Public License for more details.
 *
 * You should have received a copy of the GNU Lesser General Public License
 * along with BOUT++.  If not, see <http://www.gnu.org/licenses/>.
 *
 **************************************************************************/

#ifndef __COORDINATES_H__
#define __COORDINATES_H__

#include "bout/field2d.hxx"
#include "bout/field3d.hxx"
#include "bout/paralleltransform.hxx"
#include "bout/utils.hxx"
#include <bout/bout_types.hxx>

class Mesh;

/*!
 * Represents a coordinate system, and associated operators
 *
 * This is a container for a collection of metric tensor components
 */
class Coordinates {
public:
#if BOUT_USE_METRIC_3D
  using FieldMetric = Field3D;
#else
  using FieldMetric = Field2D;
#endif

  /// Standard constructor from input
  Coordinates(Mesh* mesh, Options* options = nullptr);

  /// Constructor interpolating from another Coordinates object
  /// By default attempts to read staggered Coordinates from grid data source,
  /// interpolating from CELL_CENTRE if not present. Set
  /// force_interpolate_from_centre argument to true to always interpolate
  /// (useful if CELL_CENTRE Coordinates have been changed, so reading from file
  /// would not be correct).
  Coordinates(Mesh* mesh, Options* options, const CELL_LOC loc,
              const Coordinates* coords_in, bool force_interpolate_from_centre = false);

  /// A constructor useful for testing purposes. To use it, inherit
  /// from Coordinates. If \p calculate_geometry is true (default),
  /// calculate the non-uniform variables, Christoffel symbols
  Coordinates(Mesh* mesh, FieldMetric dx, FieldMetric dy, FieldMetric dz, FieldMetric J,
              FieldMetric Bxy, FieldMetric g11, FieldMetric g22, FieldMetric g33,
              FieldMetric g12, FieldMetric g13, FieldMetric g23, FieldMetric g_11,
              FieldMetric g_22, FieldMetric g_33, FieldMetric g_12, FieldMetric g_13,
              FieldMetric g_23, FieldMetric ShiftTorsion, FieldMetric IntShiftTorsion);

  Coordinates& operator=(Coordinates&&) = default;

  ~Coordinates() = default;

  /// Add variables to \p output_options, for post-processing
  void outputVars(Options& output_options);

  FieldMetric dx, dy, dz; ///< Mesh spacing in x, y and z

  /// Length of the Z domain. Used for FFTs
  const Field2D& zlength() const;

  /// True if corrections for non-uniform mesh spacing should be included in operators
  bool non_uniform;
  /// 2nd-order correction for non-uniform meshes d/di(1/dx), d/di(1/dy) and d/di(1/dz)
  FieldMetric d1_dx, d1_dy, d1_dz;

  FieldMetric J; ///< Coordinate system Jacobian, so volume of cell is J*dx*dy*dz

  FieldMetric Bxy; ///< Magnitude of B = nabla z times nabla x

  /// Contravariant metric tensor (g^{ij})
  FieldMetric g11, g22, g33, g12, g13, g23;

  /// Covariant metric tensor
  FieldMetric g_11, g_22, g_33, g_12, g_13, g_23;

  /// Christoffel symbol of the second kind (connection coefficients)
  FieldMetric G1_11, G1_22, G1_33, G1_12, G1_13, G1_23;
  FieldMetric G2_11, G2_22, G2_33, G2_12, G2_13, G2_23;
  FieldMetric G3_11, G3_22, G3_33, G3_12, G3_13, G3_23;

  FieldMetric G1, G2, G3;

  /// d pitch angle / dx. Needed for vector differentials (Curl)
  FieldMetric ShiftTorsion;

  FieldMetric IntShiftTorsion; ///< Integrated shear (I in BOUT notation)

  /// Calculate differential geometry quantities from the metric tensor
  int geometry(bool recalculate_staggered = true,
               bool force_interpolate_from_centre = false);
  /// Invert contravatiant metric to get covariant components
  int calcCovariant(const std::string& region = "RGN_ALL");
  /// Invert covariant metric to get contravariant components
  int calcContravariant(const std::string& region = "RGN_ALL");
  int jacobian(); ///< Calculate J and Bxy

  ///////////////////////////////////////////////////////////
  // Parallel transforms
  ///////////////////////////////////////////////////////////

  /// Set the parallel (y) transform for this mesh.
  /// Mostly useful for tests.
  void setParallelTransform(std::unique_ptr<ParallelTransform> pt) {
    transform = std::move(pt);
  }

  /// Return the parallel transform
  ParallelTransform& getParallelTransform() {
    ASSERT1(transform != nullptr);
    return *transform;
  }

  ///////////////////////////////////////////////////////////
  // Operators
  ///////////////////////////////////////////////////////////

  FieldMetric DDX(const Field2D& f, CELL_LOC outloc = CELL_DEFAULT,
                  const std::string& method = "DEFAULT",
                  const std::string& region = "RGN_NOBNDRY");

  FieldMetric DDY(const Field2D& f, CELL_LOC outloc = CELL_DEFAULT,
                  const std::string& method = "DEFAULT",
                  const std::string& region = "RGN_NOBNDRY") const;

  FieldMetric DDZ(const Field2D& f, CELL_LOC outloc = CELL_DEFAULT,
                  const std::string& method = "DEFAULT",
                  const std::string& region = "RGN_NOBNDRY");

  Field3D DDX(const Field3D& f, CELL_LOC outloc = CELL_DEFAULT,
              const std::string& method = "DEFAULT",
              const std::string& region = "RGN_NOBNDRY");

  Field3D DDY(const Field3D& f, CELL_LOC outloc = CELL_DEFAULT,
              const std::string& method = "DEFAULT",
              const std::string& region = "RGN_NOBNDRY") const;

  Field3D DDZ(const Field3D& f, CELL_LOC outloc = CELL_DEFAULT,
              const std::string& method = "DEFAULT",
              const std::string& region = "RGN_NOBNDRY");

  /// Gradient along magnetic field  b.Grad(f)
  FieldMetric Grad_par(const Field2D& var, CELL_LOC outloc = CELL_DEFAULT,
                       const std::string& method = "DEFAULT");

  Field3D Grad_par(const Field3D& var, CELL_LOC outloc = CELL_DEFAULT,
                   const std::string& method = "DEFAULT");

  /// Advection along magnetic field V*b.Grad(f)
  FieldMetric Vpar_Grad_par(const Field2D& v, const Field2D& f,
                            CELL_LOC outloc = CELL_DEFAULT,
                            const std::string& method = "DEFAULT");

  Field3D Vpar_Grad_par(const Field3D& v, const Field3D& f,
                        CELL_LOC outloc = CELL_DEFAULT,
                        const std::string& method = "DEFAULT");

  /// Divergence along magnetic field  Div(b*f) = B.Grad(f/B)
  FieldMetric Div_par(const Field2D& f, CELL_LOC outloc = CELL_DEFAULT,
                      const std::string& method = "DEFAULT");

  Field3D Div_par(const Field3D& f, CELL_LOC outloc = CELL_DEFAULT,
                  const std::string& method = "DEFAULT");

  // Second derivative along magnetic field
  FieldMetric Grad2_par2(const Field2D& f, CELL_LOC outloc = CELL_DEFAULT,
                         const std::string& method = "DEFAULT");

  Field3D Grad2_par2(const Field3D& f, CELL_LOC outloc = CELL_DEFAULT,
                     const std::string& method = "DEFAULT");
  // Perpendicular Laplacian operator, using only X-Z derivatives
  // NOTE: This might be better bundled with the Laplacian inversion code
  // since it makes use of the same coefficients and FFT routines
  FieldMetric Delp2(const Field2D& f, CELL_LOC outloc = CELL_DEFAULT, bool useFFT = true);
  Field3D Delp2(const Field3D& f, CELL_LOC outloc = CELL_DEFAULT, bool useFFT = true);
  FieldPerp Delp2(const FieldPerp& f, CELL_LOC outloc = CELL_DEFAULT, bool useFFT = true);

  // Full parallel Laplacian operator on scalar field
  // Laplace_par(f) = Div( b (b dot Grad(f)) )
  FieldMetric Laplace_par(const Field2D& f, CELL_LOC outloc = CELL_DEFAULT);
  Field3D Laplace_par(const Field3D& f, CELL_LOC outloc = CELL_DEFAULT);

  // Full Laplacian operator on scalar field
  FieldMetric Laplace(const Field2D& f, CELL_LOC outloc = CELL_DEFAULT,
                      const std::string& dfdy_boundary_conditions = "free_o3",
                      const std::string& dfdy_dy_region = "");
  Field3D Laplace(const Field3D& f, CELL_LOC outloc = CELL_DEFAULT,
                  const std::string& dfdy_boundary_conditions = "free_o3",
                  const std::string& dfdy_dy_region = "");

  // Full perpendicular Laplacian, in form of inverse of Laplacian operator in LaplaceXY
  // solver
  Field2D Laplace_perpXY(const Field2D& A, const Field2D& f);

private:
  int nz; // Size of mesh in Z. This is mesh->ngz-1
  Mesh* localmesh;
  CELL_LOC location;

  /// Handles calculation of yup and ydown
  std::unique_ptr<ParallelTransform> transform{nullptr};

  /// Cache variable for `zlength`. Invalidated when
  /// `Coordinates::geometry` is called
  mutable std::unique_ptr<Field2D> zlength_cache{nullptr};

  /// Cache variable for Grad2_par2
  mutable std::map<std::string, std::unique_ptr<FieldMetric>> Grad2_par2_DDY_invSgCache;
  mutable std::unique_ptr<FieldMetric> invSgCache{nullptr};

  /// Set the parallel (y) transform from the options file.
  /// Used in the constructor to create the transform object.
  void setParallelTransform(Options* options);
<<<<<<< HEAD
  const FieldMetric& invSg() const;
  const FieldMetric& Grad2_par2_DDY_invSg(CELL_LOC outloc,
					  const std::string& method) const;
=======

  // check that covariant tensors are positive (if expected) and finite (always)
  void checkCovariant();
  // check that contravariant tensors are positive (if expected) and finite (always)
  void checkContravariant();
>>>>>>> cd83558f
};

/*
/// Standard coordinate system for tokamak simulations
class TokamakCoordinates : public Coordinates {
public:
  TokamakCoordinates(Mesh *mesh) : Coordinates(mesh) {
    
  }
private:
  
};
*/

#endif // __COORDINATES_H__<|MERGE_RESOLUTION|>--- conflicted
+++ resolved
@@ -239,17 +239,15 @@
   /// Set the parallel (y) transform from the options file.
   /// Used in the constructor to create the transform object.
   void setParallelTransform(Options* options);
-<<<<<<< HEAD
+
   const FieldMetric& invSg() const;
   const FieldMetric& Grad2_par2_DDY_invSg(CELL_LOC outloc,
 					  const std::string& method) const;
-=======
 
   // check that covariant tensors are positive (if expected) and finite (always)
   void checkCovariant();
   // check that contravariant tensors are positive (if expected) and finite (always)
   void checkContravariant();
->>>>>>> cd83558f
 };
 
 /*
