--- conflicted
+++ resolved
@@ -338,10 +338,7 @@
   const Region<Ind3D>& getValidRegionWithDefault(const std::string& region_name) const;
   void setRegion(const std::string& region_name) override;
   void resetRegion() override;
-<<<<<<< HEAD
-=======
   void resetRegionParallel();
->>>>>>> 9de0c341
   void setRegion(size_t id) override;
   void setRegion(std::optional<size_t> id) override;
   std::optional<size_t> getRegionID() const override { return regionID; };
@@ -533,14 +530,10 @@
 
   bool allowCalcParallelSlices{true};
 
-<<<<<<< HEAD
-private:
-=======
   inline Field3DParallel asField3DParallel();
   inline const Field3DParallel asField3DParallel() const;
 
 protected:
->>>>>>> 9de0c341
   /// Array sizes (from fieldmesh). These are valid only if fieldmesh is not null
   int nx{-1}, ny{-1}, nz{-1};
 
@@ -739,8 +732,6 @@
   return result;
 }
 
-<<<<<<< HEAD
-=======
 /// Field3DParallel is intended to behave like Field3D, but preserve parallel
 /// Fields.
 /// Operations on Field3D, like multiplication, exp and floor only work on the
@@ -858,5 +849,4 @@
   return result;
 }
 
->>>>>>> 9de0c341
 #endif /* BOUT_FIELD3D_H */