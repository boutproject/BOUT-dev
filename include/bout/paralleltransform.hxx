--- conflicted
+++ resolved
@@ -31,28 +31,12 @@
   /// Given a 3D field, calculate and set the Y up down fields
   virtual void calcParallelSlices(Field3D &f) = 0;
 
-<<<<<<< HEAD
-  [[deprecated("Please use ParallelTransform::calcParallelSlices instead")]] void
-  calcYupYdown(Field3D& f) {
-    calcParallelSlices(f);
-  }
-
-=======
->>>>>>> 03f99ac0
   /// Calculate Yup and Ydown fields by integrating over mapped points
   /// This should be used for parallel divergence operators
   virtual void integrateParallelSlices(Field3D &f) {
     return calcParallelSlices(f);
   }
 
-<<<<<<< HEAD
-  [[deprecated("Please use ParallelTransform::integrateParallelSlices instead")]] void
-  integrateYupYdown(Field3D& f) {
-    integrateParallelSlices(f);
-  }
-
-=======
->>>>>>> 03f99ac0
   /// Convert a field into field-aligned coordinates
   /// so that the y index is along the magnetic field
   virtual Field3D toFieldAligned(const Field3D& f,
