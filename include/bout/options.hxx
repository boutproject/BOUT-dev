/*!************************************************************************
* Option hierarchy representation
*
* The Options class represents a tree structure of key-value settings.
* Provides get and set methods on these options.
*
* Internally, values are stored in a variant. Conversion of types
* is handled internally, so this is transparent to the user. If desired,
* the user can directly access the "value" member which is the variant.
*
* There is a singleton object "root" which contains the top-level
* options and allows access to all sub-sections
*
**************************************************************************
* Copyright 2010-2025 BOUT++ contributors
*
* Contact: Ben Dudson, dudson2@llnl.gov
*
* This file is part of BOUT++.
*
* BOUT++ is free software: you can redistribute it and/or modify
* it under the terms of the GNU Lesser General Public License as published by
* the Free Software Foundation, either version 3 of the License, or
* (at your option) any later version.
*
* BOUT++ is distributed in the hope that it will be useful,
* but WITHOUT ANY WARRANTY; without even the implied warranty of
* MERCHANTABILITY or FITNESS FOR A PARTICULAR PURPOSE.  See the
* GNU Lesser General Public License for more details.
*
* You should have received a copy of the GNU Lesser General Public License
* along with BOUT++.  If not, see <http://www.gnu.org/licenses/>.
*
**************************************************************************/

class Options;

#pragma once
#ifndef OPTIONS_H
#define OPTIONS_H

#include "bout/bout_types.hxx"
#include "bout/field2d.hxx"
#include "bout/field3d.hxx"
#include "bout/fieldperp.hxx"
#include "bout/output.hxx"
#include "bout/sys/type_name.hxx"
#include "bout/sys/variant.hxx"
#include "bout/traits.hxx"
#include "bout/unused.hxx"
#include "bout/utils.hxx"

#include <fmt/core.h>

#include <cmath>
#include <functional>
#include <map>
#include <ostream>
#include <set>
#include <sstream>
#include <string>
#include <utility>

/// Class to represent hierarchy of options
/*!
 *
 *
 * Getting and setting values
 * --------------------------
 *
 * Each Options object represents a collection of key-value pairs
 * which can be used as a map.
 *
 *     Options options;
 *     
 *     // Set values
 *     options["key"] = 1.0;
 *
 *     // Get values. Throws BoutException if not found
 *     int val = options["key"]; // Sets val to 1 
 *
 *     // Return as specified type. Throws BoutException if not found
 *     BoutReal var = options["key"].as<BoutReal>();
 *
 *     // A default value can be used if key is not found
 *     BoutReal value = options["pi"].withDefault(3.14);
 *    
 *     // Assign value with source label. Throws if already has a value from same source
 *     options["newkey"].assign(1.0, "some source");
 *
 *     // Force assign a new value
 *     options["newkey"].force(2.0, "some source");
 *
 * A legacy interface is also supported:
 * 
 *     options.set("key", 1.0, "code"); // Sets a key from source "code"
 *
 *     int val;
 *     options.get("key", val, 0); // Sets val to 1, default to 0 if not found
 *
 * If a variable has not been set then the default value is used
 *
 *     int other;
 *     options.get("otherkey", other, 2.0); // Sets other to 2 because "otherkey" not found
 *
 * Conversion is performed silently:
 *
 *     options.set("value", "2.34", "here"); // Set a string
 *
 *     BoutReal value;
 *     options.get("value", value, 0.0); // Sets value to 2.34
 *
 * If a conversion cannot be done, then an exception is thrown
 *
 * Sections
 * --------
 *
 * Each Options object can also contain any number of sections, which are
 * themselves Options objects.
 * 
 *     Options &section = options["section"];
 * 
 * which can be nested:
 *
 *     options["section"]["subsection"]["value"] = 3;
 *
 * This always succeeds; if the section does not exist then it is created.
 *
 * The legacy interface uses pointers:
 *
 *     Options *section = options.getSection("section");
 *
 * e.g.
 *     options->getSection("section")->getSection("subsection")->set("value", 3);
 * 
 * Options also know about their parents:
 *
 *     Options &parent = section.parent();
 *     
 * or
 * 
 *     Options *parent = section->getParent();
 *
 * Root options object
 * -------------------
 *
 * For convenience, to avoid having to pass Options objects around everywhere,
 * there is a global singleton Options object which can be accessed with a static function
 *
 *    Options &root = Options::root();
 * 
 * or 
 *
 *    Options *root = Options::getRoot();
 *
 * This is used to represent all the options passed to BOUT++ either in a file or on the
 * command line.
 *
 * Copying options
 * ---------------
 *
 * The copy constructor and copy assignment operator are deleted, so
 * this is a compile-time error:
 *
 *     Options options2 = options1["value"];
 *
 * This is because it's ambiguous what is meant, and because accidental copies
 * were a frequent source of hard-to-understand bugs. Usually a reference is
 * intended, rather than a copy:
 *
 *     Options& ref = options1["value"];
 *
 * so that changes to `ref` or its children are reflected in `options1`.
 * If the intent is to copy the value of the option, then just copy that:
 *
 *     option2.value = options1["value"].value;
 *
 * If a full deep copy of the option, its attributes and children
 * (recursively) is really desired, then use the `copy()` method:
 *
 *     Options options2 = options1["value"].copy();
 *
 */
class Options {
public:
  /// Constructor. This is called to create the root object
  Options() = default;

  /// Constructor used to create non-root objects
  ///
  /// @param[in] parent        Parent object
  /// @param[in] sectionName   Name of the section, including path from the root
  Options(Options* parent_instance, std::string full_name)
      : parent_instance(parent_instance), full_name(std::move(full_name)){};

  /// Initialise with a value
  /// These enable Options to be constructed using initializer lists
  template <typename T>
  Options(T value) {
    assign<T>(value);
  }

  /// The type used to store values
<<<<<<< HEAD
  using ValueType =
      bout::utils::variant<bool, int, BoutReal, std::string, Field2D, Field3D, FieldPerp,
                           Array<BoutReal>, Array<int>, Matrix<BoutReal>, Tensor<BoutReal>>;
=======
  using ValueType = bout::utils::variant<bool, int, BoutReal, std::string, Field2D,
                                         Field3D, FieldPerp, Array<BoutReal>, Array<int>,
                                         Matrix<BoutReal>, Matrix<int>, Tensor<BoutReal>, Tensor<int>>;
>>>>>>> 21e964c8

  /// A tree representation with leaves containing ValueType.
  /// Used to construct Options from initializer lists.
  ///
  /// Note: Either there are children OR value is assigned
  struct CopyableOptions {
    template <typename T>
    CopyableOptions(T value) : value(std::move(value)) {}

    /// Special case for char*, which can otherwise become cast to bool
    CopyableOptions(const char* value) : value(std::string(value)) {}

    CopyableOptions(
        std::initializer_list<std::pair<std::string, CopyableOptions>> children)
        : children(children) {}
    ValueType value;
    std::initializer_list<std::pair<std::string, CopyableOptions>> children;
  };

  /// Type of initializer_list that can be used to create Options
  /// This is a workaround for initializer_lists not being movable.
  using InitializerList = std::initializer_list<std::pair<std::string, CopyableOptions>>;

  /// Construct with a nested initializer list
  /// This allows Options trees to be constructed using a mix of types.
  ///
  /// Example:  { {"key1", 42}, {"key2", field} }
  ///
  /// Note: Options doesn't have a copy constructor, and initializer lists
  ///       don't play nicely with uncopyable types. Instead, we create
  ///       a tree of CopyableOptions and then move.
  Options(InitializerList values, Options* parent_instance = nullptr,
          std::string section_name = "");

  /// Options must be explicitly copied
  ///
  ///     Option option2 = option1.copy();
  ///
  [[deprecated("Please use a reference or .copy() instead")]] Options(
      const Options& other);

  /// Copy assignment must be explicit
  ///
  ///     Option option2 = option1.copy();
  ///
  /// Note that the value can be copied using:
  ///
  ///     option2.value = option1.value;
  ///
  [[deprecated("Please use a reference or .copy() instead")]] Options&
  operator=(const Options& other); // Use a reference or .copy() method

  /// Make a deep copy of this Options,
  /// recursively copying children.
  Options copy() const;

  Options(Options&& other) noexcept;
  Options& operator=(Options&& other) noexcept;

  ~Options() = default;

  /// Get a reference to the only root instance
  static Options& root();

  /// Free all memory
  static void cleanup();

  /// The type used to store attributes
  /// Extends the variant class so that cast operator can be implemented
  /// and assignment operator overloaded
  ///
  /// Note: Due to default initialisation rules, if an attribute
  /// is used without being set, it will be false, 0, 0.0 and
  /// throw std::bad_cast if cast to std::string
  ///
  class AttributeType : public bout::utils::variant<bool, int, BoutReal, std::string> {
  public:
    using Base = bout::utils::variant<bool, int, BoutReal, std::string>;

    AttributeType() = default;
    AttributeType(const AttributeType& other) = default;
    AttributeType(AttributeType&& other) = default;
    AttributeType& operator=(const AttributeType& other) = default;
    AttributeType& operator=(AttributeType&& other) = default;
    ~AttributeType() = default;

    /// Assignment operator, including move assignment
    using Base::operator=;

    /// Assignment from const char*
    AttributeType& operator=(const char* str) {
      operator=(std::string(str));
      return *this;
    }

    /// Initialise with a value
    /// This enables AttributeTypes to be constructed using initializer lists
    template <typename T>
    AttributeType(T value) {
      operator=(value);
    }

    /// Cast operator, which allows this class to be
    /// assigned to type T
    /// This will throw std::bad_cast if it can't be done
    template <typename T>
    operator T() const {
      return as<T>();
    }

    /// Get the value as a specified type
    /// This will throw std::bad_cast if it can't be done
    template <typename T>
    T as() const {
      return bout::utils::variantStaticCastOrThrow<Base, T>(*this);
    }
  };

  /// The value stored
  ValueType value;

  /// A collection of attributes belonging to the value
  /// Special attributes:
  ///  - time_dimension   [string] If this is set then changes to the value
  ///                     do not need to be forced. The string will be used
  ///                     when writing the output as the name of the time
  ///                     dimension (unlimited first dimension in NetCDF files).
  ///
  ///  - source           [string] Describes where the value came from
  ///                     e.g. a file name, or "default".
  ///
  ///  - type             [string] The type the Option is converted to
  ///                     when used.
  ///
  ///  - doc              [string] Documentation, describing what the variable does
  ///
  std::map<std::string, AttributeType> attributes;

  /// Return true if this value has attribute \p key
  bool hasAttribute(const std::string& key) const {
    return attributes.find(key) != attributes.end();
  }

  /// Set attributes, overwriting any already set
  ///
  /// Parameters
  /// ----------
  /// An initializer_list so that multiple attributes can be set at the same time
  ///
  /// Returns
  /// -------
  /// A reference to `this`, for method chaining
  ///
  /// Example
  /// -------
  ///
  ///     Options options;
  ///     options["value"].setAttributes({
  ///         {"units", "m/s"},
  ///         {"conversion", 10.2},
  ///         {"long_name", "some velocity"}
  ///       });
  Options& setAttributes(
      const std::initializer_list<std::pair<std::string, Options::AttributeType>>&
          attrs) {
    for (const auto& attr : attrs) {
      attributes[attr.first] = attr.second;
    }
    return *this;
  }

  /// Get a sub-section or value
  ///
  /// Example:
  ///
  /// Options parent;
  /// auto child  = parent["child"];
  ///
  /// parent is now a section.
  Options& operator[](const std::string& name);
  // Prevent ambiguous overload resolution due to operator T() below
  Options& operator[](const char* name) { return (*this)[std::string(name)]; }

  /// Get a sub-section or value
  /// If this object is not a section, or if name
  /// is not a child, then a BoutException will be thrown
  const Options& operator[](const std::string& name) const;
  const Options& operator[](const char* name) const { return (*this)[std::string(name)]; }

  /// Return type of `Options::fuzzyFind`
  struct FuzzyMatch {
    /// The matching option
    const Options& match;
    /// Edit distance from original search term
    std::string::size_type distance;
    /// Comparison operator so this works in a std::multiset
    friend bool operator<(const FuzzyMatch& lhs, const FuzzyMatch& rhs) {
      return lhs.distance < rhs.distance;
    }
  };

  /// Find approximate matches for \p name throughout the whole
  /// tree. \p distance controls the similarity of results
  ///
  /// Returns a set of possible matches ordered by similarity to \p
  /// name. A \p distance of 1 means: a single insertion, deletion,
  /// substitution, or transposition; that the case differs, for
  /// example, "key" and "KEY" match with distance 1; or that an
  /// unqualified name matches a fully-qualified name, for example
  /// "key" matches "section:key" with distance 1. Note that
  /// "first:second:key" will not (closely) match "third:fourth:key",
  /// but "key" will match both.
  std::multiset<FuzzyMatch> fuzzyFind(const std::string& name,
                                      std::string::size_type distance = 4) const;

  /// Assignment from any type T
  /// Note: Using this makes this object a value.
  ///
  /// Tries to stream the input to a std::stringstream
  /// and then saves the resulting string.
  template <typename T>
  T operator=(T inputvalue) {
    assign<T>(inputvalue);
    return inputvalue;
  }

  /// Assign a value to the option.
  /// This will throw an exception if already has a value
  ///
  /// Returns
  /// -------
  /// A reference to `this`, for method chaining
  ///
  /// Example
  /// -------
  ///
  /// Options option;
  /// option["test"].assign(42, "some source");
  ///
  /// Note: Specialised versions for types stored in ValueType
  template <typename T>
  Options& assign(T val, std::string source = "") {
    std::stringstream as_str;
    as_str << val;
    _set(as_str.str(), std::move(source), false);
    return *this;
  }

  /// Force to a value
  /// Overwrites any existing setting
  ///
  /// Returns
  /// -------
  /// A reference to `this`, for method chaining
  template <typename T>
  Options& force(T val, const std::string source = "") {
    is_section = true; // Invalidates any existing setting
    return assign(val, source);
  }

  /// Assign a value that is expected to vary in time.
  ///
  /// Overwrites any existing setting, and ensures the "time_dimension"
  /// attribute is set. If \p save_repeat is false, doesn't set
  /// "time_dimension". This can be useful in some generic functions
  template <typename T>
  Options& assignRepeat(T val, std::string time_dimension = "t", bool save_repeat = true,
                        std::string source = "") {
    force(val, std::move(source));
    if (save_repeat) {
      attributes["time_dimension"] = std::move(time_dimension);
    }
    return *this;
  }

  /// Test if a key is set by the user.
  /// Values set via default values are ignored.
  bool isSet() const;

  // Getting options

  /// Cast operator, which allows this class to be assigned to type
  /// T. This is only allowed for types that are members of the
  /// `ValueType` variant. For other types, please use
  /// `Options::as<T>()`
  ///
  /// Example:
  ///
  ///     Options option;
  ///     option["test"] = 2.0;
  ///     int value = option["test"];
  ///
  template <typename T, typename = typename std::enable_if_t<
                            bout::utils::isVariantMember<T, ValueType>::value>>
  operator T() const {
    return as<T>();
  }

  /// Get the value as a specified type. If there is no value then an
  /// exception is thrown. Note there are specialised versions of
  /// this template for some types.
  ///
  /// Example:
  ///
  ///     Options option;
  ///     option["test"] = 2.0;
  ///     int value = option["test"].as<int>();
  ///
  /// An optional argument is an object which the result should be similar to.
  /// The main use for this is in Field2D and Field3D specialisations,
  /// where the Mesh and cell location are taken from this input.
  ///
  /// Attributes override properties of the \p similar_to argument.
  template <typename T>
  T as(const T& UNUSED(similar_to) = {}) const {
    if (is_section) {
      throw BoutException("Option {:s} has no value", full_name);
    }

    T val;

    // Try casting. This will throw std::bad_cast if it can't be done
    try {
      val = bout::utils::variantStaticCastOrThrow<ValueType, T>(value);
    } catch (const std::bad_cast& e) {
      // If the variant is a string then we may be able to parse it

      if (bout::utils::holds_alternative<std::string>(value)) {
        std::stringstream as_str(bout::utils::get<std::string>(value));
        as_str >> val;

        // Check if the parse failed
        if (as_str.fail()) {
          throw BoutException("Option {:s} could not be parsed ('{:s}')", full_name,
                              bout::utils::variantToString(value));
        }

        // Check if there are characters remaining
        std::string remainder;
        std::getline(as_str, remainder);
        for (const unsigned char chr : remainder) {
          if (!std::isspace(chr)) {
            // Meaningful character not parsed
            throw BoutException("Option {:s} could not be parsed", full_name);
          }
        }
      } else {
        // Another type which can't be casted
        throw BoutException("Option {:s} could not be converted to type {:s}", full_name,
                            typeid(T).name());
      }
    }

    // Mark this option as used
    value_used = true; // Note this is mutable

    output_info << "\tOption " << full_name << " = " << val;
    if (attributes.count("source")) {
      // Specify the source of the setting
      output_info << " (" << bout::utils::variantToString(attributes.at("source")) << ")";
    }
    output_info << '\n';

    return val;
  }

  /// Get the value of this option. If not found,
  /// set to the default value
  template <typename T>
  T withDefault(T def) {

    // Set the type
    attributes["type"] = bout::utils::typeName<T>();

    if (is_section) {
      // Option not found
      assign(def, DEFAULT_SOURCE);
      value_used = true; // Mark the option as used

      output_info << _("\tOption ") << full_name << " = " << def << " (" << DEFAULT_SOURCE
                  << ")\n";
      return def;
    }
    T val = as<T>(def);
    // Check if this was previously set as a default option
    if (bout::utils::variantEqualTo(attributes.at("source"), DEFAULT_SOURCE)) {
      // Check that the default values are the same
      if (!similar(val, def)) {
        throw BoutException("Inconsistent default values for '{:s}': '{:s}' then '{:s}'",
                            full_name, bout::utils::variantToString(value),
                            toString(def));
      }
    }
    return val;
  }

  /// Overloaded version for const char*
  /// Note: Different from template since return type is different to input
  std::string withDefault(const char* def) {
    return withDefault<std::string>(std::string(def));
  }

  /// Overloaded version to copy from another option
  Options& withDefault(const Options& def) {
    // if def is a section, then it does not make sense to try to use it as a default for
    // a value
    ASSERT0(def.isValue());

    if (is_section) {
      // Option not found. Copy the value from the default.
      this->_set_no_check(def.value, DEFAULT_SOURCE);

      output_info << _("\tOption ") << full_name << " = " << def.full_name << " ("
                  << DEFAULT_SOURCE << ")\n";
    } else {
      // Check if this was previously set as a default option
      if (bout::utils::variantEqualTo(attributes.at("source"), DEFAULT_SOURCE)) {
        // Check that the default values are the same
        if (!similar(bout::utils::variantToString(value),
                     bout::utils::variantToString(def.value))) {
          throw BoutException(
              "Inconsistent default values for '{:s}': '{:s}' then '{:s}'", full_name,
              bout::utils::variantToString(value),
              bout::utils::variantToString(def.value));
        }
      }
    }
    return *this;
  }

  /// Get the value of this option. If not found,
  /// return the default value but do not set
  template <typename T>
  T withDefault(T def) const {
    if (is_section) {
      // Option not found
      output_info << _("\tOption ") << full_name << " = " << def << " (" << DEFAULT_SOURCE
                  << ")\n";
      return def;
    }
    T val = as<T>(def);
    // Check if this was previously set as a default option
    if (bout::utils::variantEqualTo(attributes.at("source"), DEFAULT_SOURCE)) {
      // Check that the default values are the same
      if (!similar(val, def)) {
        throw BoutException("Inconsistent default values for '{:s}': '{:s}' then '{:s}'",
                            full_name, bout::utils::variantToString(value),
                            toString(def));
      }
    }
    return val;
  }

  /// Allow the user to override defaults set later, also used by the
  /// BOUT_OVERRIDE_DEFAULT_OPTION.
  template <typename T>
  T overrideDefault(T def) {

    // Set the type
    attributes["type"] = bout::utils::typeName<T>();

    if (is_section) {
      // Option not found
      assign(def, "user_default");
      is_section = false; // Prevent this default being replaced by setDefault()
      return def;
    }

    return as<T>();
  }

  /// Overloaded version for const char*
  /// Note: Different from template since return type is different to input
  std::string overrideDefault(const char* def) {
    return overrideDefault<std::string>(std::string(def));
  }

  /// Get the parent Options object
  Options& parent() {
    if (parent_instance == nullptr) {
      throw BoutException("Option {:s} has no parent", full_name);
    }
    return *parent_instance;
  }

  /// Equality operator
  /// Converts to the same type and compares
  /// This conversion may fail, throwing std::bad_cast
  template <typename T>
  bool operator==(const T& other) const {
    return as<T>() == other;
  }

  /// Overloaded equality operator for literal strings
  bool operator==(const char* other) const;

  /// Comparison operator
  template <typename T>
  bool operator<(const T& other) const {
    return as<T>() < other;
  }

  /// Overloaded comparison operator for literal strings
  bool operator<(const char* other) const;

  //////////////////////////////////////
  // Backward-compatible interface

  /// Get a pointer to the only root instance (singleton)
  static Options* getRoot() { return &root(); }

  template <typename T>
  void set(const std::string& key, T val, const std::string& source = "",
           bool force = false) {
    if (force) {
      (*this)[key].force(val, source);
    } else {
      (*this)[key].assign(val, source);
    }
  }

  // Setting options
  template <typename T>
  void forceSet(const std::string& key, T val, const std::string& source = "") {
    (*this)[key].force(val, source);
  }

  /*!
   * Test if a key is set by the user.
   * Values set via default values are ignored.
   */
  bool isSet(const std::string& key) const {
    // Note using operator[] here would result in exception if key does not exist
    if (!is_section) {
      return false;
    }
    auto child = children.find(key);
    if (child == children.end()) {
      return false;
    }
    return child->second.isSet();
  }

  /// Get options, passing in a reference to a variable
  /// which will be set to the requested value.
  template <typename T, typename U>
  void get(const std::string& key, T& val, U def, bool UNUSED(log) = false) {
    val = (*this)[key].withDefault<T>(def);
  }
  template <typename T, typename U>
  void get(const std::string& key, T& val, U def, bool UNUSED(log) = false) const {
    val = (*this)[key].withDefault<T>(def);
  }

  /// Creates new section if doesn't exist
  Options* getSection(const std::string& name) { return &(*this)[name]; }
  const Options* getSection(const std::string& name) const { return &(*this)[name]; }
  Options* getParent() const { return parent_instance; }

  //////////////////////////////////////

  /*!
   * Print string representation of this object and all sections in a tree structure
   */
  std::string str() const { return full_name; }

  /// Print just the name of this object without parent sections
  std::string name() const {
    auto pos = full_name.rfind(':');
    if (pos == std::string::npos) {
      // No parent section or sections
      return full_name;
    }
    return full_name.substr(pos + 1);
  }

  /// Return a new Options instance which contains all the values
  /// _not_ used from this instance. If an option has a "source"
  /// attribute in \p exclude_sources it is counted as having been
  /// used and so won't be included in the returned value. By default,
  /// this is "Output" and "user_default" (used by overrideDefault).
  Options getUnused(const std::vector<std::string>& exclude_sources = {
                        "Output", "user_default"}) const;

  /// Print the options which haven't been used
  void printUnused() const;

  /// Set the attribute "conditionally used" to be true for \p options
  /// and all its children/sections, causing `Options::getUnused` to
  /// assume those options have been used. This is useful to ignore
  /// options when checking for typos etc.
  void setConditionallyUsed();

  /// clean the cache of parsed options
  static void cleanCache();

  /// Read-only access to internal options and sections
  /// to allow iteration over the tree
  std::map<std::string, const Options*> subsections() const;

  const std::map<std::string, Options>& getChildren() const { return children; }

  /// Return a vector of all the full names of all the keys below this
  /// in the tree (not gauranteed to be sorted)
  std::vector<std::string> getFlattenedKeys() const;

  /// Return true if this is a value
  bool isValue() const { return not is_section; }
  /// Return true if this is a section
  bool isSection(const std::string& name = "") const;

  /// If the option value has been used anywhere
  bool valueUsed() const { return value_used; }

  /// Set a documentation string as an attribute "doc"
  /// Returns a reference to this, to allow chaining
  Options& doc(const std::string& docstring) {
    attributes["doc"] = docstring;
    return *this;
  }

  friend bool operator==(const Options& lhs, const Options& rhs) {
    if (lhs.isValue() and rhs.isValue()) {
      return lhs.value == rhs.value;
    }
    return lhs.children == rhs.children;
  }

  static std::string getDefaultSource();

  /// API for delayed loading of data from the grid file
  /// Currently only for 3D data
  using lazyLoadFunction = std::unique_ptr<std::function<Tensor<BoutReal>(
      int xstart, int xend, int ystart, int yend, int zstart, int zend)>>;
  void setLazyLoad(lazyLoadFunction func) { lazyLoad = std::move(func); }
  /// Load and get a chunk of the data
  Tensor<BoutReal> doLazyLoad(int xstart, int xend, int ystart, int yend, int zstart,
                              int zend) const {
    ASSERT1(lazyLoad != nullptr);
    return (*lazyLoad)(xstart, xend, ystart, yend, zstart, zend);
  }
  /// Some backends support to only read the data when needed.  This
  /// allows to check whether the data is loaded, or whether it needs
  /// to be loaded by doLazyLoad.
  bool is_loaded() const { return lazyLoad == nullptr; }
  /// Get the shape of the value
  std::vector<int> getShape() const;
  void setLazyShape(std::vector<int> shape) { lazy_shape = std::move(shape); }

private:
  /// The source label given to default values
  static const std::string DEFAULT_SOURCE;

  Options* parent_instance{nullptr};
  std::string full_name; // full path name for logging only

  // An Option object can either be a section or a value, defaulting to a section
  bool is_section = true;                  ///< Is this Options object a section?
  std::map<std::string, Options> children; ///< If a section then has children
  mutable bool value_used = false;         ///< Record whether this value is used

  // Function to load data
  lazyLoadFunction lazyLoad{nullptr};
  // Shape of underlying data
  std::vector<int> lazy_shape;

  template <typename T>
  void _set_no_check(T val, std::string source) {
    if (not children.empty()) {
      throw BoutException(
          "Trying to assign value to Option '{}', but it's a non-empty section",
          full_name);
    }

    value = std::move(val);
    attributes["source"] = std::move(source);
    value_used = false;
    is_section = false;
  }

  template <typename T>
  void _set(T val, std::string source, bool force) {
    // If already set, and not time evolving then check for changing values
    // If a variable has a "time_dimension" attribute then it is assumed
    // that updates to the value is ok and don't need to be forced.
    if (isSet() && (attributes.find("time_dimension") == attributes.end())) {
      // Check if current value the same as new value
      if (!bout::utils::variantEqualTo(value, val)) {
        if (force or !bout::utils::variantEqualTo(attributes["source"], source)) {
          output_warn << _("\tOption ") << full_name << " = "
                      << bout::utils::variantToString(value) << " ("
                      << bout::utils::variantToString(attributes["source"])
                      << _(") overwritten with:") << "\n"
                      << "\t\t" << full_name << " = " << toString(val) << " (" << source
                      << ")\n";
        } else {
          throw BoutException(
              _("Options: Setting a value from same source ({:s}) to new value "
                "'{:s}' - old value was '{:s}'."),
              source, toString(val), bout::utils::variantToString(value));
        }
      }
    }

    _set_no_check(std::move(val), std::move(source));
  }

  /// Tests if two values are similar.
  template <typename T>
  bool similar(T lhs, T rhs) const {
    return lhs == rhs;
  }
};

// Specialised assign methods for types stored in ValueType
template <>
inline Options& Options::assign<>(bool val, std::string source) {
  _set(val, std::move(source), false);
  return *this;
}
template <>
inline Options& Options::assign<>(int val, std::string source) {
  _set(val, std::move(source), false);
  return *this;
}
template <>
inline Options& Options::assign<>(BoutReal val, std::string source) {
  _set(val, std::move(source), false);
  return *this;
}
template <>
inline Options& Options::assign<>(std::string val, std::string source) {
  _set(std::move(val), std::move(source), false);
  return *this;
}
// Note: const char* version needed to avoid conversion to bool
template <>
inline Options& Options::assign<>(const char* val, std::string source) {
  _set(std::string(val), std::move(source), false);
  return *this;
}
// Note: Field assignments don't check for previous assignment (always force)
template <>
Options& Options::assign<>(Field2D val, std::string source);
template <>
Options& Options::assign<>(Field3D val, std::string source);
template <>
Options& Options::assign<>(FieldPerp val, std::string source);
template <>
Options& Options::assign<>(Array<BoutReal> val, std::string source);
template <>
Options& Options::assign<>(Array<int> val, std::string source);
template <>
Options& Options::assign<>(Matrix<BoutReal> val, std::string source);
template <>
Options& Options::assign<>(Matrix<int> val, std::string source);
template <>
Options& Options::assign<>(Tensor<BoutReal> val, std::string source);
template <>
Options& Options::assign<>(Tensor<int> val, std::string source);

/// Specialised similar comparison methods
template <>
inline bool Options::similar<BoutReal>(BoutReal lhs, BoutReal rhs) const {
  return fabs(lhs - rhs) < 1e-10;
}

/// Specialised as routines
template <>
std::string Options::as<std::string>(const std::string& similar_to) const;
template <>
int Options::as<int>(const int& similar_to) const;
template <>
BoutReal Options::as<BoutReal>(const BoutReal& similar_to) const;
template <>
bool Options::as<bool>(const bool& similar_to) const;
template <>
Field2D Options::as<Field2D>(const Field2D& similar_to) const;
template <>
Field3D Options::as<Field3D>(const Field3D& similar_to) const;
template <>
FieldPerp Options::as<FieldPerp>(const FieldPerp& similar_to) const;
template <>
Array<BoutReal> Options::as<Array<BoutReal>>(const Array<BoutReal>& similar_to) const;
template <>
Array<int> Options::as<Array<int>>(const Array<int>& similar_to) const;
template <>
Matrix<BoutReal> Options::as<Matrix<BoutReal>>(const Matrix<BoutReal>& similar_to) const;
template <>
Matrix<int> Options::as<Matrix<int>>(const Matrix<int>& similar_to) const;
template <>
Tensor<BoutReal> Options::as<Tensor<BoutReal>>(const Tensor<BoutReal>& similar_to) const;
template <>
Tensor<int> Options::as<Tensor<int>>(const Tensor<int>& similar_to) const;

/// Convert \p value to string
std::string toString(const Options& value);

/// Output a stringified \p value to a stream
///
/// This is templated to avoid implict casting: anything is
/// convertible to an `Options`, and we want _exactly_ `Options`
template <class T, typename = bout::utils::EnableIfOptions<T>>
inline std::ostream& operator<<(std::ostream& out, const T& value) {
  return out << toString(value);
}

namespace bout {
/// Check if the global Options contains any unused keys and throw an
/// exception if so. This check can be skipped by setting
/// `input:error_on_unused_options=false` in the global Options.
void checkForUnusedOptions();
/// Check if the given \p options contains any unused keys and throw
/// an exception if so.
///
/// The error message contains helpful suggestions on possible
/// misspellings, and how to automatically fix most common errors with
/// library options. The \p data_dir and \p option_file arguments are
/// used to customise the error message for the actual input file used
void checkForUnusedOptions(const Options& options, const std::string& data_dir,
                           const std::string& option_file);
} // namespace bout

namespace bout {
namespace details {
/// Implementation of fmt::formatter<Options> in a non-template class
/// so that we can put the function definitions in the .cxx file,
/// avoiding lengthy recompilation if we change it
struct OptionsFormatterBase {
  auto parse(fmt::format_parse_context& ctx) -> fmt::format_parse_context::iterator;
  auto format(const Options& options, fmt::format_context& ctx) const
      -> fmt::format_context::iterator;

private:
  /// Include the 'doc' attribute, if present
  bool docstrings{false};
  /// If an option is unused add a comment and whether it is
  /// conditionally unused
  bool unused{false};
  /// If true, print variables as 'section:variable', rather than a
  /// section header '[section]' and plain 'variable'
  bool inline_section_names{false};
  /// Only include the key name, and not the value
  bool key_only{false};
  /// Include the 'source' attribute, if present
  bool source{false};
  /// Format string to passed down to subsections
  std::string format_string;
};
} // namespace details
} // namespace bout

/// Format `Options` to string. Format string specification is:
///
/// - 'd': include 'doc' attribute if present
/// - 'i': inline section names
/// - 'k': only print the key, not the value
/// - 's': include 'source' attribute if present
template <>
struct fmt::formatter<Options> : public bout::details::OptionsFormatterBase {};

// NOLINTBEGIN(cppcoreguidelines-macro-usage)

/// Define for reading options which passes the variable name
#define OPTION(options, var, def) pointer(options)->get(#var, var, def)

#define OPTION2(options, var1, var2, def)    \
  {                                          \
    pointer(options)->get(#var1, var1, def); \
    pointer(options)->get(#var2, var2, def); \
  }

#define OPTION3(options, var1, var2, var3, def) \
  {                                             \
    pointer(options)->get(#var1, var1, def);    \
    pointer(options)->get(#var2, var2, def);    \
    pointer(options)->get(#var3, var3, def);    \
  }

#define OPTION4(options, var1, var2, var3, var4, def) \
  {                                                   \
    pointer(options)->get(#var1, var1, def);          \
    pointer(options)->get(#var2, var2, def);          \
    pointer(options)->get(#var3, var3, def);          \
    pointer(options)->get(#var4, var4, def);          \
  }

#define OPTION5(options, var1, var2, var3, var4, var5, def) \
  {                                                         \
    pointer(options)->get(#var1, var1, def);                \
    pointer(options)->get(#var2, var2, def);                \
    pointer(options)->get(#var3, var3, def);                \
    pointer(options)->get(#var4, var4, def);                \
    pointer(options)->get(#var5, var5, def);                \
  }

#define OPTION6(options, var1, var2, var3, var4, var5, var6, def) \
  {                                                               \
    pointer(options)->get(#var1, var1, def);                      \
    pointer(options)->get(#var2, var2, def);                      \
    pointer(options)->get(#var3, var3, def);                      \
    pointer(options)->get(#var4, var4, def);                      \
    pointer(options)->get(#var5, var5, def);                      \
    pointer(options)->get(#var6, var6, def);                      \
  }

#define VAROPTION(options, var, def)                              \
  {                                                               \
    if (pointer(options)->isSet(#var)) {                          \
      pointer(options)->get(#var, var, def);                      \
    } else {                                                      \
      Options::getRoot()->getSection("all")->get(#var, var, def); \
    }                                                             \
  }

/// Define for over-riding library defaults for options, should be called in global
/// namespace so that the new default is set before main() is called.
#define BOUT_OVERRIDE_DEFAULT_OPTION(name, value)                                  \
  namespace {                                                                      \
  const auto BOUT_CONCAT(user_default,                                             \
                         __LINE__) = Options::root()[name].overrideDefault(value); \
  }

// NOLINTEND(cppcoreguidelines-macro-usage)

#endif // OPTIONS_H<|MERGE_RESOLUTION|>--- conflicted
+++ resolved
@@ -201,15 +201,9 @@
   }
 
   /// The type used to store values
-<<<<<<< HEAD
-  using ValueType =
-      bout::utils::variant<bool, int, BoutReal, std::string, Field2D, Field3D, FieldPerp,
-                           Array<BoutReal>, Array<int>, Matrix<BoutReal>, Tensor<BoutReal>>;
-=======
   using ValueType = bout::utils::variant<bool, int, BoutReal, std::string, Field2D,
                                          Field3D, FieldPerp, Array<BoutReal>, Array<int>,
                                          Matrix<BoutReal>, Matrix<int>, Tensor<BoutReal>, Tensor<int>>;
->>>>>>> 21e964c8
 
   /// A tree representation with leaves containing ValueType.
   /// Used to construct Options from initializer lists.
