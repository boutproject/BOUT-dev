/**************************************************************************
 * Copyright 2010 B.D.Dudson, S.Farley, M.V.Umansky, X.Q.Xu
 *
 * Region class by D. Dickinson 2018
 *
 * Contact: Ben Dudson, bd512@york.ac.uk
 *
 * This file is part of BOUT++.
 *
 * BOUT++ is free software: you can redistribute it and/or modify
 * it under the terms of the GNU Lesser General Public License as published by
 * the Free Software Foundation, either version 3 of the License, or
 * (at your option) any later version.
 *
 * BOUT++ is distributed in the hope that it will be useful,
 * but WITHOUT ANY WARRANTY; without even the implied warranty of
 * MERCHANTABILITY or FITNESS FOR A PARTICULAR PURPOSE.  See the
 * GNU Lesser General Public License for more details.
 *
 * You should have received a copy of the GNU Lesser General Public License
 * along with BOUT++.  If not, see <http://www.gnu.org/licenses/>.
 *
 **************************************************************************/

/// Flexible iterator for Field2D/Field3D
///
/// The `Region` class keeps hold of a set of indices which are used
/// to index a Field. Here, a Field refers to either a Field2D or a
/// Field3D. These indices can either be used directly, or blocks of
/// contiguous indices may be used instead, which allows OpenMP
/// parallelisation.
///
/// The BLOCK_REGION_LOOP helper macro is provided as a replacement
/// for for-loops.
///
/// Separate index classes are available for Field2Ds (Ind2D) and
/// Field3Ds (Ind3D). Note that while an Ind3D can be used to index a
/// Field2D, an Ind2D cannot be used to index a Field3D. This is
/// because an Ind2D essentially doesn't keep track of the
/// z-dimension.

#ifndef __REGION_H__
#define __REGION_H__

#include <algorithm>
#include <type_traits>
#include <utility>
#include <vector>

#include "bout/assert.hxx"
#include "bout/openmpwrap.hxx"

/// The MAXREGIONBLOCKSIZE value can be tuned to try to optimise
/// performance on specific hardware. It determines what the largest
/// contiguous block size can be. As we hope the compiler will vectorise
/// the access to these contiguous blocks, the optimal MAXREGIONBLOCKSIZE
/// is likely related to the vector size etc.
#ifndef MAXREGIONBLOCKSIZE
#define MAXREGIONBLOCKSIZE 64
#endif
#if MAXREGIONBLOCKSIZE <= 0
#error "In region.hxx must set MAXREGIONBLOCKSIZE > 0"
#endif

/// Helper macros for iterating over a Region making use of the
/// contiguous blocks of indices
///
/// @param[in] region An already existing Region
/// @param[in] index  The name of the index variable to use in the loop
/// The rest of the arguments form the loop body.
///
/// The following loops vectorise well when index is type int, needs testing
/// with current approach where index is Ind2D or ind3D
///
/// Example
/// -------
/// The following for-loop:
///
///     for (auto index = begin(region); index < end(region); ++index) {
///        A[index] = B[index] + C[index];
///     }
///
/// can be converted to a block region loop like so:
///
///     BLOCK_REGION_LOOP(region, index,
///        A[index] = B[index] + C[index];
///     )
#define BLOCK_REGION_LOOP_SERIAL(region, index, ...)                                     \
  {                                                                                      \
    const auto &blocks = region.getBlocks();                                             \
    for (auto block = blocks.cbegin(); block < blocks.cend(); ++block) {                 \
      for (auto index = block->first; index < block->second; ++index) {                  \
        __VA_ARGS__                                                                      \
      }                                                                                  \
    }                                                                                    \
  }

#define BLOCK_REGION_LOOP_PARALLEL_SECTION(region, index, ...)                           \
  {                                                                                      \
    const auto &blocks = region.getBlocks();                                             \
    BOUT_OMP(for schedule(guided))                                                       \
    for (auto block = blocks.cbegin(); block < blocks.cend(); ++block) {                 \
      for (auto index = block->first; index < block->second; ++index) {                  \
        __VA_ARGS__                                                                      \
      }                                                                                  \
    }                                                                                    \
  }

#define BLOCK_REGION_LOOP(region, index, ...)                                            \
  {                                                                                      \
    const auto &blocks = region.getBlocks();                                             \
    BOUT_OMP(parallel for schedule(guided))                                              \
    for (auto block = blocks.cbegin(); block < blocks.cend(); ++block) {                 \
      for (auto index = block->first; index < block->second; ++index) {                  \
        __VA_ARGS__                                                                      \
      }                                                                                  \
    }                                                                                    \
  }


enum class IND_TYPE { IND_3D = 0, IND_2D = 1};

/// Indices base class for Fields -- Regions are dereferenced into these
<<<<<<< HEAD
///
/// Provides methods for offsetting by fixed amounts in x, y, z, as
/// well as a generic method for offsetting by any amount in multiple
/// directions.
///
/// Assumes that the offset is less than the grid size in that
/// direction. This assumption is checked for at CHECK=3. This
/// assumption implies that a `FieldPerp` cannot be offset in y, and a
/// `Field2D` cannot be offset in z. A stronger, more expensive check
/// that the resulting offset index doesn't go out of bounds can be
/// enabled at CHECK=4.
///
/// Also provides helper methods for converting Ind2D/Ind3D/IndPerp to x, y, z
/// indices
///
/// Examples
/// --------
///
///     Field3D field, result;
///     auto index = std::begin(region);
///
///     result = field[index->yp()] - field[index->ym()];
class SpecificInd {
public:
  int ind = -1; //< 1D index into Field
private:
  int ny = -1, nz = -1; //< Sizes of y and z dimensions

public:
  SpecificInd() : ind(-1){};
  SpecificInd(int i, int ny = -1, int nz = -1) : ind(i), ny(ny), nz(nz){};
=======
template<IND_TYPE N>
class SpecificInd {
public:
  int ind; //< 1D index into Field
  SpecificInd<N>() : ind(-1){};
  SpecificInd<N>(int i) : ind(i){};
>>>>>>> 224f2d82

  /// Pre-increment operator
  SpecificInd<N> &operator++() {
    ++ind;
    return *this;
  }

  /// Post-increment operator
  SpecificInd<N> operator++(int) {
    SpecificInd<N> original(*this);
    ++ind;
    return original;
  }

  /// Pre-decrement operator
  SpecificInd<N> &operator--() {
    --ind;
    return *this;
  }

  /// Post-decrement operator
  SpecificInd<N> operator--(int) {
    SpecificInd<N> original(*this);
    --ind;
    return original;
  }

  /// In-place addition
  SpecificInd<N> &operator+=(SpecificInd<N> n) {
    ind += n.ind;
    return *this;
  }

  /// In-place subtraction
  SpecificInd<N> &operator-=(SpecificInd<N> n) {
    ind -= n.ind;
    return *this;
  }

  /// Modulus operator
<<<<<<< HEAD
  SpecificInd operator%(int n) {
    SpecificInd new_ind{ind % n, ny, nz};
=======
  SpecificInd<N> operator%(int n) {
    SpecificInd<N> new_ind(ind % n);
>>>>>>> 224f2d82
    return new_ind;
  }

  /// Convenience functions for converting to (x, y, z)
  int x() const { return (ind / nz) / ny; }
  int y() const { return (ind / nz) % ny; }
  int z() const { return (ind % nz); }

  const inline SpecificInd xp(int dx = 1) const { return {ind + (dx * ny * nz), ny, nz}; }
  /// The index one point -1 in x
  const inline SpecificInd xm(int dx = 1) const { return xp(-dx); }
  /// The index one point +1 in y
  const inline SpecificInd yp(int dy = 1) const {
#if CHECK >= 4
    if (y() + dy < 0 or y() + dy >= ny) {
      throw BoutException("Offset in y (%d) would go out of bounds at %d", dy, ind);
    }
#endif
    ASSERT3(std::abs(dy) < ny);
    return {ind + (dy * nz), ny, nz};
  }
  /// The index one point -1 in y
  const inline SpecificInd ym(int dy = 1) const { return yp(-dy); }
  /// The index one point +1 in z. Wraps around zend to zstart
  const inline SpecificInd zp(int dz = 1) const {
    ASSERT3(dz > 0);
    ASSERT3(dz <= nz);
    return {(ind + dz) % nz < dz ? ind - nz + dz : ind + dz, ny, nz};
  }
  /// The index one point -1 in z. Wraps around zstart to zend
  const inline SpecificInd zm(int dz = 1) const {
    ASSERT3(dz > 0);
    ASSERT3(dz <= nz);
    return {(ind) % nz < dz ? ind + nz - dz : ind - dz, ny, nz};
  }
  // and for 2 cells
  const inline SpecificInd xpp() const { return xp(2); }
  const inline SpecificInd xmm() const { return xm(2); }
  const inline SpecificInd ypp() const { return yp(2); }
  const inline SpecificInd ymm() const { return ym(2); }
  const inline SpecificInd zpp() const { return zp(2); }
  const inline SpecificInd zmm() const { return zm(2); }

  /// Generic offset of \p index in multiple directions simultaneously
  const inline SpecificInd offset(int dx, int dy, int dz) {
    auto temp = (dz > 0) ? zp(dz) : zm(-dz);
    return temp.yp(dy).xp(dx);
  }
};

/// Relational operators
template<IND_TYPE N>
inline bool operator==(const SpecificInd<N> &lhs, const SpecificInd<N> &rhs) {
  return lhs.ind == rhs.ind;
}

template<IND_TYPE N>
inline bool operator!=(const SpecificInd<N> &lhs, const SpecificInd<N> &rhs) {
  return !operator==(lhs, rhs);
}

template<IND_TYPE N>
inline bool operator<(const SpecificInd<N> &lhs, const SpecificInd<N> &rhs) {
  return lhs.ind < rhs.ind;
}

template<IND_TYPE N>
inline bool operator>(const SpecificInd<N> &lhs, const SpecificInd<N> &rhs) {
  return operator<(rhs, lhs);
}

template<IND_TYPE N>
inline bool operator>=(const SpecificInd<N> &lhs, const SpecificInd<N> &rhs) {
  return !operator<(lhs, rhs);
}

template<IND_TYPE N>
inline bool operator<=(const SpecificInd<N> &lhs, const SpecificInd<N> &rhs) {
  return !operator>(lhs, rhs);
}

<<<<<<< HEAD
/// Index-type for `Field3D`s
class Ind3D : public SpecificInd {
public:
  Ind3D() : SpecificInd(){};
  Ind3D(int i, int ny=-1, int nz=-1) : SpecificInd(i, ny, nz){};
  Ind3D(SpecificInd baseIn) : SpecificInd(baseIn){};

  // Note operator= from base class is always hidden
  // by implicit method so have to be explicit
  Ind3D &operator=(int i) {
    ind = i;
    return *this;
  }
=======
/// Arithmetic operators with integers
template<IND_TYPE N>
inline SpecificInd<N> operator+(SpecificInd<N> lhs, const SpecificInd<N> &rhs) { return lhs += rhs; }
>>>>>>> 224f2d82

template<IND_TYPE N>
inline SpecificInd<N> operator+(SpecificInd<N> lhs, int n) { return lhs += n; }

<<<<<<< HEAD
/// Arithmetic operators with integers
inline Ind3D operator+(Ind3D lhs, const Ind3D &rhs) { return lhs += rhs; }
inline Ind3D operator+(Ind3D lhs, int n) { return lhs += n; }
inline Ind3D operator+(int n, Ind3D rhs) { return rhs += n; }
inline Ind3D operator-(Ind3D lhs, int n) { return lhs -= n; }
inline Ind3D operator-(Ind3D lhs, const Ind3D &rhs) { return lhs -= rhs; }

/// Index-type for `Field2D`s
class Ind2D : public SpecificInd {
public:
  Ind2D() : SpecificInd(){};
  Ind2D(int i, int ny=-1, int nz=-1) : SpecificInd(i, ny, nz){};
  Ind2D(SpecificInd baseIn) : SpecificInd(baseIn){};
=======
template<IND_TYPE N>
inline SpecificInd<N> operator+(int n, SpecificInd<N> rhs) { return rhs += n; }
>>>>>>> 224f2d82

template<IND_TYPE N>
inline SpecificInd<N> operator-(SpecificInd<N> lhs, int n) { return lhs -= n; }

template<IND_TYPE N>
inline SpecificInd<N> operator-(SpecificInd<N> lhs, const SpecificInd<N> &rhs) { return lhs -= rhs; }

/// Define aliases for global indices in 3D and 2D 
using Ind3D = SpecificInd<IND_TYPE::IND_3D>;
using Ind2D = SpecificInd<IND_TYPE::IND_2D>;

/// Structure to hold various derived "statistics" from a particular region
struct RegionStats {
  int numBlocks = 0;           ///< How many blocks
  int minBlockSize = 0;        ///< Size of smallest block
  int numMinBlocks = 0;        ///< Number of blocks with min size
  int maxBlockSize = 0;        ///< Size of largest block
  int numMaxBlocks = 0;        ///< Number of blocks with max size
  int numSmallBlocks = 0;      ///< Number of "small" blocks, for definition see Region::getStats
  BoutReal maxImbalance = 0;   ///< Ratio of largest block to smallest
};

/// Provide an easy way to report a Region's statistics
inline std::ostream &operator<<(std::ostream &out, const RegionStats &stats){
  if ( stats.numBlocks == 0 ) {
    out << "Empty";
    return out;
  }
  out << "Total blocks : "<< stats.numBlocks;
  out << ", " << "min(count)/max(count) :";
  out << " " << stats.minBlockSize << " (" << stats.numMinBlocks << ")/";
  out << " " << stats.maxBlockSize << " (" << stats.numMaxBlocks << ")";
  out << ", " << "Max imbalance : " << stats.maxImbalance;
  out << ", " << "Small block count : " << stats.numSmallBlocks;
  return out;
}


/// Specifies a set of indices which can be iterated over and begin()
/// and end() methods for range-based for loops.
///
/// `Region` is templated on either `Ind2D` or `Ind3D` for `Field2D`s
/// or `Field3D`s, respectively. Trying to create a `Region` using any
/// other type is a compile time error.
///
/// The set of indices is also broken down into sets of contiguous
/// blocks of at most MAXREGIONBLOCKSIZE indices. This allows loops to
/// be parallelised with OpenMP. Iterating using a "block region" may
/// be more efficient, although it requires a bit more set up. The
/// helper macro BLOCK_REGION_LOOP is provided to simplify things.
///
/// Example
/// -------
///
/// The indices that form a region can be defined manually:
///
///     Region<Ind3D>::RegionIndices indices {0, 2, 4, 8, 3};
///     Region<Ind3D> region(indices);
///
/// then iterated over using begin() and end()
///
///     Field3D f(0.0);
///     for (auto i = region.begin(); i < region.end(); i++ ) {
///       f[i] = 1.0;
///     }
///
/// For the region constructed above the following would display
/// 0, 2, 4, 8, 3
///
///     for (auto i = region.begin(); i < region.end(); i++ ) {
///       output << i.ind << ",";
///     }
///
/// or the more convenient region for loop:
///
///     for (const auto &i : r) {
///       f[i] = a[i] + b[i];
///     }
///
/// For performance the BLOCK_REGION_LOOP macro should
/// allow OpenMP parallelisation and hardware vectorisation.
///
///     BLOCK_REGION_LOOP(i, region) {
///       f[i] = a[i] + b[i];
///     }
///
/// If you wish to vectorise but can't use OpenMP then
/// there is a serial verion of the macro:
///
///     BoutReal max=0.;
///     BLOCK_REGION_LOOP_SERIAL(i, region) {
///       max = f[i] > max ? f[i] : max;
///     }
template <typename T = Ind3D> class Region {
  // Following prevents a Region being created with anything other
  // than Ind2D or Ind3D as template type
  static_assert(std::is_base_of<Ind2D, T>::value || std::is_base_of<Ind3D, T>::value,
                "Region must be templated with either Ind2D or Ind3D");

public:
  typedef T data_type;

  /// Indices to iterate over
  typedef std::vector<T> RegionIndices;
  /// Start and end of contiguous region. This describes a range [block.first,block.second)
  typedef std::pair<T, T> ContiguousBlock;
  /// Collection of contiguous regions
  typedef std::vector<ContiguousBlock> ContiguousBlocks;

  // NOTE::
  // Probably want to require a mesh in constructor, both to know nx/ny/nz
  // but also to ensure consistency etc.

  // Want to construct from:
  // * vector of ints
  // * existing region
  // * start/stop of each dimension.

  // Want to make this private to disable but think it may be needed as we put Regions
  // into maps which seems to need to be able to make "empty" objects.
  Region<T>(){};

  Region<T>(int xstart, int xend, int ystart, int yend, int zstart, int zend, int ny,
            int nz, int maxregionblocksize = MAXREGIONBLOCKSIZE)
      : ny(ny), nz(nz) {
    indices = createRegionIndices(xstart, xend, ystart, yend, zstart, zend, ny, nz);
    blocks = getContiguousBlocks(maxregionblocksize);
  };

  Region<T>(RegionIndices &indices, int maxregionblocksize = MAXREGIONBLOCKSIZE) : indices(indices) {
    blocks = getContiguousBlocks(maxregionblocksize);
  };

  Region<T>(ContiguousBlocks &blocks) : blocks(blocks) {
    indices = getRegionIndices();
  };

  /// Destructor
  ~Region(){};

  /// Expose the iterator over indices for use in range-based
  /// for-loops or with STL algorithms, etc.
  ///
  /// Note that if the indices are altered using these iterators, the
  /// blocks may become out of sync and will need to manually updated
  typename RegionIndices::iterator begin() { return std::begin(indices); };
  typename RegionIndices::const_iterator cbegin() const { return indices.cbegin(); };
  typename RegionIndices::iterator end() { return std::end(indices); };
  typename RegionIndices::const_iterator cend() const { return indices.cend(); };

  ContiguousBlocks getBlocks() const { return blocks; };
  RegionIndices getIndices() const { return indices; };

  /// Set the indices and ensure blocks updated
  void setIndices (RegionIndices &indicesIn, int maxregionblocksize = MAXREGIONBLOCKSIZE) {
    indices = indicesIn;
    blocks = getContiguousBlocks(maxregionblocksize);
  };

  /// Set the blocks and ensure indices updated
  void setBlocks (ContiguousBlocks &blocksIn) {
    blocks = blocksIn;
    indices = getRegionIndices();
  };

  /// Return a new Region that has the same indices as this one but
  /// ensures the indices are sorted.
  Region<T> asSorted(){
    auto sortedIndices = getIndices();
    std::sort(std::begin(sortedIndices), std::end(sortedIndices));
    return Region<T>(sortedIndices);
  };

  /// Sort this Region in place
  Region<T> sort(){
    *this = this->asSorted();
    return *this;
  }

  /// Return a new Region that has the same indices as this one but
  /// ensures the indices are sorted and unique (i.e. not duplicate
  /// indices). Note this sorts the input.
  Region<T> asUnique() {
    // As we don't really expect a lot of duplicates this approach should be
    // OK. An alternative is to make a std::set from the indices and then
    // convert back to a vector, but this is typically more expensive.
    auto sortedIndices = getIndices();
    std::sort(std::begin(sortedIndices), std::end(sortedIndices));
    // Get iterator pointing at the end of the unique points
    auto newEnd = std::unique(std::begin(sortedIndices), std::end(sortedIndices));
    // Remove non-unique points from end of vector
    sortedIndices.erase(newEnd, std::end(sortedIndices));
    return Region<T>(sortedIndices);
  }

  /// Make this Region unique in-place
  Region<T> unique(){
    *this = this->asUnique();
    return *this;
  }

  /// Return a new region equivalent to *this but with indices contained
  /// in mask Region removed
  Region<T> mask(const Region<T> & maskRegion){
    // Get mask indices and sort as we're going to be searching through
    // this vector so if it's sorted we can be more efficient
    auto maskIndices = maskRegion.getIndices();
    std::sort(std::begin(maskIndices), std::end(maskIndices));

    // Get the current set of indices that we're going to mask and then
    // use to create the result region.
    auto currentIndices = getIndices();

    // Lambda that returns true/false depending if the passed value is in maskIndices
    // With C++14 T can be auto instead
    auto isInVector = [&](T val){
      return std::binary_search(std::begin(maskIndices), std::end(maskIndices), val);
    };

    // Erase elements of currentIndices that are in maskIndices
    currentIndices.erase(
             std::remove_if(std::begin(currentIndices), std::end(currentIndices),
                    isInVector),
             std::end(currentIndices)
             );

    // Update indices
    setIndices(currentIndices);

    return *this; // To allow command chaining
  };

  /// Accumulate operator
  Region<T> & operator+=(const Region<T> &rhs){
    (*this) = (*this) + rhs;
    return *this;
  }

  /// Offset all indices by fixed value
  Region<T> &offset(int offset) {
    // Exit early if possible
    if (offset == 0) {
      return *this;
    }

    auto oldInd = getIndices();
    RegionIndices newInd(oldInd.size());

    for (unsigned int i = 0; i < oldInd.size(); i++) {
      newInd[i] = T{oldInd[i].ind + offset, ny, nz};
    }

    setIndices(newInd);

    return *this;
  }

  /// Shift all indices by fixed value but wrap around on a given
  /// period. This is intended to act in a similar way as numpy's roll.
  /// It should be helpful to calculate offset arrays for periodic
  /// directions (e.g. z). For example for shift = 1, period = mesh->LocalNz
  /// we would find the zplus indices. For shift = mesh->LocalNy*mesh->LocalNz,
  /// period = mesh->LocalNx*mesh->LocalNy*mesh->LocalNz we find xplus indices.
  Region<T> & periodicShift(int shift, int period){
    // Exit early if possible
    if ( shift == 0 || period == 1 ){
      return *this;
    }
    // Handle -ve shifts as a +ve shift
    if ( shift < 0 ){
      return periodicShift(period+shift, period);
    }
    auto newInd = getIndices();

    // The calculation of the periodic shifted index is as follows
    //   localPos = index + shift % period;  // Find the shifted position within the period
    //   globalPos = (index/period) * period; // Find which period block we're in
    //   newIndex = globalPos + localPos;
    for (unsigned int i = 0; i < newInd.size(); i++){
      int index = newInd[i].ind;
      int whichBlock = index / period;
      newInd[i].ind = ((index + shift) % period) + period * whichBlock;
    };

    setIndices(newInd);

    return *this;
  }

  /// Number of indices (possibly repeated)
  unsigned int size() const {
    return indices.size();
  }

  /// Returns a RegionStats struct desribing the region
  RegionStats getStats() const {
    RegionStats result;

    result.numBlocks = blocks.size();
    if ( result.numBlocks == 0 ) return result;
    
    std::vector<int> blockSizes(result.numBlocks);
    
    // Get the size of each block using lambda to calculate size
    std::transform(std::begin(blocks), std::end(blocks), std::begin(blockSizes),
		   [](const ContiguousBlock &a) { return a.second.ind - a.first.ind;});

    auto minMaxSize = std::minmax_element(std::begin(blockSizes), std::end(blockSizes));

    result.minBlockSize = *(minMaxSize.first); //Note have to derefence to get actual value
    result.numMinBlocks = std::count(std::begin(blockSizes), std::end(blockSizes), result.minBlockSize);

    result.maxBlockSize = *(minMaxSize.second); //Note have to derefence to get actual value
    result.numMaxBlocks = std::count(std::begin(blockSizes), std::end(blockSizes), result.maxBlockSize);

    
    result.maxImbalance = static_cast<BoutReal>(result.maxBlockSize)/static_cast<BoutReal>(result.minBlockSize);

    // Count the number of small blocks, defined as blocks less than smallSizeFrac of maxBlockSize
    const BoutReal smallSizeFrac = 0.5;
    result.numSmallBlocks =
      std::count_if(std::begin(blockSizes), std::end(blockSizes),
		    [&blockSizes, &result, smallSizeFrac](int theSize) {
		      return theSize < smallSizeFrac * result.maxBlockSize;
		    });

    return result;
  }

  // TODO: Should be able to add regions (would just require extending
  // indices and recalculating blocks). This raises question of should
  // we be able to subtract regions, and if so what does that mean.
  // Addition could be simple and just extend or we could seek to
  // remove duplicate points. Former probably mostly ok. Note we do
  // want to allow duplicate points (one reason we use vector and
  // not set) but what if we add a region that has some duplicates?
  // We could retain them but common usage would probably not want
  // the duplicates.

  // We could sort indices (either forcibly or on request) to try
  // to ensure most contiguous+ordered access. Probably ok in common
  // use but would cause problems if order is important, for example
  // if we could use regions to transpose/reorder data. If regions were
  // sorted this would prevent this usage.

private:
  RegionIndices indices;   //< Flattened indices
  ContiguousBlocks blocks; //< Contiguous sections of flattened indices
  int ny = -1;             //< Size of y dimension
  int nz = -1;             //< Size of z dimension

  /// Helper function to create a RegionIndices, given the start and end
  /// points in x, y, z, and the total y, z lengths
  inline RegionIndices createRegionIndices(int xstart, int xend, int ystart, int yend,
                                           int zstart, int zend, int ny, int nz) {

    if ((xend + 1 <= xstart) ||
        (yend + 1 <= ystart) ||
        (zend + 1 <= zstart)) {
      // Empty region
      return {};
    }

    ASSERT1(ny > 0);
    ASSERT1(nz > 0);

    int len = (xend - xstart + 1) * (yend - ystart + 1) * (zend - zstart + 1);
    ASSERT1(len > 0);
    // Guard against invalid length ranges
    if (len <= 0 ) return {};

    RegionIndices region(len, {-1, ny, nz});

    int x = xstart;
    int y = ystart;
    int z = zstart;

    bool done = false;
    int j = -1;
    while (!done) {
      j++;
      region[j].ind = (x * ny + y) * nz + z;
      if (x == xend && y == yend && z == zend) {
        done = true;
      }
      ++z;
      if (z > zend) {
        z = zstart;
        ++y;
        if (y > yend) {
          y = ystart;
          ++x;
        }
      }
    }
    return region;
  }


  /// Returns a vector of all contiguous blocks contained in the passed region.
  /// Limits the maximum size of any contiguous block to maxBlockSize.
  /// A contiguous block is described by the inclusive start and the exclusive end
  /// of the contiguous block.
  ContiguousBlocks getContiguousBlocks(int maxregionblocksize) const {
    ASSERT1(maxregionblocksize>0);
    const int npoints = indices.size();
    ContiguousBlocks result;
    int index = 0; // Index within vector of indices

    while (index < npoints) {
      const T startIndex = indices[index];
      int count =
          1; // We will always have at least startPair in the block so count starts at 1

      // Consider if the next point should be added to this block
      for (index++; count < maxregionblocksize; index++) {
        if (index >= npoints) {
          break;
        }
        if ((indices[index].ind - indices[index - 1].ind) == 1) {
          count++;
        } else { // Reached the end of this block so break
          break;
        }
      }

      // This contains the inclusive end currently
      T lastIndex = indices[index-1];
      // Increase the index stored by one to get exclusive end
      lastIndex++;
      // Add pair to output, denotes inclusive start and exclusive end
      result.push_back({startIndex, lastIndex});
    }

    return result;
  }


  /// Constructs the vector of indices from the stored blocks information
  RegionIndices getRegionIndices() {
    RegionIndices result;
    // This has to be serial unless we can make result large enough in advance
    // otherwise there will be a race between threads to extend the vector
    BLOCK_REGION_LOOP_SERIAL((*this), curInd, result.push_back(curInd););
    return result;
  }
};

/// Return a new region with sorted indices
template<typename T>
Region<T> sort(Region<T> &region) {
  return region.asSorted();
};

/// Return a new region with unique indices
template<typename T>
Region<T> unique(Region<T> &region) {
  return region.asUnique();
};

/// Return a masked version of a region
template<typename T>
Region<T> mask(const Region<T> &region, const Region<T> &mask) {
  auto result = region;
  return result.mask(mask);
};

/// Return a new region with combined indices from two Regions
/// This doesn't attempt to avoid duplicate elements or enforce
/// any sorting etc. but could be done if desired.
template<typename T>
Region<T> operator+(const Region<T> &lhs, const Region<T> &rhs){
  auto indices = lhs.getIndices(); // Indices is a copy of the indices
  auto indicesRhs = rhs.getIndices();
  indices.insert(std::end(indices), std::begin(indicesRhs), std::end(indicesRhs));
  return Region<T>(indices);
}

/// Returns a new region based on input but with indices offset by
/// a constant
template<typename T>
Region<T> offset(const Region<T> &region, int offset){
  auto result = region;
  return result.offset(offset);
}

/// Return the number of indices in a Region
template<typename T>
unsigned int size(const Region<T> &region){
  return region.size();
}

#endif /* __REGION_H__ */<|MERGE_RESOLUTION|>--- conflicted
+++ resolved
@@ -121,7 +121,6 @@
 enum class IND_TYPE { IND_3D = 0, IND_2D = 1};
 
 /// Indices base class for Fields -- Regions are dereferenced into these
-<<<<<<< HEAD
 ///
 /// Provides methods for offsetting by fixed amounts in x, y, z, as
 /// well as a generic method for offsetting by any amount in multiple
@@ -144,6 +143,7 @@
 ///     auto index = std::begin(region);
 ///
 ///     result = field[index->yp()] - field[index->ym()];
+template<IND_TYPE N>
 class SpecificInd {
 public:
   int ind = -1; //< 1D index into Field
@@ -151,16 +151,8 @@
   int ny = -1, nz = -1; //< Sizes of y and z dimensions
 
 public:
-  SpecificInd() : ind(-1){};
-  SpecificInd(int i, int ny = -1, int nz = -1) : ind(i), ny(ny), nz(nz){};
-=======
-template<IND_TYPE N>
-class SpecificInd {
-public:
-  int ind; //< 1D index into Field
   SpecificInd<N>() : ind(-1){};
-  SpecificInd<N>(int i) : ind(i){};
->>>>>>> 224f2d82
+  SpecificInd<N>(int i, int ny = -1, int nz = -1) : ind(i), ny(ny), nz(nz){};
 
   /// Pre-increment operator
   SpecificInd<N> &operator++() {
@@ -201,13 +193,8 @@
   }
 
   /// Modulus operator
-<<<<<<< HEAD
-  SpecificInd operator%(int n) {
-    SpecificInd new_ind{ind % n, ny, nz};
-=======
   SpecificInd<N> operator%(int n) {
-    SpecificInd<N> new_ind(ind % n);
->>>>>>> 224f2d82
+    SpecificInd<N> new_ind{ind % n, ny, nz};
     return new_ind;
   }
 
@@ -289,47 +276,15 @@
   return !operator>(lhs, rhs);
 }
 
-<<<<<<< HEAD
-/// Index-type for `Field3D`s
-class Ind3D : public SpecificInd {
-public:
-  Ind3D() : SpecificInd(){};
-  Ind3D(int i, int ny=-1, int nz=-1) : SpecificInd(i, ny, nz){};
-  Ind3D(SpecificInd baseIn) : SpecificInd(baseIn){};
-
-  // Note operator= from base class is always hidden
-  // by implicit method so have to be explicit
-  Ind3D &operator=(int i) {
-    ind = i;
-    return *this;
-  }
-=======
 /// Arithmetic operators with integers
 template<IND_TYPE N>
 inline SpecificInd<N> operator+(SpecificInd<N> lhs, const SpecificInd<N> &rhs) { return lhs += rhs; }
->>>>>>> 224f2d82
 
 template<IND_TYPE N>
 inline SpecificInd<N> operator+(SpecificInd<N> lhs, int n) { return lhs += n; }
 
-<<<<<<< HEAD
-/// Arithmetic operators with integers
-inline Ind3D operator+(Ind3D lhs, const Ind3D &rhs) { return lhs += rhs; }
-inline Ind3D operator+(Ind3D lhs, int n) { return lhs += n; }
-inline Ind3D operator+(int n, Ind3D rhs) { return rhs += n; }
-inline Ind3D operator-(Ind3D lhs, int n) { return lhs -= n; }
-inline Ind3D operator-(Ind3D lhs, const Ind3D &rhs) { return lhs -= rhs; }
-
-/// Index-type for `Field2D`s
-class Ind2D : public SpecificInd {
-public:
-  Ind2D() : SpecificInd(){};
-  Ind2D(int i, int ny=-1, int nz=-1) : SpecificInd(i, ny, nz){};
-  Ind2D(SpecificInd baseIn) : SpecificInd(baseIn){};
-=======
 template<IND_TYPE N>
 inline SpecificInd<N> operator+(int n, SpecificInd<N> rhs) { return rhs += n; }
->>>>>>> 224f2d82
 
 template<IND_TYPE N>
 inline SpecificInd<N> operator-(SpecificInd<N> lhs, int n) { return lhs -= n; }
