--- conflicted
+++ resolved
@@ -151,11 +151,7 @@
 #endif
 
   const int dir;
-<<<<<<< HEAD
-  virtual ~BoundaryRegionIter = default;
-=======
   virtual ~BoundaryRegionIter() = default;
->>>>>>> 4c4190b9
 
 protected:
   int z{0};
