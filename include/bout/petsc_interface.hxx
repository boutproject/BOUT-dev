/*!***********************************************************************
 * \file petsc_interface.hxx
 * Classes to wrap PETSc matrices and vectors, providing a convenient
 * interface to them. In particular, they will internally convert
 * between BOUT++ indices and PETSc ones, making it far easier to set
 * up a linear system.
 *
 **************************************************************************
 * Copyright 2019 C. MacMackin
 *
 * Contact: Ben Dudson, bd512@york.ac.uk
 *
 * This file is part of BOUT++.
 *
 * BOUT++ is free software: you can redistribute it and/or modify
 * it under the terms of the GNU Lesser General Public License as published by
 * the Free Software Foundation, either version 3 of the License, or
 * (at your option) any later version.
 *
 * BOUT++ is distributed in the hope that it will be useful,
 * but WITHOUT ANY WARRANTY; without even the implied warranty of
 * MERCHANTABILITY or FITNESS FOR A PARTICULAR PURPOSE.  See the
 * GNU Lesser General Public License for more details.
 *
 * You should have received a copy of the GNU Lesser General Public License
 * along with BOUT++.  If not, see <http://www.gnu.org/licenses/>.
 *
 **************************************************************************/

#ifndef __PETSC_INTERFACE_H__
#define __PETSC_INTERFACE_H__

#include <algorithm>
#include <memory>
#include <type_traits>
#include <vector>

#include <bout/mesh.hxx>
#include <bout/operatorstencil.hxx>
#include <bout/paralleltransform.hxx>
#include <bout/petsclib.hxx>
#include <bout/region.hxx>
#include <bout/traits.hxx>
#include <bout_types.hxx>
#include <boutcomm.hxx>

#ifdef BOUT_HAS_PETSC
template <class T>
class GlobalIndexer;

template <class T>
using IndexerPtr = std::shared_ptr<GlobalIndexer<T>>;

using InterpolationWeights = std::vector<ParallelTransform::PositionsAndWeights>;

/*!
 * A singleton which accepts index objects produced by iterating over
 * fields and returns a global index. This index can be used when
 * constructing PETSc arrays. Guard regions used for communication
 * between processes will have the indices of the part of the interior
 * region they are mirroring. Boundaries required by the stencil will
 * have unique indices. If no stencil is provided then only the
 * interior region will be assigned global indices. By default, the
 * indexer is fully initialised so that guard cells are communicated
 * (ensuring they hold the appropriate global indices). However, by
 * passing `autoInitialise = false` this behaviour can be turned off
 * and the user can then manually call the `initialise()` method
 * later. This can be useful for mocking/faking the class when
 * testing.
 */
template <class T>
class GlobalIndexer {
public:
  static_assert(bout::utils::is_Field<T>::value, "GlobalIndexer only works with Fields");
  using ind_type = typename T::ind_type;

  GlobalIndexer() = default;

  GlobalIndexer(Mesh* localmesh,
                OperatorStencil<ind_type> stencil = OperatorStencil<ind_type>(),
                bool autoInitialise = true)
      : fieldmesh(localmesh), indices(-1., localmesh), stencils(std::move(stencil)) {

    Region<ind_type> allCandidate, bndryCandidate;
    if (stencils.getNumParts() > 0) {
      std::set<ind_type> allIndices(getRegionNobndry().getIndices().begin(),
                                    getRegionNobndry().getIndices().end()),
          newIndices;
      BOUT_FOR_SERIAL(i, getRegionNobndry()) {
        for (const IndexOffset<ind_type> j : stencils.getStencilPart(i)) {
          insertIndex(i + j, allIndices, newIndices);
        }
      }
      std::set<ind_type> candidateIndices = newIndices;
      while (candidateIndices.size() > 0) {
        newIndices.clear();
        for (const ind_type i : candidateIndices) {
          insertIndex(i, allIndices, newIndices);
        }
        candidateIndices = newIndices;
      }
      std::vector<ind_type> allIndicesVec(allIndices.begin(), allIndices.end());
      allCandidate = Region<ind_type>(allIndicesVec);
    }

    bndryCandidate = mask(allCandidate, getRegionNobndry());

    regionInnerX = getUnion(bndryCandidate, indices.getRegion("RGN_INNER_X"));
    regionOuterX = getUnion(bndryCandidate, indices.getRegion("RGN_OUTER_X"));
    if (std::is_same<T, FieldPerp>::value) {
      regionLowerY = Region<ind_type>({});
      regionUpperY = Region<ind_type>({});
    } else {
      regionLowerY = getUnion(bndryCandidate, indices.getRegion("RGN_LOWER_Y"));
      regionUpperY = getUnion(bndryCandidate, indices.getRegion("RGN_UPPER_Y"));
    }
    regionBndry = regionLowerY + regionInnerX + regionOuterX + regionUpperY;
    regionAll = getRegionNobndry() + regionBndry;
    regionBndry.sort();
    regionAll.sort();

    int localSize = size();
    MPI_Comm comm =
        std::is_same<T, FieldPerp>::value ? fieldmesh->getXcomm() : BoutComm::get();
    fieldmesh->getMpi().MPI_Scan(&localSize, &globalEnd, 1, MPI_INT, MPI_SUM, comm);
    globalEnd--;
    int counter = globalStart = globalEnd - size() + 1;

    BOUT_FOR_SERIAL(i, regionAll) { indices[i] = counter++; }

    if (autoInitialise) {
      initialise();
    }
  }

<<<<<<< HEAD
=======
  virtual ~GlobalIndexer() {}
  
>>>>>>> 9da81974
  /// Call this immediately after construction when running unit tests.
  void initialiseTest() {}

  /// Finish setting up the indexer, communicating indices across
  /// processes and, if possible, calculating the sparsity pattern of
  /// any matrices.
  void initialise() {
<<<<<<< HEAD
    fieldmesh->communicate(indices);
  }

  Mesh* getMesh() { return fieldmesh; }
=======
    // The values communicated to the the corner guard-cells are
    // out-of-date by one communication, so must call it twice to
    // ensure they are correct.
    fieldmesh->communicate(indices);
    fieldmesh->communicate(indices);
  }

  Mesh* getMesh() const { return fieldmesh; }
>>>>>>> 9da81974

  /// Convert the local index object to a global index which can be
  /// used in PETSc vectors and matrices.
  PetscInt getGlobal(const ind_type& ind) const {
    return static_cast<PetscInt>(std::round(indices[ind]));
  }
<<<<<<< HEAD

  /// Check whether the local index corresponds to an element which is
  /// stored locally.
  bool isLocal(const ind_type& ind) const {
    if (ind.ind < 0) {
      return false;
    }
    PetscInt index = getGlobal(ind);
    return (globalStart <= index) && (index <= globalEnd);
  }

  PetscInt getGlobalStart() const { return globalStart; }

  const Region<ind_type>& getRegionAll() const { return regionAll; }
  const Region<ind_type>& getRegionNobndry() const {
    return indices.getRegion("RGN_NOBNDRY");
  }
  const Region<ind_type>& getRegionBndry() const { return regionBndry; }
  const Region<ind_type>& getRegionLowerY() const { return regionLowerY; }
  const Region<ind_type>& getRegionUpperY() const { return regionUpperY; }
  const Region<ind_type>& getRegionInnerX() const { return regionInnerX; }
  const Region<ind_type>& getRegionOuterX() const { return regionOuterX; }

  bool sparsityPatternAvailable() const { return stencils.getNumParts() > 0; }

  std::vector<int> getNumDiagonal() {
    ASSERT2(sparsityPatternAvailable());
    if (!sparsityCalculated) {
      calculateSparsity();
    }
    return numDiagonal;
  }

  std::vector<int> getNumOffDiagonal() {
    ASSERT2(sparsityPatternAvailable());
    if (!sparsityCalculated) {
      calculateSparsity();
    }
    return numOffDiagonal;
  }

  int size() const { return regionAll.size(); }

  void writeOut() const {
    std::cout << "=====================================================\n";
    for (int y = fieldmesh->LocalNy; y > 0; y--) {
      for (int x = 0; x < fieldmesh->LocalNx; x++) {
        std::cout << "\t" << indices(x, y - 1, 0);
      }
      std::cout << "\n";
    }
    std::cout << "=====================================================\n";
  }

protected:
=======

  /// Check whether the local index corresponds to an element which is
  /// stored locally.
  bool isLocal(const ind_type& ind) const {
    if (ind.ind < 0) {
      return false;
    }
    PetscInt index = getGlobal(ind);
    return (globalStart <= index) && (index <= globalEnd);
  }

  PetscInt getGlobalStart() const { return globalStart; }

  const Region<ind_type>& getRegionAll() const { return regionAll; }
  const Region<ind_type>& getRegionNobndry() const {
    return indices.getRegion("RGN_NOBNDRY");
  }
  const Region<ind_type>& getRegionBndry() const { return regionBndry; }
  const Region<ind_type>& getRegionLowerY() const { return regionLowerY; }
  const Region<ind_type>& getRegionUpperY() const { return regionUpperY; }
  const Region<ind_type>& getRegionInnerX() const { return regionInnerX; }
  const Region<ind_type>& getRegionOuterX() const { return regionOuterX; }

  bool sparsityPatternAvailable() const { return stencils.getNumParts() > 0; }

  const std::vector<int>& getNumDiagonal() const {
    ASSERT2(sparsityPatternAvailable());
    if (!sparsityCalculated) {
      calculateSparsity();
    }
    return numDiagonal;
  }

  const std::vector<int>& getNumOffDiagonal() const {
    ASSERT2(sparsityPatternAvailable());
    if (!sparsityCalculated) {
      calculateSparsity();
    }
    return numOffDiagonal;
  }

  int size() const { return regionAll.size(); }

protected:
  // Must not be const as the index field needs to be mutable in order
  // to fake parallel communication in the unit tests.
>>>>>>> 9da81974
  T& getIndices() { return indices; }

private:
  static void insertIndex(const ind_type i, std::set<ind_type>& allInds,
                          std::set<ind_type>& newInds) {
    auto result = allInds.insert(i);
    if (result.second) {
      newInds.insert(i);
    }
  }

  /// This gets called by initialiseTest and is used to register
  /// fields with fake parallel meshes.
  virtual void registerFieldForTest(T& UNUSED(f)) {
    // This is a place-holder which does nothing. It can be overridden
    // by descendent classes if necessary to set up testing.
    return;
  }

<<<<<<< HEAD
  void calculateSparsity() {
=======
  void calculateSparsity() const {
>>>>>>> 9da81974
    numDiagonal = std::vector<int>(size());
    numOffDiagonal = std::vector<int>(size(), 0);

    // Set initial guess for number of on-diagonal elements
    BOUT_FOR(i, regionAll) {
      numDiagonal[getGlobal(i) - globalStart] = stencils.getStencilSize(i);
    }

    BOUT_FOR_SERIAL(i, regionBndry) {
      if (!isLocal(i)) {
        for (const auto& j : stencils.getIndicesWithStencilIncluding(i)) {
          if (isLocal(j)) {
            const int n = getGlobal(j) - globalStart;
            numDiagonal[n] -= 1;
            numOffDiagonal[n] += 1;
          }
        }
      }
    }
<<<<<<< HEAD
=======

    sparsityCalculated = true;
>>>>>>> 9da81974
  }

  Mesh* fieldmesh;

  /// Fields containing the indices for each element (as reals)
  T indices;
  /// The first and last global index on this processor (inclusive in
  /// both cases)
  PetscInt globalStart, globalEnd;
<<<<<<< HEAD

  /// Stencil for which this indexer has been configured
  OperatorStencil<ind_type> stencils;

  /// Regions containing the elements for which there are global indices
  Region<ind_type> regionAll, regionLowerY, regionUpperY, regionInnerX, regionOuterX,
      regionBndry;

  bool sparsityCalculated = false;
  std::vector<PetscInt> numDiagonal, numOffDiagonal;
=======

  /// Stencil for which this indexer has been configured
  OperatorStencil<ind_type> stencils;

  /// Regions containing the elements for which there are global indices
  Region<ind_type> regionAll, regionLowerY, regionUpperY, regionInnerX, regionOuterX,
      regionBndry;

  mutable bool sparsityCalculated = false;
  mutable std::vector<PetscInt> numDiagonal, numOffDiagonal;
>>>>>>> 9da81974
};

/*!
 * A class which wraps PETSc vector objects, allowing them to be
 * indexed using the BOUT++ scheme. Note that boundaries are only
 * included in the vector to a depth of 1.
 */
template <class T>
class PetscVector;
template <class T>
void swap(PetscVector<T>& first, PetscVector<T>& second);

template <class T>
class PetscVector {
public:
  static_assert(bout::utils::is_Field<T>::value, "PetscVector only works with Fields");
  using ind_type = typename T::ind_type;

  struct VectorDeleter {
    void operator()(Vec* v) const {
      VecDestroy(v);
      delete v;
    }
  };

  /// Default constructor does nothing
  PetscVector() : vector(new Vec(), VectorDeleter()) {}

  /// Copy constructor
  PetscVector(const PetscVector<T>& v) : vector(new Vec(), VectorDeleter()) {
    VecDuplicate(*v.vector, vector.get());
    VecCopy(*v.vector, *vector);
    indexConverter = v.indexConverter;
    location = v.location;
    initialised = v.initialised;
  }

  /// Move constrcutor
  PetscVector(PetscVector<T>&& v) {
    std::swap(vector, v.vector);
    indexConverter = v.indexConverter;
    location = v.location;
    initialised = v.initialised;
    v.initialised = false;
  }

  /// Construct from a field, copying over the field values
  PetscVector(const T& f, IndexerPtr<T> indConverter)
      : vector(new Vec(), VectorDeleter()), indexConverter(indConverter) {
    ASSERT1(indConverter->getMesh() == f.getMesh());
    const MPI_Comm comm =
        std::is_same<T, FieldPerp>::value ? f.getMesh()->getXcomm() : BoutComm::get();
    const int size = indexConverter->size();
    VecCreateMPI(comm, size, PETSC_DECIDE, vector.get());
    location = f.getLocation();
    initialised = true;
    *this = f;
  }

  /// Construct a vector like v, but using data from a raw PETSc
  /// Vec. That Vec (not a copy) will then be owned by the new object.
  PetscVector(const PetscVector<T>& v, Vec* vec) {
#if CHECKLEVEL >= 2
    int fsize = v.indexConverter->size(), msize;
    VecGetSize(*vec, &msize);
    ASSERT2(fsize == msize);
#endif
    vector.reset(vec);
    indexConverter = v.indexConverter;
    location = v.location;
    initialised = true;
  }

  /// Copy assignment
  PetscVector<T>& operator=(const PetscVector<T>& rhs) {
    return *this = PetscVector<T>(rhs);
  }

  /// Move assignment
  PetscVector<T>& operator=(PetscVector<T>&& rhs) {
    swap(*this, rhs);
    return *this;
  }

  PetscVector<T>& operator=(const T& f) {
    BOUT_FOR_SERIAL(i, indexConverter->getRegionAll()) {
      const PetscInt ind = indexConverter->getGlobal(i);
      if (ind != -1) {
        // TODO: consider how VecSetValues() could be used where there
        // are continuous stretches of field data which should be
        // copied into the vector.
        VecSetValue(*vector, ind, f[i], INSERT_VALUES);
      }
    }
    assemble();
    return *this;
  }

  friend void swap<T>(PetscVector<T>& first, PetscVector<T>& second);

  /*!
   * A class which is used to assign to a particular element of a PETSc
   * vector. It is meant to be transient and will be destroyed immediately
   * after use. In general you should not try to assign an instance to a
   * variable.
   *
   * The Element object will store a copy of the value which has been
   * assigned to it. This is because mixing calls to the PETSc
   * function VecGetValues() and VecSetValues() without intermediate
   * vector assembly will cause errors. Thus, if the user wishes to
   * get the value of the vector, it must be stored here.
   */
  class Element {
  public:
    Element() = delete;
    Element(const Element& other) = default;
    Element(Vec* vector, int index) : petscVector(vector), petscIndex(index) {
      int status;
      BOUT_OMP(critical) status = VecGetValues(*petscVector, 1, &petscIndex, &value);
      if (status != 0) {
        value = 0.;
      }
    }
    Element& operator=(Element& other) { return *this = static_cast<BoutReal>(other); }
    Element& operator=(BoutReal val) {
      value = val;
      int status;
      BOUT_OMP(critical)
      status = VecSetValue(*petscVector, petscIndex, val, INSERT_VALUES);
      if (status != 0) {
        throw BoutException("Error when setting elements of a PETSc vector.");
      }
      return *this;
    }
    Element& operator+=(BoutReal val) {
      value += val;
      int status;
      BOUT_OMP(critical)
      status = VecSetValue(*petscVector, petscIndex, val, ADD_VALUES);
      if (status != 0) {
        throw BoutException("Error when setting elements of a PETSc vector.");
      }
      return *this;
    }
    operator BoutReal() const { return value; }

  private:
    Vec* petscVector = nullptr;
    PetscInt petscIndex;
    PetscScalar value;
  };

  Element operator()(const ind_type& index) {
#if CHECKLEVEL >= 1
    if (!initialised) {
      throw BoutException("Can not return element of uninitialised vector");
    }
#endif
    const int global = indexConverter->getGlobal(index);
#if CHECKLEVEL >= 1
    if (global == -1) {
      throw BoutException("Request to return invalid vector element");
    }
#endif
    return Element(vector.get(), global);
  }

  BoutReal operator()(const ind_type& index) const {
#if CHECKLEVEL >= 1
    if (!initialised) {
      throw BoutException("Can not return element of uninitialised vector");
    }
#endif
    const int global = indexConverter->getGlobal(index);
#if CHECKLEVEL >= 1
    if (global == -1) {
      throw BoutException("Request to return invalid vector element");
    }
#endif
    BoutReal value;
    int status;
    BOUT_OMP(critical) status = VecGetValues(*get(), 1, &global, &value);
    if (status != 0) {
      throw BoutException("Error when getting element of a PETSc vector.");
    }
    return value;
  }

  void assemble() {
    VecAssemblyBegin(*vector);
    VecAssemblyEnd(*vector);
  }

  void destroy() {
    if (*vector != nullptr && initialised) {
      VecDestroy(vector.get());
      *vector = nullptr;
      initialised = false;
    }
  }

  /// Returns a field constructed from the contents of this vector
  T toField() const {
    T result(indexConverter->getMesh());
    result.allocate();
    result.setLocation(location);
    // Note that this only populates boundaries to a depth of 1
    BOUT_FOR_SERIAL(i, indexConverter->getRegionAll()) {
      PetscInt ind = indexConverter->getGlobal(i);
      PetscScalar val;
      VecGetValues(*vector, 1, &ind, &val);
      result[i] = val;
    }
    return result;
  }

  /// Provides a reference to the raw PETSc Vec object.
  Vec* get() { return vector.get(); }
  const Vec* get() const { return vector.get(); }

private:
  PetscLib lib;
  std::unique_ptr<Vec, VectorDeleter> vector = nullptr;
  IndexerPtr<T> indexConverter;
  CELL_LOC location;
  bool initialised = false;
};

/*!
 * A class which wraps PETSc vector objects, allowing them to be
 * indexed using the BOUT++ scheme. It provides the option of setting
 * a y-offset that interpolates onto field lines.
 */
template <class T>
class PetscMatrix;
template <class T>
void swap(PetscMatrix<T>& first, PetscMatrix<T>& second);

template <class T>
class PetscMatrix {
public:
  static_assert(bout::utils::is_Field<T>::value, "PetscMatrix only works with Fields");
  using ind_type = typename T::ind_type;

  struct MatrixDeleter {
    void operator()(Mat* m) const {
      MatDestroy(m);
      delete m;
    }
  };

  /// Default constructor does nothing
  PetscMatrix() : matrix(new Mat(), MatrixDeleter()) {}

  /// Copy constructor
  PetscMatrix(const PetscMatrix<T>& m) : matrix(new Mat(), MatrixDeleter()), pt(m.pt) {
    MatDuplicate(*m.matrix, MAT_COPY_VALUES, matrix.get());
    indexConverter = m.indexConverter;
    yoffset = m.yoffset;
    initialised = m.initialised;
  }

  /// Move constrcutor
  PetscMatrix(PetscMatrix<T>&& m) : pt(m.pt) {
    matrix = m.matrix;
    indexConverter = m.indexConverter;
    yoffset = m.yoffset;
    initialised = m.initialised;
    m.initialised = false;
  }

  // Construct a matrix capable of operating on the specified field,
  // preallocating memory if requeted and possible.
  PetscMatrix(T& f, IndexerPtr<T> indConverter, bool preallocate = true)
      : matrix(new Mat(), MatrixDeleter()), indexConverter(indConverter) {
    ASSERT1(indConverter->getMesh() == f.getMesh());
    const MPI_Comm comm =
        std::is_same<T, FieldPerp>::value ? f.getMesh()->getXcomm() : BoutComm::get();
    pt = &f.getMesh()->getCoordinates()->getParallelTransform();
    const int size = indexConverter->size();

    MatCreate(comm, matrix.get());
    MatSetSizes(*matrix, size, size, PETSC_DECIDE, PETSC_DECIDE);
    MatSetType(*matrix, MATMPIAIJ);

    // If a stencil has been provided, preallocate memory
    if (preallocate && indexConverter->sparsityPatternAvailable()) {
      MatMPIAIJSetPreallocation(*matrix, 0, indexConverter->getNumDiagonal().data(), 0,
                                indexConverter->getNumOffDiagonal().data());
    }

    MatSetUp(*matrix);
    yoffset = 0;
    initialised = true;
  }

  /// Copy assignment
  PetscMatrix<T>& operator=(PetscMatrix<T> rhs) {
    swap(*this, rhs);
    return *this;
  }
  /// Move assignment
  PetscMatrix<T>& operator=(PetscMatrix<T>&& rhs) {
    matrix = rhs.matrix;
    indexConverter = rhs.indexConverter;
    pt = rhs.pt;
    yoffset = rhs.yoffset;
    initialised = rhs.initialised;
    rhs.initialised = false;
    return *this;
  }
  friend void swap<T>(PetscMatrix<T>& first, PetscMatrix<T>& second);

  /*!
   * A class which is used to assign to a particular element of a PETSc
   * matrix, potentially with a y-offset. It is meant to be transient
   * and will be destroyed immediately after use. In general you should
   * not try to assign an instance to a variable.
   *
   * The Element object will store a copy of the value which has been
   * assigned to it. This is because mixing calls to the PETSc
   * function MatGetValues() and MatSetValues() without intermediate
   * matrix assembly will cause errors. Thus, if the user wishes to
   * get the value of the matrix, it must be stored here.
   */
  class Element {
  public:
    Element() = delete;
    Element(const Element& other) = default;
    Element(Mat* matrix, PetscInt row, PetscInt col, std::vector<PetscInt> p = {},
            std::vector<BoutReal> w = {})
        : petscMatrix(matrix), petscRow(row), petscCol(col), positions(p), weights(w) {
      ASSERT2(positions.size() == weights.size());
      if (positions.size() == 0) {
        positions = {col};
        weights = {1.0};
      }
      PetscBool assembled;
      MatAssembled(*petscMatrix, &assembled);
      if (assembled == PETSC_TRUE) {
        BOUT_OMP(critical)
        MatGetValues(*petscMatrix, 1, &petscRow, 1, &petscCol, &value);
      } else {
        value = 0.;
      }
    }
    Element& operator=(Element& other) { return *this = static_cast<BoutReal>(other); }
    Element& operator=(BoutReal val) {
      value = val;
      setValues(val, INSERT_VALUES);
      return *this;
    }
    Element& operator+=(BoutReal val) {
      auto columnPosition = std::find(positions.begin(), positions.end(), petscCol);
      if (columnPosition != positions.end()) {
        int i = std::distance(positions.begin(), columnPosition);
        value += weights[i] * val;
      }
      setValues(val, ADD_VALUES);
      return *this;
    }
    operator BoutReal() const { return value; }

  private:
    void setValues(BoutReal val, InsertMode mode) {
      ASSERT3(positions.size() > 0);
      std::vector<PetscScalar> values;
      std::transform(weights.begin(), weights.end(), std::back_inserter(values),
                     [&val](BoutReal weight) -> PetscScalar { return weight * val; });
      int status;
      BOUT_OMP(critical)
      status = MatSetValues(*petscMatrix, 1, &petscRow, positions.size(),
                            positions.data(), values.data(), mode);
      if (status != 0) {
        throw BoutException("Error when setting elements of a PETSc matrix.");
      }
    }
    Mat* petscMatrix;
    PetscInt petscRow, petscCol;
    PetscScalar value;
    std::vector<PetscInt> positions;
    std::vector<BoutReal> weights;
  };
<<<<<<< HEAD
  
=======

>>>>>>> 9da81974
  Element operator()(const ind_type& index1, const ind_type& index2) {
    const int global1 = indexConverter->getGlobal(index1),
              global2 = indexConverter->getGlobal(index2);
#if CHECKLEVEL >= 1
    if (!initialised) {
      throw BoutException("Can not return element of uninitialised matrix");
    } else if (global1 == -1 || global2 == -1) {
      std::cout << "(" << index1.x() << ", " << index1.y() << ", " << index1.z() << ")  ";
      std::cout << "(" << index2.x() << ", " << index2.y() << ", " << index2.z() << ")\n";
      throw BoutException("Request to return invalid matrix element");
    }
#endif
    std::vector<PetscInt> positions;
    std::vector<PetscScalar> weights;
    if (yoffset != 0) {
      ASSERT1(yoffset == index2.y() - index1.y());
      const auto pw = [this, &index1, &index2]() {
        if (this->yoffset == -1) {
          return pt->getWeightsForYDownApproximation(index2.x(), index1.y(), index2.z());
        } else if (this->yoffset == 1) {
          return pt->getWeightsForYUpApproximation(index2.x(), index1.y(), index2.z());
        } else {
          return pt->getWeightsForYApproximation(index2.x(), index1.y(), index2.z(),
                                                 this->yoffset);
        }
      }();

      const int ny =
          std::is_same<T, FieldPerp>::value ? 1 : indexConverter->getMesh()->LocalNy;
      const int nz =
          std::is_same<T, Field2D>::value ? 1 : indexConverter->getMesh()->LocalNz;

      std::transform(
          pw.begin(), pw.end(), std::back_inserter(positions),
          [this, ny, nz](ParallelTransform::PositionsAndWeights p) -> PetscInt {
            return this->indexConverter->getGlobal(
                ind_type(p.i * ny * nz + p.j * nz + p.k, ny, nz));
          });
      std::transform(pw.begin(), pw.end(), std::back_inserter(weights),
                     [](ParallelTransform::PositionsAndWeights p) -> PetscScalar {
                       return p.weight;
                     });
    }
    return Element(matrix.get(), global1, global2, positions, weights);
  }

  BoutReal operator()(const ind_type& index1, const ind_type& index2) const {
    ASSERT2(yoffset == 0);
    const int global1 = indexConverter->getGlobal(index1),
              global2 = indexConverter->getGlobal(index2);
#if CHECKLEVEL >= 1
    if (!initialised) {
      throw BoutException("Can not return element of uninitialised matrix");
    } else if (global1 == -1 || global2 == -1) {
      std::cout << "(" << index1.x() << ", " << index1.y() << ", " << index1.z() << ")  ";
      std::cout << "(" << index2.x() << ", " << index2.y() << ", " << index2.z() << ")\n";
      throw BoutException("Request to return invalid matrix element");
    }
#endif
    BoutReal value;
    int status;
    BOUT_OMP(critical)
    status = MatGetValues(*get(), 1, &global1, 1, &global2, &value);
    if (status != 0) {
      throw BoutException("Error when setting elements of a PETSc matrix.");
    }
    return value;
  }

  // Assemble the matrix prior to use
  void assemble() {
    MatAssemblyBegin(*matrix, MAT_FINAL_ASSEMBLY);
    MatAssemblyEnd(*matrix, MAT_FINAL_ASSEMBLY);
  }

  // Partially assemble the matrix so you can switch between adding
  // and inserting values
  void partialAssemble() {
    MatAssemblyBegin(*matrix, MAT_FLUSH_ASSEMBLY);
    MatAssemblyEnd(*matrix, MAT_FLUSH_ASSEMBLY);
  }

  void destroy() {
    if (*matrix != nullptr && initialised) {
      MatDestroy(matrix.get());
      *matrix = nullptr;
      initialised = false;
    }
  }

  PetscMatrix<T> yup(int index = 0) { return ynext(index + 1); }
  PetscMatrix<T> ydown(int index = 0) { return ynext(-index - 1); }
  PetscMatrix<T> ynext(int dir) {
    if (std::is_same<T, FieldPerp>::value && yoffset + dir != 0) {
      throw BoutException("Can not get ynext for FieldPerp");
    }
    PetscMatrix<T> result; // Can't use copy constructor because don't
                           // want to duplicate the matrix
    result.matrix = matrix;
    result.indexConverter = indexConverter;
    result.pt = pt;
    result.yoffset = std::is_same<T, Field2D>::value ? 0 : yoffset + dir;
    result.initialised = initialised;
    return result;
  }

  /// Provides a reference to the raw PETSc Mat object.
  Mat* get() { return matrix.get(); }
  const Mat* get() const { return matrix.get(); }

private:
  PetscLib lib;
  std::shared_ptr<Mat> matrix = nullptr;
  IndexerPtr<T> indexConverter;
  ParallelTransform* pt;
  int yoffset = 0;
  bool initialised = false;
};

/*!
 * Move reference to one Vec from \p first to \p second and
 * vice versa.
 */
template <class T>
void swap(PetscVector<T>& first, PetscVector<T>& second) {
  std::swap(first.vector, second.vector);
  std::swap(first.indexConverter, second.indexConverter);
  std::swap(first.location, second.location);
  std::swap(first.initialised, second.initialised);
}

/*!
 * Move reference to one Mat from \p first to \p second and
 * vice versa.
 */
template <class T>
void swap(PetscMatrix<T>& first, PetscMatrix<T>& second) {
  std::swap(first.matrix, second.matrix);
  std::swap(first.indexConverter, second.indexConverter);
  std::swap(first.pt, second.pt);
  std::swap(first.yoffset, second.yoffset);
  std::swap(first.initialised, second.initialised);
}

/*!
 *  Performs matrix-multiplication on the supplied vector
 */
template <class T>
PetscVector<T> operator*(const PetscMatrix<T>& mat, const PetscVector<T>& vec) {
  const Vec rhs = *vec.get();
  Vec* result = new Vec();
  VecDuplicate(rhs, result);
  VecAssemblyBegin(*result);
  VecAssemblyEnd(*result);
  const int err = MatMult(*mat.get(), rhs, *result);
  ASSERT2(err == 0);
  return PetscVector<T>(vec, result);
}

#endif // BOUT_HAS_PETSC

#endif // __PETSC_INTERFACE_H__<|MERGE_RESOLUTION|>--- conflicted
+++ resolved
@@ -133,11 +133,8 @@
     }
   }
 
-<<<<<<< HEAD
-=======
   virtual ~GlobalIndexer() {}
   
->>>>>>> 9da81974
   /// Call this immediately after construction when running unit tests.
   void initialiseTest() {}
 
@@ -145,28 +142,16 @@
   /// processes and, if possible, calculating the sparsity pattern of
   /// any matrices.
   void initialise() {
-<<<<<<< HEAD
     fieldmesh->communicate(indices);
   }
 
-  Mesh* getMesh() { return fieldmesh; }
-=======
-    // The values communicated to the the corner guard-cells are
-    // out-of-date by one communication, so must call it twice to
-    // ensure they are correct.
-    fieldmesh->communicate(indices);
-    fieldmesh->communicate(indices);
-  }
-
   Mesh* getMesh() const { return fieldmesh; }
->>>>>>> 9da81974
 
   /// Convert the local index object to a global index which can be
   /// used in PETSc vectors and matrices.
   PetscInt getGlobal(const ind_type& ind) const {
     return static_cast<PetscInt>(std::round(indices[ind]));
   }
-<<<<<<< HEAD
 
   /// Check whether the local index corresponds to an element which is
   /// stored locally.
@@ -192,62 +177,6 @@
 
   bool sparsityPatternAvailable() const { return stencils.getNumParts() > 0; }
 
-  std::vector<int> getNumDiagonal() {
-    ASSERT2(sparsityPatternAvailable());
-    if (!sparsityCalculated) {
-      calculateSparsity();
-    }
-    return numDiagonal;
-  }
-
-  std::vector<int> getNumOffDiagonal() {
-    ASSERT2(sparsityPatternAvailable());
-    if (!sparsityCalculated) {
-      calculateSparsity();
-    }
-    return numOffDiagonal;
-  }
-
-  int size() const { return regionAll.size(); }
-
-  void writeOut() const {
-    std::cout << "=====================================================\n";
-    for (int y = fieldmesh->LocalNy; y > 0; y--) {
-      for (int x = 0; x < fieldmesh->LocalNx; x++) {
-        std::cout << "\t" << indices(x, y - 1, 0);
-      }
-      std::cout << "\n";
-    }
-    std::cout << "=====================================================\n";
-  }
-
-protected:
-=======
-
-  /// Check whether the local index corresponds to an element which is
-  /// stored locally.
-  bool isLocal(const ind_type& ind) const {
-    if (ind.ind < 0) {
-      return false;
-    }
-    PetscInt index = getGlobal(ind);
-    return (globalStart <= index) && (index <= globalEnd);
-  }
-
-  PetscInt getGlobalStart() const { return globalStart; }
-
-  const Region<ind_type>& getRegionAll() const { return regionAll; }
-  const Region<ind_type>& getRegionNobndry() const {
-    return indices.getRegion("RGN_NOBNDRY");
-  }
-  const Region<ind_type>& getRegionBndry() const { return regionBndry; }
-  const Region<ind_type>& getRegionLowerY() const { return regionLowerY; }
-  const Region<ind_type>& getRegionUpperY() const { return regionUpperY; }
-  const Region<ind_type>& getRegionInnerX() const { return regionInnerX; }
-  const Region<ind_type>& getRegionOuterX() const { return regionOuterX; }
-
-  bool sparsityPatternAvailable() const { return stencils.getNumParts() > 0; }
-
   const std::vector<int>& getNumDiagonal() const {
     ASSERT2(sparsityPatternAvailable());
     if (!sparsityCalculated) {
@@ -269,7 +198,6 @@
 protected:
   // Must not be const as the index field needs to be mutable in order
   // to fake parallel communication in the unit tests.
->>>>>>> 9da81974
   T& getIndices() { return indices; }
 
 private:
@@ -289,11 +217,7 @@
     return;
   }
 
-<<<<<<< HEAD
-  void calculateSparsity() {
-=======
   void calculateSparsity() const {
->>>>>>> 9da81974
     numDiagonal = std::vector<int>(size());
     numOffDiagonal = std::vector<int>(size(), 0);
 
@@ -313,11 +237,8 @@
         }
       }
     }
-<<<<<<< HEAD
-=======
 
     sparsityCalculated = true;
->>>>>>> 9da81974
   }
 
   Mesh* fieldmesh;
@@ -327,7 +248,6 @@
   /// The first and last global index on this processor (inclusive in
   /// both cases)
   PetscInt globalStart, globalEnd;
-<<<<<<< HEAD
 
   /// Stencil for which this indexer has been configured
   OperatorStencil<ind_type> stencils;
@@ -336,20 +256,8 @@
   Region<ind_type> regionAll, regionLowerY, regionUpperY, regionInnerX, regionOuterX,
       regionBndry;
 
-  bool sparsityCalculated = false;
-  std::vector<PetscInt> numDiagonal, numOffDiagonal;
-=======
-
-  /// Stencil for which this indexer has been configured
-  OperatorStencil<ind_type> stencils;
-
-  /// Regions containing the elements for which there are global indices
-  Region<ind_type> regionAll, regionLowerY, regionUpperY, regionInnerX, regionOuterX,
-      regionBndry;
-
   mutable bool sparsityCalculated = false;
   mutable std::vector<PetscInt> numDiagonal, numOffDiagonal;
->>>>>>> 9da81974
 };
 
 /*!
@@ -733,11 +641,7 @@
     std::vector<PetscInt> positions;
     std::vector<BoutReal> weights;
   };
-<<<<<<< HEAD
-  
-=======
-
->>>>>>> 9da81974
+
   Element operator()(const ind_type& index1, const ind_type& index2) {
     const int global1 = indexConverter->getGlobal(index1),
               global2 = indexConverter->getGlobal(index2);
