--- conflicted
+++ resolved
@@ -280,11 +280,8 @@
   friend void swap(Field2D& first, Field2D& second) noexcept;
 
   int size() const override { return nx * ny; }
-<<<<<<< HEAD
-=======
 
   Field2D& asField3DParallel() { return *this; }
->>>>>>> 9de0c341
 
 private:
   /// Internal data array. Handles allocation/freeing of memory
