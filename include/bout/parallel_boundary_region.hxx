--- conflicted
+++ resolved
@@ -16,52 +16,6 @@
  *
  */
 
-<<<<<<< HEAD
-namespace bout {
-namespace parallel_boundary_region {
-
-struct RealPoint {
-  BoutReal s_x;
-  BoutReal s_y;
-  BoutReal s_z;
-};
-
-struct Indices {
-  // Indices of the boundary point
-  Ind3D index;
-  // Intersection with boundary in index space
-  RealPoint intersection;
-  // Distance to intersection
-  BoutReal length;
-  // Angle between field line and boundary
-  // BoutReal angle;
-  // How many points we can go in the opposite direction
-  signed char valid;
-  signed char offset;
-  unsigned char abs_offset;
-};
-
-using IndicesVec = std::vector<Indices>;
-using IndicesIter = IndicesVec::iterator;
-using IndicesIterConst = IndicesVec::const_iterator;
-
-inline BoutReal limitFreeScale(BoutReal fm, BoutReal fc) {
-  if (fm < fc) {
-    return 1; // Neumann rather than increasing into boundary
-  }
-  if (fm < 1e-10) {
-    return 1; // Low / no density condition
-  }
-  BoutReal fp = fc / fm;
-#if CHECKLEVEL >= 2
-  if (!std::isfinite(fp)) {
-    throw BoutException("SheathBoundaryParallel limitFree: {}, {} -> {}", fm, fc, fp);
-  }
-#endif
-  return fp;
-}
-
-=======
 BOUT_ENUM_CLASS(SheathLimitMode, limit_free, exponential_free, linear_free);
 
 namespace bout {
@@ -148,7 +102,6 @@
   return fp;
 }
 
->>>>>>> 9de0c341
 template <class IndicesVec, class IndicesIter>
 class BoundaryRegionParIterBase {
 public:
@@ -192,15 +145,11 @@
     return ythis(f) * (1 + length()) - yprev(f) * length();
   }
 
-<<<<<<< HEAD
-  inline BoutReal interpolate_sheath_o1(const Field3D& f) const {
-=======
   inline BoutReal interpolate_sheath_o2(const Field3D& f) const {
     return ythis(f) * (1 - length()) + ynext(f) * length();
   }
   inline BoutReal
   interpolate_sheath_o2(const std::function<BoutReal(int yoffset, Ind3D ind)>& f) const {
->>>>>>> 9de0c341
     return ythis(f) * (1 - length()) + ynext(f) * length();
   }
 
@@ -219,7 +168,6 @@
   }
   inline BoutReal
   extrapolate_next_o2(const std::function<BoutReal(int yoffset, Ind3D ind)>& f) const {
-<<<<<<< HEAD
     ASSERT3(valid() >= 0);
     if (valid() < 1) {
       return extrapolate_sheath_o1(f);
@@ -248,36 +196,6 @@
     return bndry_position != rhs.bndry_position;
   }
 
-=======
-    ASSERT3(valid() >= 0);
-    if (valid() < 1) {
-      return extrapolate_sheath_o1(f);
-    }
-    return ythis(f) * 2 - yprev(f);
-  }
-
-  // extrapolate the gradient into the boundary
-  inline BoutReal extrapolate_grad_o1(const Field3D& f) const { return 0; }
-  inline BoutReal extrapolate_grad_o2(const Field3D& f) const {
-    ASSERT3(valid() >= 0);
-    if (valid() < 1) {
-      return extrapolate_grad_o1(f);
-    }
-    return ythis(f) - ynext(f);
-  }
-
-  BoundaryRegionParIterBase& operator*() { return *this; }
-
-  BoundaryRegionParIterBase& operator++() {
-    ++bndry_position;
-    return *this;
-  }
-
-  bool operator!=(const BoundaryRegionParIterBase& rhs) {
-    return bndry_position != rhs.bndry_position;
-  }
-
->>>>>>> 9de0c341
 #define ITER() for (int i = 0; i < localmesh->ystart - abs_offset(); ++i)
   // dirichlet boundary code
   void dirichlet_o1(Field3D& f, BoutReal value) const {
@@ -361,8 +279,6 @@
     }
   }
 
-<<<<<<< HEAD
-=======
   BoutReal extrapolate_sheath_free(const Field3D& f, SheathLimitMode mode) const {
     const auto fac = valid() > 0 ? limitFreeScale(yprev(f), ythis(f), mode)
                                  : (mode == SheathLimitMode::linear_free ? 0 : 1);
@@ -388,7 +304,6 @@
     }
   }
 
->>>>>>> 9de0c341
   void setAll(Field3D& f, const BoutReal val) const {
     for (int i = -localmesh->ystart; i <= localmesh->ystart; ++i) {
       f.ynext(i)[ind().yp(i)] = val;
@@ -499,18 +414,9 @@
     if (!bndry_points.empty() && bndry_points.back().index > ind) {
       is_sorted = false;
     }
-<<<<<<< HEAD
-    bndry_points.push_back({ind,
-                            {x, y, z},
-                            length,
-                            valid,
-                            offset,
-                            static_cast<unsigned char>(std::abs(offset))});
-=======
     bndry_points.emplace_back(ind, bout::parallel_boundary_region::RealPoint{x, y, z},
                               length, valid, offset,
                               static_cast<unsigned char>(std::abs(offset)));
->>>>>>> 9de0c341
   }
   void add_point(int ix, int iy, int iz, BoutReal x, BoutReal y, BoutReal z,
                  BoutReal length, char valid, signed char offset) {
