--- conflicted
+++ resolved
@@ -185,13 +185,8 @@
 template <typename T>
 inline T emptyFrom(const T& f) {
   static_assert(bout::utils::is_Field_v<T>, "emptyFrom only works on Fields");
-<<<<<<< HEAD
-  return T(f.getMesh(), f.getLocation(), {f.getDirectionY(), f.getDirectionZ()},
-           f.getRegionID())
-=======
   return T(f.getMesh(), f.getLocation(),
            DirectionTypes{f.getDirectionY(), f.getDirectionZ()}, f.getRegionID())
->>>>>>> 9de0c341
       .allocate();
 }
 
@@ -546,15 +541,12 @@
     /* Define and allocate the output result */                        \
     T result{emptyFrom(f)};                                            \
     BOUT_FOR(d, result.getRegion(rgn)) { result[d] = func(f[d]); }     \
-<<<<<<< HEAD
-=======
     if constexpr (std::is_base_of_v<Field3DParallel, T>) {             \
       for (int i = 0; i < f.numberParallelSlices(); ++i) {             \
         result.yup(i) = func(f.yup(i));                                \
         result.ydown(i) = func(f.ydown(i));                            \
       }                                                                \
     }                                                                  \
->>>>>>> 9de0c341
     result.name = std::string(#_name "(") + f.name + std::string(")"); \
     checkData(result);                                                 \
     return result;                                                     \
@@ -700,25 +692,6 @@
       result[d] = f;
     }
   }
-<<<<<<< HEAD
-#if BOUT_USE_FCI_AUTOMAGIC
-  if (var.isFci()) {
-    for (size_t i = 0; i < result.numberParallelSlices(); ++i) {
-      BOUT_FOR(d, result.yup(i).getRegion(rgn)) {
-        if (result.yup(i)[d] < f) {
-          result.yup(i)[d] = f;
-        }
-      }
-      BOUT_FOR(d, result.ydown(i).getRegion(rgn)) {
-        if (result.ydown(i)[d] < f) {
-          result.ydown(i)[d] = f;
-        }
-      }
-    }
-  } else
-#endif
-  {
-=======
   if constexpr (std::is_same_v<T, Field3DParallel>) {
     if (var.hasParallelSlices()) {
       for (size_t i = 0; i < result.numberParallelSlices(); ++i) {
@@ -735,7 +708,6 @@
       }
     }
   } else {
->>>>>>> 9de0c341
     result.clearParallelSlices();
   }
   return result;
