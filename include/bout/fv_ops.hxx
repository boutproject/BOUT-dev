--- conflicted
+++ resolved
@@ -193,17 +193,9 @@
 const Field3D Div_par(const Field3D& f_in, const Field3D& v_in,
                       const Field3D& wave_speed_in, bool fixflux = true) {
 
-<<<<<<< HEAD
-#if BOUT_USE_FCI_AUTOMAGIC
   if (f_in.isFci()) {
     return ::Div_par(f_in, v_in);
   }
-#endif
-=======
-  if (f_in.isFci()) {
-    return ::Div_par(f_in, v_in);
-  }
->>>>>>> 9de0c341
 
   ASSERT1_FIELDS_COMPATIBLE(f_in, v_in);
   ASSERT1_FIELDS_COMPATIBLE(f_in, wave_speed_in);
