#pragma once
<<<<<<< HEAD
#ifndef FIELD_DATA_H
#define FIELD_DATA_H

#include "bout_types.hxx"
#include "unused.hxx"

#include <map>
#include <memory>
#include <string>
#include <vector>

// Including the next line leads to compiler errors
//#include "boundary_op.hxx"
class BoundaryOp;
class BoundaryOpPar;
class Coordinates;
class Mesh;

#include "boundary_region.hxx"
#include "parallel_boundary_region.hxx"

#include "bout/sys/expressionparser.hxx"

/// Base class for both scalar and vector fields, holds common
/// information about the grid, coordinates, and boundaries
class FieldData {
public:
  FieldData() = default;
  FieldData(const FieldData& other);
  FieldData(FieldData&& other) = default;
  FieldData& operator=(const FieldData& other);
  FieldData& operator=(FieldData&& other) noexcept;
  virtual ~FieldData();

  FieldData(Mesh* localmesh, CELL_LOC location_in = CELL_LOC::centre);

  /// Set variable location for staggered grids to @param new_location
  ///
  /// Throws BoutException if new_location is not `CELL_CENTRE` and
  /// staggered grids are turned off and checks are on. If checks are
  /// off, silently sets location to ``CELL_CENTRE`` instead.
  virtual FieldData& setLocation(CELL_LOC new_location);
  /// Get variable location
  virtual CELL_LOC getLocation() const;

  // Defines interface which must be implemented
  /// True if variable is 3D
  virtual bool is3D() const = 0;
  /// Number of BoutReals in one element
  virtual int elementSize() const { return 1; }

  virtual void doneComms() { }; // Notifies that communications done
  
  // Boundary conditions
  void setBoundary(const std::string &name); ///< Set the boundary conditions

  void copyBoundary(const FieldData &f); ///< Copy the boundary conditions from another field

  virtual void applyBoundary(bool UNUSED(init)=false) {}
  virtual void applyTDerivBoundary() {};

  virtual void applyParallelBoundary(){};
  virtual void applyParallelBoundary(BoutReal UNUSED(t)){};
  virtual void applyParallelBoundary(const std::string& UNUSED(condition)){};
  virtual void applyParallelBoundary(const char* condition) {
    applyParallelBoundary(std::string(condition));
  }
  virtual void applyParallelBoundary(const std::string& UNUSED(region),
                                     const std::string& UNUSED(condition)){};
  // JMAD
  void addBndryFunction(FuncPtr userfunc, BndryLoc location);
  void addBndryGenerator(FieldGeneratorPtr gen, BndryLoc location);
  
  FieldGeneratorPtr getBndryGenerator(BndryLoc location);

  /// Returns a pointer to the `Mesh` object used by this field
  Mesh* getMesh() const;

  /// Returns a pointer to the `Coordinates` object at this field's
  /// location from the mesh this field is on.
  Coordinates* getCoordinates() const;

  /// Returns a pointer to the `Coordinates` object at the requested
  /// location from the mesh this field is on. If \p loc is `CELL_DEFAULT`
  /// then return coordinates at field location
  Coordinates* getCoordinates(CELL_LOC loc) const;

  /// Has `setBoundary` been called?
  bool isBoundarySet() const { return boundaryIsSet; }

  /// Get boundary conditions
  std::vector<BoundaryOp*> getBoundaryOps() const { return bndry_op; }
  /// Get parallel boundary conditions
  std::vector<BoundaryOpPar*> getBoundaryOpPars() const { return bndry_op_par; }

  friend void swap(FieldData& first, FieldData& second) noexcept;

protected:
  /// Grid information, etc. Owned by the simulation or global object
  Mesh* fieldmesh{nullptr};

private:
  std::vector<BoundaryOp *> bndry_op; ///< Boundary conditions
  bool boundaryIsCopy{false};         ///< True if bndry_op is a copy
  bool boundaryIsSet{false};          ///< Set to true when setBoundary called

  // Parallel boundaries
  std::vector<BoundaryOpPar *> bndry_op_par; ///< Boundary conditions

  std::map <BndryLoc,FieldGeneratorPtr> bndry_generator;

  /// `Coordinates` used by this field, owned by `fieldmesh`
  mutable std::weak_ptr<Coordinates> fieldCoordinates{};
  /// Location of the variable in the cell
  CELL_LOC location{CELL_CENTRE};
};

#endif
=======
// BOUT++ header shim
#warning Header "field_data.hxx" has moved to "bout/field_data.hxx". Run `bin/bout-v5-header-upgrader.py` to fix
#include "bout/field_data.hxx"
>>>>>>> 07cbc49e
<|MERGE_RESOLUTION|>--- conflicted
+++ resolved
@@ -1,125 +1,4 @@
 #pragma once
-<<<<<<< HEAD
-#ifndef FIELD_DATA_H
-#define FIELD_DATA_H
-
-#include "bout_types.hxx"
-#include "unused.hxx"
-
-#include <map>
-#include <memory>
-#include <string>
-#include <vector>
-
-// Including the next line leads to compiler errors
-//#include "boundary_op.hxx"
-class BoundaryOp;
-class BoundaryOpPar;
-class Coordinates;
-class Mesh;
-
-#include "boundary_region.hxx"
-#include "parallel_boundary_region.hxx"
-
-#include "bout/sys/expressionparser.hxx"
-
-/// Base class for both scalar and vector fields, holds common
-/// information about the grid, coordinates, and boundaries
-class FieldData {
-public:
-  FieldData() = default;
-  FieldData(const FieldData& other);
-  FieldData(FieldData&& other) = default;
-  FieldData& operator=(const FieldData& other);
-  FieldData& operator=(FieldData&& other) noexcept;
-  virtual ~FieldData();
-
-  FieldData(Mesh* localmesh, CELL_LOC location_in = CELL_LOC::centre);
-
-  /// Set variable location for staggered grids to @param new_location
-  ///
-  /// Throws BoutException if new_location is not `CELL_CENTRE` and
-  /// staggered grids are turned off and checks are on. If checks are
-  /// off, silently sets location to ``CELL_CENTRE`` instead.
-  virtual FieldData& setLocation(CELL_LOC new_location);
-  /// Get variable location
-  virtual CELL_LOC getLocation() const;
-
-  // Defines interface which must be implemented
-  /// True if variable is 3D
-  virtual bool is3D() const = 0;
-  /// Number of BoutReals in one element
-  virtual int elementSize() const { return 1; }
-
-  virtual void doneComms() { }; // Notifies that communications done
-  
-  // Boundary conditions
-  void setBoundary(const std::string &name); ///< Set the boundary conditions
-
-  void copyBoundary(const FieldData &f); ///< Copy the boundary conditions from another field
-
-  virtual void applyBoundary(bool UNUSED(init)=false) {}
-  virtual void applyTDerivBoundary() {};
-
-  virtual void applyParallelBoundary(){};
-  virtual void applyParallelBoundary(BoutReal UNUSED(t)){};
-  virtual void applyParallelBoundary(const std::string& UNUSED(condition)){};
-  virtual void applyParallelBoundary(const char* condition) {
-    applyParallelBoundary(std::string(condition));
-  }
-  virtual void applyParallelBoundary(const std::string& UNUSED(region),
-                                     const std::string& UNUSED(condition)){};
-  // JMAD
-  void addBndryFunction(FuncPtr userfunc, BndryLoc location);
-  void addBndryGenerator(FieldGeneratorPtr gen, BndryLoc location);
-  
-  FieldGeneratorPtr getBndryGenerator(BndryLoc location);
-
-  /// Returns a pointer to the `Mesh` object used by this field
-  Mesh* getMesh() const;
-
-  /// Returns a pointer to the `Coordinates` object at this field's
-  /// location from the mesh this field is on.
-  Coordinates* getCoordinates() const;
-
-  /// Returns a pointer to the `Coordinates` object at the requested
-  /// location from the mesh this field is on. If \p loc is `CELL_DEFAULT`
-  /// then return coordinates at field location
-  Coordinates* getCoordinates(CELL_LOC loc) const;
-
-  /// Has `setBoundary` been called?
-  bool isBoundarySet() const { return boundaryIsSet; }
-
-  /// Get boundary conditions
-  std::vector<BoundaryOp*> getBoundaryOps() const { return bndry_op; }
-  /// Get parallel boundary conditions
-  std::vector<BoundaryOpPar*> getBoundaryOpPars() const { return bndry_op_par; }
-
-  friend void swap(FieldData& first, FieldData& second) noexcept;
-
-protected:
-  /// Grid information, etc. Owned by the simulation or global object
-  Mesh* fieldmesh{nullptr};
-
-private:
-  std::vector<BoundaryOp *> bndry_op; ///< Boundary conditions
-  bool boundaryIsCopy{false};         ///< True if bndry_op is a copy
-  bool boundaryIsSet{false};          ///< Set to true when setBoundary called
-
-  // Parallel boundaries
-  std::vector<BoundaryOpPar *> bndry_op_par; ///< Boundary conditions
-
-  std::map <BndryLoc,FieldGeneratorPtr> bndry_generator;
-
-  /// `Coordinates` used by this field, owned by `fieldmesh`
-  mutable std::weak_ptr<Coordinates> fieldCoordinates{};
-  /// Location of the variable in the cell
-  CELL_LOC location{CELL_CENTRE};
-};
-
-#endif
-=======
 // BOUT++ header shim
 #warning Header "field_data.hxx" has moved to "bout/field_data.hxx". Run `bin/bout-v5-header-upgrader.py` to fix
-#include "bout/field_data.hxx"
->>>>>>> 07cbc49e
+#include "bout/field_data.hxx"