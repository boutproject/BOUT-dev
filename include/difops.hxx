/*!******************************************************************************
 * \file difops.hxx
 * 
 * Differential operators
 *
 * Changelog:
 *
 * 2009-01 Ben Dudson <bd512@york.ac.uk> 
 *    * Added two optional parameters which can be put in any order
 *      These determine the method to use (DIFF_METHOD)
 *      and CELL_LOC location of the result.
 *      Both of these options are defined in bout_types.hxx
 *
 **************************************************************************
 * Copyright 2010 B.D.Dudson, S.Farley, M.V.Umansky, X.Q.Xu
 *
 * Contact: Ben Dudson, bd512@york.ac.uk
 * 
 * This file is part of BOUT++.
 *
 * BOUT++ is free software: you can redistribute it and/or modify
 * it under the terms of the GNU Lesser General Public License as published by
 * the Free Software Foundation, either version 3 of the License, or
 * (at your option) any later version.
 *
 * BOUT++ is distributed in the hope that it will be useful,
 * but WITHOUT ANY WARRANTY; without even the implied warranty of
 * MERCHANTABILITY or FITNESS FOR A PARTICULAR PURPOSE.  See the
 * GNU Lesser General Public License for more details.
 *
 * You should have received a copy of the GNU Lesser General Public License
 * along with BOUT++.  If not, see <http://www.gnu.org/licenses/>.
 * 
 *******************************************************************************/

#ifndef __DIFOPS_H__
#define __DIFOPS_H__

#include "field3d.hxx"
#include "field2d.hxx"

#include "bout_types.hxx"

#include "bout/deprecated.hxx"
#include "bout/solver.hxx"

/*!
 * Parallel derivative (central differencing) in Y
 * along unperturbed field
 *
 * @param[in] var  The field to be differentiated
 * @param[in] outloc  The cell location where the output is needed (if staggered grids is
 * enabled)
 * @param[in] method  The method to use. The default is set in the options.
 */
const Coordinates::metric_field_type Grad_par(const Field2D& var,
                                              CELL_LOC outloc = CELL_DEFAULT,
                                              const std::string& method = "DEFAULT");
DEPRECATED(const Coordinates::metric_field_type Grad_par(const Field2D& var,
                                                         const std::string& method,
                                                         CELL_LOC outloc = CELL_DEFAULT));
inline const Coordinates::metric_field_type Grad_par(const Field2D& var, CELL_LOC outloc,
                                                     DIFF_METHOD method) {
  return Grad_par(var, outloc, DIFF_METHOD_STRING(method));
};
DEPRECATED(inline const Coordinates::metric_field_type Grad_par(const Field2D& var,
                                                                DIFF_METHOD method,
                                                                CELL_LOC outloc)) {
  return Grad_par(var, outloc, DIFF_METHOD_STRING(method));
};

const Field3D Grad_par(const Field3D& var, CELL_LOC outloc = CELL_DEFAULT,
                       const std::string& method = "DEFAULT");
DEPRECATED(const Field3D Grad_par(const Field3D& var, const std::string& method,
                                  CELL_LOC outloc = CELL_DEFAULT));
inline const DEPRECATED(Field3D Grad_par(const Field3D& var, CELL_LOC outloc,
                                         DIFF_METHOD method)) {
  return Grad_par(var, outloc, DIFF_METHOD_STRING(method));
};
DEPRECATED(inline const DEPRECATED(
    Field3D Grad_par(const Field3D& var, DIFF_METHOD method, CELL_LOC outloc))) {
  return Grad_par(var, outloc, DIFF_METHOD_STRING(method));
};

/*!
 * Derivative along perturbed magnetic field
 * in Clebsch coordinate system
 *
 * b0 dot Grad  -  (1/B)b0 x Grad(apar) dot Grad
 *
 *
 * Combines the parallel and perpendicular calculation to include
 * grid-points at the corners.
 */
const Field3D Grad_parP(const Field3D& apar, const Field3D& f);

/*!
 * vpar times parallel derivative along unperturbed B-field (upwinding)
 *
 * \f[
 *    v\mathbf{b}_0 \cdot \nabla f
 * \f]
 * 
 *
 * @param[in] v  The velocity in y direction
 * @param[in] f  The scalar field to be differentiated
 * @param[in] outloc  The cell location of the output. By default this is the same as \p f
 * @param[in] method  The numerical method to use. The default is set in the options
 *
 */
const Coordinates::metric_field_type Vpar_Grad_par(const Field2D& v, const Field2D& f,
                                                   CELL_LOC outloc = CELL_DEFAULT,
                                                   const std::string& method = "DEFAULT");
DEPRECATED(const Coordinates::metric_field_type Vpar_Grad_par(
    const Field2D& v, const Field2D& f, const std::string& method,
    CELL_LOC outloc = CELL_DEFAULT));
inline const Coordinates::metric_field_type
Vpar_Grad_par(const Field2D& v, const Field2D& f, CELL_LOC outloc, DIFF_METHOD method) {
  return Vpar_Grad_par(v, f, outloc, DIFF_METHOD_STRING(method));
};
DEPRECATED(inline const Coordinates::metric_field_type Vpar_Grad_par(
    const Field2D& v, const Field2D& f, DIFF_METHOD method, CELL_LOC outloc)) {
  return Vpar_Grad_par(v, f, outloc, DIFF_METHOD_STRING(method));
};

const Field3D Vpar_Grad_par(const Field3D& v, const Field3D& f,
                            CELL_LOC outloc = CELL_DEFAULT,
                            const std::string& method = "DEFAULT");
DEPRECATED(const Field3D Vpar_Grad_par(const Field3D& v, const Field3D& f,
                                       const std::string& method,
                                       CELL_LOC outloc = CELL_DEFAULT));
inline const Field3D Vpar_Grad_par(const Field3D& v, const Field3D& f, CELL_LOC outloc,
                                   DIFF_METHOD method) {
  return Vpar_Grad_par(v, f, outloc, DIFF_METHOD_STRING(method));
};
DEPRECATED(inline const Field3D Vpar_Grad_par(const Field3D& v, const Field3D& f,
                                              DIFF_METHOD method, CELL_LOC outloc)) {
  return Vpar_Grad_par(v, f, outloc, DIFF_METHOD_STRING(method));
};

/*!
 * parallel divergence operator
 *
 * \f[
 *  B \partial_{||}(f/B) = B \nabla\cdot (\mathbf{b}f/B )
 * \f]
 *
 * @param[in] f  The component of a vector along the magnetic field
 * @param[in] outloc  The cell location for the result. By default the same as \p f
 * @param[in] method  The numerical method to use
 *
 */
const Coordinates::metric_field_type Div_par(const Field2D& f,
                                             CELL_LOC outloc = CELL_DEFAULT,
                                             const std::string& method = "DEFAULT");
DEPRECATED(const Coordinates::metric_field_type Div_par(const Field2D& f,
                                                        const std::string& method,
                                                        CELL_LOC outloc = CELL_DEFAULT));
inline const Coordinates::metric_field_type Div_par(const Field2D& f, CELL_LOC outloc,
                                                    DIFF_METHOD method) {
  return Div_par(f, outloc, DIFF_METHOD_STRING(method));
};
DEPRECATED(inline const Coordinates::metric_field_type Div_par(const Field2D& f,
                                                               DIFF_METHOD method,
                                                               CELL_LOC outloc)) {
  return Div_par(f, outloc, DIFF_METHOD_STRING(method));
};

const Field3D Div_par(const Field3D& f, CELL_LOC outloc = CELL_DEFAULT,
                      const std::string& method = "DEFAULT");
DEPRECATED(const Field3D Div_par(const Field3D& f, const std::string& method,
                                 CELL_LOC outloc = CELL_DEFAULT));
inline const Field3D Div_par(const Field3D& f, CELL_LOC outloc, DIFF_METHOD method) {
  return Div_par(f, outloc, DIFF_METHOD_STRING(method));
};
DEPRECATED(inline const Field3D Div_par(const Field3D& f, DIFF_METHOD method,
                                        CELL_LOC outloc)) {
  return Div_par(f, outloc, DIFF_METHOD_STRING(method));
};

// Divergence of a parallel flow: Div(f*v)
// Both f and v are interpolated onto cell boundaries
// using 2nd order central difference, then multiplied together
// to get the flux at the boundary.
const Field3D Div_par(const Field3D& f, const Field3D& v);

// Flux methods. Model divergence of flux: df/dt =  Div(v * f)
// TODO : Should we add Field2D versions?
const Field3D Div_par_flux(const Field3D& v, const Field3D& f,
                           CELL_LOC outloc = CELL_DEFAULT,
                           const std::string& method = "DEFAULT");
DEPRECATED(const Field3D Div_par_flux(const Field3D& v, const Field3D& f,
                                      const std::string& method,
                                      CELL_LOC outloc = CELL_DEFAULT));
inline const Field3D Div_par_flux(const Field3D& v, const Field3D& f, CELL_LOC outloc,
                                  DIFF_METHOD method) {
  return Div_par_flux(v, f, outloc, DIFF_METHOD_STRING(method));
};
DEPRECATED(inline const Field3D Div_par_flux(const Field3D& v, const Field3D& f,
                                             DIFF_METHOD method,
                                             CELL_LOC outloc = CELL_DEFAULT)) {
  return Div_par_flux(v, f, outloc, DIFF_METHOD_STRING(method));
};

/*!
 * second parallel derivative
 * \f[
 *    (\mathbf{b} dot \nabla)(\mathbf{b} dot \nabla)
 * \f]
 *
 * Note: For parallel Laplacian use LaplacePar
 *
 * @param[in] f The field to be differentiated
 * @param[in] outloc The cell location of the result
 */
const Coordinates::metric_field_type Grad2_par2(const Field2D& f,
                                                CELL_LOC outloc = CELL_DEFAULT,
                                                const std::string& method = "DEFAULT");
inline const Coordinates::metric_field_type Grad2_par2(const Field2D& f, CELL_LOC outloc,
                                                       DIFF_METHOD method) {
  return Grad2_par2(f, outloc, DIFF_METHOD_STRING(method));
};

const Field3D Grad2_par2(const Field3D& f, CELL_LOC outloc = CELL_DEFAULT,
                         const std::string& method = "DEFAULT");
inline const Field3D Grad2_par2(const Field3D& f, CELL_LOC outloc, DIFF_METHOD method) {
  return Grad2_par2(f, outloc, DIFF_METHOD_STRING(method));
};

/*!
 * Parallel derivatives, converting between cell-centred and lower cell boundary
 * These are a simple way to do staggered differencing
 */
const Field3D Grad_par_CtoL(const Field3D &var);
const Coordinates::metric_field_type Grad_par_CtoL(const Field2D& var);
const Field3D Vpar_Grad_par_LCtoC(const Field3D &v, const Field3D &f, REGION region=RGN_NOBNDRY);
const Field3D Grad_par_LtoC(const Field3D &var);
const Coordinates::metric_field_type Grad_par_LtoC(const Field2D& var);
const Field3D Div_par_LtoC(const Field3D &var);
const Coordinates::metric_field_type Div_par_LtoC(const Field2D& var);
const Field3D Div_par_CtoL(const Field3D &var);
const Coordinates::metric_field_type Div_par_CtoL(const Field2D& var);

/*!
 * Parallel divergence of diffusive flux, K*Grad_par
 * 
 * \f[
 *    \nabla \cdot ( \mathbf{b}_0 kY (\mathbf{b}_0 \cdot \nabla) f )
 * \f]
 *
 * @param[in] kY  The diffusion coefficient
 * @param[in] f   The field whose gradient drives a flux
 */
const Coordinates::metric_field_type Div_par_K_Grad_par(BoutReal kY, const Field2D& f,
                                                        CELL_LOC outloc = CELL_DEFAULT);
const Field3D Div_par_K_Grad_par(BoutReal kY, const Field3D &f, CELL_LOC outloc=CELL_DEFAULT);
const Coordinates::metric_field_type
Div_par_K_Grad_par(const Field2D& kY, const Field2D& f, CELL_LOC outloc = CELL_DEFAULT);
const Field3D Div_par_K_Grad_par(const Field2D &kY, const Field3D &f, CELL_LOC outloc=CELL_DEFAULT);
const Field3D Div_par_K_Grad_par(const Field3D &kY, const Field2D &f, CELL_LOC outloc=CELL_DEFAULT);
const Field3D Div_par_K_Grad_par(const Field3D &kY, const Field3D &f, CELL_LOC outloc=CELL_DEFAULT);

/*!
 * Perpendicular Laplacian operator
 *
 * This version only includes terms in X and Z, dropping
 * derivatives in Y. This is the inverse operation to 
 * the Laplacian inversion class. 
 *
 * For the full perpendicular Laplacian, use Laplace_perp
 */
<<<<<<< HEAD
const Coordinates::metric_field_type Delp2(const Field2D& f,
                                           CELL_LOC outloc = CELL_DEFAULT);
const Field3D Delp2(const Field3D &f, BoutReal zsmooth=-1.0, CELL_LOC outloc=CELL_DEFAULT);
const FieldPerp Delp2(const FieldPerp &f, BoutReal zsmooth=-1.0, CELL_LOC outloc=CELL_DEFAULT);
=======
const Field2D Delp2(const Field2D& f, CELL_LOC outloc = CELL_DEFAULT, bool useFFT = true);
const Field3D Delp2(const Field3D& f, CELL_LOC outloc = CELL_DEFAULT, bool useFFT = true);
const FieldPerp Delp2(const FieldPerp& f, CELL_LOC outloc = CELL_DEFAULT,
                      bool useFFT = true);
>>>>>>> f7c6bccd

/*!
 * Perpendicular Laplacian, keeping y derivatives
 *
 * 
 */
const Coordinates::metric_field_type Laplace_perp(const Field2D& f,
                                                  CELL_LOC outloc = CELL_DEFAULT);
const Field3D Laplace_perp(const Field3D &f, CELL_LOC outloc=CELL_DEFAULT);

/*!
 * Parallel Laplacian operator
 *
 */
const Coordinates::metric_field_type Laplace_par(const Field2D& f,
                                                 CELL_LOC outloc = CELL_DEFAULT);
const Field3D Laplace_par(const Field3D &f, CELL_LOC outloc=CELL_DEFAULT);

/*!
 * Full Laplacian operator (par + perp)
 */
const Coordinates::metric_field_type Laplace(const Field2D& f,
                                             CELL_LOC outloc = CELL_DEFAULT);
const Field3D Laplace(const Field3D &f, CELL_LOC outloc=CELL_DEFAULT);

/*!
 * Terms of form b0 x Grad(phi) dot Grad(A)
 * 
 */
const Coordinates::metric_field_type
b0xGrad_dot_Grad(const Field2D& phi, const Field2D& A, CELL_LOC outloc = CELL_DEFAULT);

/*!
 * Terms of form 
 *
 * \f[
 *   \mathbf{b}_0 \times \nabla \phi \cdot \nabla A
 * \f]
 * 
 * @param[in] phi The scalar potential
 * @param[in] A   The field being advected
 * @param[in] outloc  The cell location where the result is defined. By default the same as A.
 */
const Field3D b0xGrad_dot_Grad(const Field3D &phi, const Field2D &A, CELL_LOC outloc=CELL_DEFAULT);
const Field3D b0xGrad_dot_Grad(const Field2D &phi, const Field3D &A, CELL_LOC outloc=CELL_DEFAULT);
const Field3D b0xGrad_dot_Grad(const Field3D &phi, const Field3D &A, CELL_LOC outloc=CELL_DEFAULT);

/*!
 * Poisson bracket methods
 */
enum BRACKET_METHOD {
  BRACKET_STD = 0,        ///< Use b0xGrad_dot_Grad
  BRACKET_SIMPLE = 1,     ///< Keep only terms in X-Z
  BRACKET_ARAKAWA = 2,    ///< Arakawa method in X-Z (optimised)
  BRACKET_CTU = 3,        ///< Corner Transport Upwind (CTU)
                          /// method. Explicit method only,
                          /// needs the timestep from the
                          /// solver
  BRACKET_ARAKAWA_OLD = 4 ///< Older version, for regression testing of optimised version.
};

/*!
 * Compute advection operator terms, which can be cast as
 * antisymmetric Poisson brackets
 *
 * \f[
 *   [f, g] = (1/B) \mathbf{b}_0 \times \nabla f  \cdot \nabla g
 * \f]
 * 
 * @param[in] f  The potential
 * @param[in] g  The field being advected
 * @param[in] method   The method to use
 * @param[in] outloc   The cell location where the result is defined. Default is the same as g
 * @param[in] solver   Pointer to the time integration solver
 * 
 */
const Coordinates::metric_field_type bracket(const Field2D& f, const Field2D& g,
                                             BRACKET_METHOD method = BRACKET_STD,
                                             CELL_LOC outloc = CELL_DEFAULT,
                                             Solver* solver = nullptr);
const Field3D bracket(const Field2D &f, const Field3D &g,
                      BRACKET_METHOD method = BRACKET_STD, CELL_LOC outloc = CELL_DEFAULT,
                      Solver *solver = nullptr);
const Field3D bracket(const Field3D &f, const Field2D &g,
                      BRACKET_METHOD method = BRACKET_STD, CELL_LOC outloc = CELL_DEFAULT,
                      Solver *solver = nullptr);
const Field3D bracket(const Field3D &f, const Field3D &g,
                      BRACKET_METHOD method = BRACKET_STD, CELL_LOC outloc = CELL_DEFAULT,
                      Solver *solver = nullptr);

#endif /* __DIFOPS_H__ */<|MERGE_RESOLUTION|>--- conflicted
+++ resolved
@@ -269,17 +269,10 @@
  *
  * For the full perpendicular Laplacian, use Laplace_perp
  */
-<<<<<<< HEAD
-const Coordinates::metric_field_type Delp2(const Field2D& f,
-                                           CELL_LOC outloc = CELL_DEFAULT);
-const Field3D Delp2(const Field3D &f, BoutReal zsmooth=-1.0, CELL_LOC outloc=CELL_DEFAULT);
-const FieldPerp Delp2(const FieldPerp &f, BoutReal zsmooth=-1.0, CELL_LOC outloc=CELL_DEFAULT);
-=======
-const Field2D Delp2(const Field2D& f, CELL_LOC outloc = CELL_DEFAULT, bool useFFT = true);
+const Coordinates::metric_field_type Delp2(const Field2D& f, CELL_LOC outloc = CELL_DEFAULT, bool useFFT = true);
 const Field3D Delp2(const Field3D& f, CELL_LOC outloc = CELL_DEFAULT, bool useFFT = true);
 const FieldPerp Delp2(const FieldPerp& f, CELL_LOC outloc = CELL_DEFAULT,
                       bool useFFT = true);
->>>>>>> f7c6bccd
 
 /*!
  * Perpendicular Laplacian, keeping y derivatives
