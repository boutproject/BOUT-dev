/*!******************************************************************************
 * \file difops.hxx
 * 
 * Differential operators
 *
 * Changelog:
 *
 * 2009-01 Ben Dudson <bd512@york.ac.uk> 
 *    * Added two optional parameters which can be put in any order
 *      These determine the method to use (DIFF_METHOD)
 *      and CELL_LOC location of the result.
 *      Both of these options are defined in bout_types.hxx
 *
 **************************************************************************
 * Copyright 2010 B.D.Dudson, S.Farley, M.V.Umansky, X.Q.Xu
 *
 * Contact: Ben Dudson, bd512@york.ac.uk
 * 
 * This file is part of BOUT++.
 *
 * BOUT++ is free software: you can redistribute it and/or modify
 * it under the terms of the GNU Lesser General Public License as published by
 * the Free Software Foundation, either version 3 of the License, or
 * (at your option) any later version.
 *
 * BOUT++ is distributed in the hope that it will be useful,
 * but WITHOUT ANY WARRANTY; without even the implied warranty of
 * MERCHANTABILITY or FITNESS FOR A PARTICULAR PURPOSE.  See the
 * GNU Lesser General Public License for more details.
 *
 * You should have received a copy of the GNU Lesser General Public License
 * along with BOUT++.  If not, see <http://www.gnu.org/licenses/>.
 * 
 *******************************************************************************/

#ifndef __DIFOPS_H__
#define __DIFOPS_H__

#include "field3d.hxx"
#include "field2d.hxx"

#include "bout_types.hxx"
#include "bout/solver.hxx"

/*!
 * Parallel derivative (central differencing) in Y
 * along unperturbed field
 *
 * @param[in] var  The field to be differentiated
 * @param[in] outloc  The cell location where the output is needed (if staggered grids is
 * enabled)
 * @param[in] method  The method to use. The default is set in the options.
 */
<<<<<<< HEAD
const Field2D Grad_par(const Field2D& var, CELL_LOC outloc = CELL_DEFAULT,
                       const std::string& method = "DEFAULT");
inline const Field2D Grad_par(const Field2D& var, CELL_LOC outloc, DIFF_METHOD method) {
  return Grad_par(var, outloc, toString(method));
}

const Field3D Grad_par(const Field3D& var, CELL_LOC outloc = CELL_DEFAULT,
                       const std::string& method = "DEFAULT");
=======
Coordinates::FieldMetric Grad_par(const Field2D& var, CELL_LOC outloc = CELL_DEFAULT,
                                  const std::string& method = "DEFAULT");
DEPRECATED(Coordinates::FieldMetric Grad_par(const Field2D& var,
                                             const std::string& method,
                                             CELL_LOC outloc = CELL_DEFAULT));
inline Coordinates::FieldMetric Grad_par(const Field2D& var, CELL_LOC outloc,
                                         DIFF_METHOD method) {
  return Grad_par(var, outloc, toString(method));
}
DEPRECATED(inline Coordinates::FieldMetric Grad_par(const Field2D& var,
                                                    DIFF_METHOD method,
                                                    CELL_LOC outloc)) {
  return Grad_par(var, outloc, toString(method));
}

Field3D Grad_par(const Field3D& var, CELL_LOC outloc = CELL_DEFAULT,
                 const std::string& method = "DEFAULT");
DEPRECATED(Field3D Grad_par(const Field3D& var, const std::string& method,
                            CELL_LOC outloc = CELL_DEFAULT));
inline DEPRECATED(Field3D Grad_par(const Field3D& var, CELL_LOC outloc,
                                   DIFF_METHOD method)) {
  return Grad_par(var, outloc, toString(method));
};
DEPRECATED(inline Field3D Grad_par(const Field3D& var, DIFF_METHOD method,
                                   CELL_LOC outloc)) {
  return Grad_par(var, outloc, toString(method));
}
>>>>>>> 7932c372

/*!
 * Derivative along perturbed magnetic field
 * in Clebsch coordinate system
 *
 * b0 dot Grad  -  (1/B)b0 x Grad(apar) dot Grad
 *
 *
 * Combines the parallel and perpendicular calculation to include
 * grid-points at the corners.
 */
Field3D Grad_parP(const Field3D& apar, const Field3D& f);

/*!
 * vpar times parallel derivative along unperturbed B-field (upwinding)
 *
 * \f[
 *    v\mathbf{b}_0 \cdot \nabla f
 * \f]
 * 
 *
 * @param[in] v  The velocity in y direction
 * @param[in] f  The scalar field to be differentiated
 * @param[in] outloc  The cell location of the output. By default this is the same as \p f
 * @param[in] method  The numerical method to use. The default is set in the options
 *
 */
<<<<<<< HEAD
const Field2D Vpar_Grad_par(const Field2D& v, const Field2D& f,
                            CELL_LOC outloc = CELL_DEFAULT,
                            const std::string& method = "DEFAULT");
inline const Field2D Vpar_Grad_par(const Field2D& v, const Field2D& f, CELL_LOC outloc,
                                   DIFF_METHOD method) {
  return Vpar_Grad_par(v, f, outloc, toString(method));
}

const Field3D Vpar_Grad_par(const Field3D& v, const Field3D& f,
                            CELL_LOC outloc = CELL_DEFAULT,
                            const std::string& method = "DEFAULT");
inline const Field3D Vpar_Grad_par(const Field3D& v, const Field3D& f, CELL_LOC outloc,
                                   DIFF_METHOD method) {
  return Vpar_Grad_par(v, f, outloc, toString(method));
}
=======
Coordinates::FieldMetric Vpar_Grad_par(const Field2D& v, const Field2D& f,
                                       CELL_LOC outloc = CELL_DEFAULT,
                                       const std::string& method = "DEFAULT");
DEPRECATED(Coordinates::FieldMetric Vpar_Grad_par(const Field2D& v, const Field2D& f,
                                                  const std::string& method,
                                                  CELL_LOC outloc = CELL_DEFAULT));
inline Coordinates::FieldMetric Vpar_Grad_par(const Field2D& v, const Field2D& f,
                                              CELL_LOC outloc, DIFF_METHOD method) {
  return Vpar_Grad_par(v, f, outloc, toString(method));
}
DEPRECATED(inline Coordinates::FieldMetric Vpar_Grad_par(
    const Field2D& v, const Field2D& f, DIFF_METHOD method, CELL_LOC outloc)) {
  return Vpar_Grad_par(v, f, outloc, toString(method));
}

Field3D Vpar_Grad_par(const Field3D& v, const Field3D& f, CELL_LOC outloc = CELL_DEFAULT,
                      const std::string& method = "DEFAULT");
DEPRECATED(Field3D Vpar_Grad_par(const Field3D& v, const Field3D& f,
                                 const std::string& method,
                                 CELL_LOC outloc = CELL_DEFAULT));
inline Field3D Vpar_Grad_par(const Field3D& v, const Field3D& f, CELL_LOC outloc,
                             DIFF_METHOD method) {
  return Vpar_Grad_par(v, f, outloc, toString(method));
}
DEPRECATED(inline Field3D Vpar_Grad_par(const Field3D& v, const Field3D& f,
                                        DIFF_METHOD method, CELL_LOC outloc)) {
  return Vpar_Grad_par(v, f, outloc, toString(method));
}
>>>>>>> 7932c372

/*!
 * parallel divergence operator
 *
 * \f[
 *  B \partial_{||}(f/B) = B \nabla\cdot (\mathbf{b}f/B )
 * \f]
 *
 * @param[in] f  The component of a vector along the magnetic field
 * @param[in] outloc  The cell location for the result. By default the same as \p f
 * @param[in] method  The numerical method to use
 *
 */
<<<<<<< HEAD
const Field2D Div_par(const Field2D& f, CELL_LOC outloc = CELL_DEFAULT,
                      const std::string& method = "DEFAULT");
inline const Field2D Div_par(const Field2D& f, CELL_LOC outloc, DIFF_METHOD method) {
  return Div_par(f, outloc, toString(method));
}

const Field3D Div_par(const Field3D& f, CELL_LOC outloc = CELL_DEFAULT,
                      const std::string& method = "DEFAULT");
inline const Field3D Div_par(const Field3D& f, CELL_LOC outloc, DIFF_METHOD method) {
  return Div_par(f, outloc, toString(method));
}
=======
Coordinates::FieldMetric Div_par(const Field2D& f, CELL_LOC outloc = CELL_DEFAULT,
                                 const std::string& method = "DEFAULT");
DEPRECATED(Coordinates::FieldMetric Div_par(const Field2D& f, const std::string& method,
                                            CELL_LOC outloc = CELL_DEFAULT));
inline Coordinates::FieldMetric Div_par(const Field2D& f, CELL_LOC outloc,
                                        DIFF_METHOD method) {
  return Div_par(f, outloc, toString(method));
}
DEPRECATED(inline Coordinates::FieldMetric Div_par(const Field2D& f, DIFF_METHOD method,
                                                   CELL_LOC outloc)) {
  return Div_par(f, outloc, toString(method));
}

Field3D Div_par(const Field3D& f, CELL_LOC outloc = CELL_DEFAULT,
                const std::string& method = "DEFAULT");
DEPRECATED(Field3D Div_par(const Field3D& f, const std::string& method,
                           CELL_LOC outloc = CELL_DEFAULT));
inline Field3D Div_par(const Field3D& f, CELL_LOC outloc, DIFF_METHOD method) {
  return Div_par(f, outloc, toString(method));
}
DEPRECATED(inline Field3D Div_par(const Field3D& f, DIFF_METHOD method,
                                  CELL_LOC outloc)) {
  return Div_par(f, outloc, toString(method));
}
>>>>>>> 7932c372

// Divergence of a parallel flow: Div(f*v)
// Both f and v are interpolated onto cell boundaries
// using 2nd order central difference, then multiplied together
// to get the flux at the boundary.
Field3D Div_par(const Field3D& f, const Field3D& v);

// Flux methods. Model divergence of flux: df/dt =  Div(v * f)
// TODO : Should we add Field2D versions?
<<<<<<< HEAD
const Field3D Div_par_flux(const Field3D& v, const Field3D& f,
                           CELL_LOC outloc = CELL_DEFAULT,
                           const std::string& method = "DEFAULT");
inline const Field3D Div_par_flux(const Field3D& v, const Field3D& f, CELL_LOC outloc,
                                  DIFF_METHOD method) {
  return Div_par_flux(v, f, outloc, toString(method));
}
=======
Field3D Div_par_flux(const Field3D& v, const Field3D& f, CELL_LOC outloc = CELL_DEFAULT,
                     const std::string& method = "DEFAULT");
DEPRECATED(Field3D Div_par_flux(const Field3D& v, const Field3D& f,
                                const std::string& method,
                                CELL_LOC outloc = CELL_DEFAULT));
inline Field3D Div_par_flux(const Field3D& v, const Field3D& f, CELL_LOC outloc,
                            DIFF_METHOD method) {
  return Div_par_flux(v, f, outloc, toString(method));
}
DEPRECATED(inline Field3D Div_par_flux(const Field3D& v, const Field3D& f,
                                       DIFF_METHOD method,
                                       CELL_LOC outloc = CELL_DEFAULT)) {
  return Div_par_flux(v, f, outloc, toString(method));
}
>>>>>>> 7932c372

/*!
 * second parallel derivative
 * \f[
 *    (\mathbf{b} dot \nabla)(\mathbf{b} dot \nabla)
 * \f]
 *
 * Note: For parallel Laplacian use LaplacePar
 *
 * @param[in] f The field to be differentiated
 * @param[in] outloc The cell location of the result
 */
Coordinates::FieldMetric Grad2_par2(const Field2D& f, CELL_LOC outloc = CELL_DEFAULT,
                                    const std::string& method = "DEFAULT");
inline Coordinates::FieldMetric Grad2_par2(const Field2D& f, CELL_LOC outloc,
                                           DIFF_METHOD method) {
  return Grad2_par2(f, outloc, toString(method));
}

Field3D Grad2_par2(const Field3D& f, CELL_LOC outloc = CELL_DEFAULT,
                   const std::string& method = "DEFAULT");
inline Field3D Grad2_par2(const Field3D& f, CELL_LOC outloc, DIFF_METHOD method) {
  return Grad2_par2(f, outloc, toString(method));
}

/*!
<<<<<<< HEAD
=======
 * Parallel derivatives, converting between cell-centred and lower cell boundary
 * These are a simple way to do staggered differencing
 */
[[deprecated("Grad_par_CtoL is deprecated. Staggering is now supported in "
             "Grad_par.")]] inline Field3D
Grad_par_CtoL(const Field3D& var) {
  ASSERT2(var.getLocation() == CELL_CENTRE);
  return Grad_par(var, CELL_YLOW);
}
[[deprecated("Grad_par_CtoL is deprecated. Staggering is now supported in "
             "Grad_par.")]] inline Coordinates::FieldMetric
Grad_par_CtoL(const Field2D& var) {
  ASSERT2(var.getLocation() == CELL_CENTRE);
  return Grad_par(var, CELL_YLOW);
}
[[deprecated("Vpar_Grad_par_LCtoC is deprecated. Staggering is now supported in "
             "Vpar_Grad_par.")]] inline Field3D
Vpar_Grad_par_LCtoC(const Field3D& v, const Field3D& f,
                    const std::string& region = "RGN_NOBNDRY") {
  ASSERT2(v.getLocation() == CELL_YLOW);
  ASSERT2(f.getLocation() == CELL_CENTRE);
  return Vpar_Grad_par(v, f, CELL_CENTRE, region);
}
[[deprecated("Vpar_Grad_par_LCtoC is deprecated. Staggering is now supported in "
             "Vpar_Grad_par.")]] inline Field3D
Vpar_Grad_par_LCtoC(const Field3D& v, const Field3D& f, REGION region = RGN_NOBNDRY) {
  ASSERT2(v.getLocation() == CELL_YLOW);
  ASSERT2(f.getLocation() == CELL_CENTRE);
  return Vpar_Grad_par(v, f, CELL_CENTRE, toString(region));
}
[[deprecated("Grad_par_LtoC is deprecated. Staggering is now supported in "
             "Grad_par.")]] inline Field3D
Grad_par_LtoC(const Field3D& var) {
  ASSERT2(var.getLocation() == CELL_YLOW);
  return Grad_par(var, CELL_CENTRE);
}
[[deprecated("Grad_par_LtoC is deprecated. Staggering is now supported in "
             "Grad_par.")]] inline Coordinates::FieldMetric
Grad_par_LtoC(const Field2D& var) {
  ASSERT2(var.getLocation() == CELL_YLOW);
  return Grad_par(var, CELL_CENTRE);
}
[[deprecated("Div_par_LtoC is deprecated. Staggering is now supported in "
             "Grad_par.")]] inline Field3D
Div_par_LtoC(const Field3D& var) {
  ASSERT2(var.getLocation() == CELL_YLOW);
  return Div_par(var, CELL_CENTRE);
}
[[deprecated("Div_par_LtoC is deprecated. Staggering is now supported in "
             "Grad_par.")]] inline Coordinates::FieldMetric
Div_par_LtoC(const Field2D& var) {
  ASSERT2(var.getLocation() == CELL_YLOW);
  return Div_par(var, CELL_CENTRE);
}
[[deprecated("Div_par_CtoL is deprecated. Staggering is now supported in "
             "Grad_par.")]] inline Field3D
Div_par_CtoL(const Field3D& var) {
  ASSERT2(var.getLocation() == CELL_CENTRE);
  return Div_par(var, CELL_YLOW);
}
[[deprecated("Div_par_CtoL is deprecated. Staggering is now supported in "
             "Grad_par.")]] inline Coordinates::FieldMetric
Div_par_CtoL(const Field2D& var) {
  ASSERT2(var.getLocation() == CELL_CENTRE);
  return Div_par(var, CELL_YLOW);
}

/*!
>>>>>>> 7932c372
 * Parallel divergence of diffusive flux, K*Grad_par
 * 
 * \f[
 *    \nabla \cdot ( \mathbf{b}_0 kY (\mathbf{b}_0 \cdot \nabla) f )
 * \f]
 *
 * @param[in] kY  The diffusion coefficient
 * @param[in] f   The field whose gradient drives a flux
 */
Coordinates::FieldMetric Div_par_K_Grad_par(BoutReal kY, const Field2D& f,
                                            CELL_LOC outloc = CELL_DEFAULT);
Field3D Div_par_K_Grad_par(BoutReal kY, const Field3D& f, CELL_LOC outloc = CELL_DEFAULT);
Coordinates::FieldMetric Div_par_K_Grad_par(const Field2D& kY, const Field2D& f,
                                            CELL_LOC outloc = CELL_DEFAULT);
Field3D Div_par_K_Grad_par(const Field2D& kY, const Field3D& f,
                           CELL_LOC outloc = CELL_DEFAULT);
Field3D Div_par_K_Grad_par(const Field3D& kY, const Field2D& f,
                           CELL_LOC outloc = CELL_DEFAULT);
Field3D Div_par_K_Grad_par(const Field3D& kY, const Field3D& f,
                           CELL_LOC outloc = CELL_DEFAULT);

/*!
 * Perpendicular Laplacian operator
 *
 * This version only includes terms in X and Z, dropping
 * derivatives in Y. This is the inverse operation to 
 * the Laplacian inversion class. 
 *
 * For the full perpendicular Laplacian, use Laplace_perp
 */
Coordinates::FieldMetric Delp2(const Field2D& f, CELL_LOC outloc = CELL_DEFAULT,
                               bool useFFT = true);
Field3D Delp2(const Field3D& f, CELL_LOC outloc = CELL_DEFAULT, bool useFFT = true);
FieldPerp Delp2(const FieldPerp& f, CELL_LOC outloc = CELL_DEFAULT, bool useFFT = true);

/*!
 * Perpendicular Laplacian, keeping y derivatives
 *
 * 
 */
Coordinates::FieldMetric
Laplace_perp(const Field2D& f, CELL_LOC outloc = CELL_DEFAULT,
             const std::string& dfdy_boundary_condition = "free_o3",
             const std::string& dfdy_region = "");
Field3D Laplace_perp(const Field3D& f, CELL_LOC outloc = CELL_DEFAULT,
                     const std::string& dfdy_boundary_condition = "free_o3",
                     const std::string& dfdy_region = "");

/*!
 * Parallel Laplacian operator
 *
 */
Coordinates::FieldMetric Laplace_par(const Field2D& f, CELL_LOC outloc = CELL_DEFAULT);
Field3D Laplace_par(const Field3D& f, CELL_LOC outloc = CELL_DEFAULT);

/*!
 * Full Laplacian operator (par + perp)
 */
Coordinates::FieldMetric Laplace(const Field2D& f, CELL_LOC outloc = CELL_DEFAULT,
                                 const std::string& dfdy_boundary_condition = "free_o3",
                                 const std::string& dfdy_region = "");
Field3D Laplace(const Field3D& f, CELL_LOC outloc = CELL_DEFAULT,
                const std::string& dfdy_boundary_condition = "free_o3",
                const std::string& dfdy_region = "");

/*!
 * Inverse of Laplacian operator in LaplaceXY solver
 */
Field2D Laplace_perpXY(const Field2D& A, const Field2D& f);

/*!
 * Terms of form b0 x Grad(phi) dot Grad(A)
 * 
 */
Coordinates::FieldMetric b0xGrad_dot_Grad(const Field2D& phi, const Field2D& A,
                                          CELL_LOC outloc = CELL_DEFAULT);

/*!
 * Terms of form 
 *
 * \f[
 *   \mathbf{b}_0 \times \nabla \phi \cdot \nabla A
 * \f]
 * 
 * @param[in] phi The scalar potential
 * @param[in] A   The field being advected
 * @param[in] outloc  The cell location where the result is defined. By default the same as A.
 */
Field3D b0xGrad_dot_Grad(const Field3D& phi, const Field2D& A,
                         CELL_LOC outloc = CELL_DEFAULT);
Field3D b0xGrad_dot_Grad(const Field2D& phi, const Field3D& A,
                         CELL_LOC outloc = CELL_DEFAULT);
Field3D b0xGrad_dot_Grad(const Field3D& phi, const Field3D& A,
                         CELL_LOC outloc = CELL_DEFAULT);

/*!
 * Poisson bracket methods
 */
enum class BRACKET_METHOD {
  standard,   ///< Use b0xGrad_dot_Grad
  simple,     ///< Keep only terms in X-Z
  arakawa,    ///< Arakawa method in X-Z (optimised)
  ctu,        ///< Corner Transport Upwind (CTU) method. Explicit method only, needs the
              ///  timestep from the solver
  arakawa_old ///< Older version, for regression testing of optimised version.
};
constexpr BRACKET_METHOD BRACKET_STD = BRACKET_METHOD::standard;
constexpr BRACKET_METHOD BRACKET_SIMPLE = BRACKET_METHOD::simple;
constexpr BRACKET_METHOD BRACKET_ARAKAWA = BRACKET_METHOD::arakawa;
constexpr BRACKET_METHOD BRACKET_CTU = BRACKET_METHOD::ctu;
constexpr BRACKET_METHOD BRACKET_ARAKAWA_OLD = BRACKET_METHOD::arakawa_old;

/*!
 * Compute advection operator terms, which can be cast as
 * antisymmetric Poisson brackets
 *
 * \f[
 *   [f, g] = (1/B) \mathbf{b}_0 \times \nabla f  \cdot \nabla g
 * \f]
 * 
 * @param[in] f  The potential
 * @param[in] g  The field being advected
 * @param[in] method   The method to use
 * @param[in] outloc   The cell location where the result is defined. Default is the same as g
 * @param[in] solver   Pointer to the time integration solver
 * 
 */
Coordinates::FieldMetric bracket(const Field2D& f, const Field2D& g,
                                 BRACKET_METHOD method = BRACKET_STD,
                                 CELL_LOC outloc = CELL_DEFAULT,
                                 Solver* solver = nullptr);
Field3D bracket(const Field2D& f, const Field3D& g, BRACKET_METHOD method = BRACKET_STD,
                CELL_LOC outloc = CELL_DEFAULT, Solver* solver = nullptr);
Field3D bracket(const Field3D& f, const Field2D& g, BRACKET_METHOD method = BRACKET_STD,
                CELL_LOC outloc = CELL_DEFAULT, Solver* solver = nullptr);
Field3D bracket(const Field3D& f, const Field3D& g, BRACKET_METHOD method = BRACKET_STD,
                CELL_LOC outloc = CELL_DEFAULT, Solver* solver = nullptr);

#endif /* __DIFOPS_H__ */<|MERGE_RESOLUTION|>--- conflicted
+++ resolved
@@ -51,44 +51,15 @@
  * enabled)
  * @param[in] method  The method to use. The default is set in the options.
  */
-<<<<<<< HEAD
-const Field2D Grad_par(const Field2D& var, CELL_LOC outloc = CELL_DEFAULT,
-                       const std::string& method = "DEFAULT");
-inline const Field2D Grad_par(const Field2D& var, CELL_LOC outloc, DIFF_METHOD method) {
-  return Grad_par(var, outloc, toString(method));
-}
-
-const Field3D Grad_par(const Field3D& var, CELL_LOC outloc = CELL_DEFAULT,
-                       const std::string& method = "DEFAULT");
-=======
 Coordinates::FieldMetric Grad_par(const Field2D& var, CELL_LOC outloc = CELL_DEFAULT,
                                   const std::string& method = "DEFAULT");
-DEPRECATED(Coordinates::FieldMetric Grad_par(const Field2D& var,
-                                             const std::string& method,
-                                             CELL_LOC outloc = CELL_DEFAULT));
 inline Coordinates::FieldMetric Grad_par(const Field2D& var, CELL_LOC outloc,
                                          DIFF_METHOD method) {
   return Grad_par(var, outloc, toString(method));
 }
-DEPRECATED(inline Coordinates::FieldMetric Grad_par(const Field2D& var,
-                                                    DIFF_METHOD method,
-                                                    CELL_LOC outloc)) {
-  return Grad_par(var, outloc, toString(method));
-}
 
 Field3D Grad_par(const Field3D& var, CELL_LOC outloc = CELL_DEFAULT,
                  const std::string& method = "DEFAULT");
-DEPRECATED(Field3D Grad_par(const Field3D& var, const std::string& method,
-                            CELL_LOC outloc = CELL_DEFAULT));
-inline DEPRECATED(Field3D Grad_par(const Field3D& var, CELL_LOC outloc,
-                                   DIFF_METHOD method)) {
-  return Grad_par(var, outloc, toString(method));
-};
-DEPRECATED(inline Field3D Grad_par(const Field3D& var, DIFF_METHOD method,
-                                   CELL_LOC outloc)) {
-  return Grad_par(var, outloc, toString(method));
-}
->>>>>>> 7932c372
 
 /*!
  * Derivative along perturbed magnetic field
@@ -116,52 +87,22 @@
  * @param[in] method  The numerical method to use. The default is set in the options
  *
  */
-<<<<<<< HEAD
-const Field2D Vpar_Grad_par(const Field2D& v, const Field2D& f,
-                            CELL_LOC outloc = CELL_DEFAULT,
-                            const std::string& method = "DEFAULT");
-inline const Field2D Vpar_Grad_par(const Field2D& v, const Field2D& f, CELL_LOC outloc,
-                                   DIFF_METHOD method) {
-  return Vpar_Grad_par(v, f, outloc, toString(method));
-}
-
-const Field3D Vpar_Grad_par(const Field3D& v, const Field3D& f,
-                            CELL_LOC outloc = CELL_DEFAULT,
-                            const std::string& method = "DEFAULT");
-inline const Field3D Vpar_Grad_par(const Field3D& v, const Field3D& f, CELL_LOC outloc,
-                                   DIFF_METHOD method) {
-  return Vpar_Grad_par(v, f, outloc, toString(method));
-}
-=======
 Coordinates::FieldMetric Vpar_Grad_par(const Field2D& v, const Field2D& f,
                                        CELL_LOC outloc = CELL_DEFAULT,
                                        const std::string& method = "DEFAULT");
-DEPRECATED(Coordinates::FieldMetric Vpar_Grad_par(const Field2D& v, const Field2D& f,
-                                                  const std::string& method,
-                                                  CELL_LOC outloc = CELL_DEFAULT));
+
 inline Coordinates::FieldMetric Vpar_Grad_par(const Field2D& v, const Field2D& f,
                                               CELL_LOC outloc, DIFF_METHOD method) {
   return Vpar_Grad_par(v, f, outloc, toString(method));
 }
-DEPRECATED(inline Coordinates::FieldMetric Vpar_Grad_par(
-    const Field2D& v, const Field2D& f, DIFF_METHOD method, CELL_LOC outloc)) {
-  return Vpar_Grad_par(v, f, outloc, toString(method));
-}
 
 Field3D Vpar_Grad_par(const Field3D& v, const Field3D& f, CELL_LOC outloc = CELL_DEFAULT,
                       const std::string& method = "DEFAULT");
-DEPRECATED(Field3D Vpar_Grad_par(const Field3D& v, const Field3D& f,
-                                 const std::string& method,
-                                 CELL_LOC outloc = CELL_DEFAULT));
+
 inline Field3D Vpar_Grad_par(const Field3D& v, const Field3D& f, CELL_LOC outloc,
                              DIFF_METHOD method) {
   return Vpar_Grad_par(v, f, outloc, toString(method));
 }
-DEPRECATED(inline Field3D Vpar_Grad_par(const Field3D& v, const Field3D& f,
-                                        DIFF_METHOD method, CELL_LOC outloc)) {
-  return Vpar_Grad_par(v, f, outloc, toString(method));
-}
->>>>>>> 7932c372
 
 /*!
  * parallel divergence operator
@@ -175,44 +116,20 @@
  * @param[in] method  The numerical method to use
  *
  */
-<<<<<<< HEAD
-const Field2D Div_par(const Field2D& f, CELL_LOC outloc = CELL_DEFAULT,
-                      const std::string& method = "DEFAULT");
-inline const Field2D Div_par(const Field2D& f, CELL_LOC outloc, DIFF_METHOD method) {
-  return Div_par(f, outloc, toString(method));
-}
-
-const Field3D Div_par(const Field3D& f, CELL_LOC outloc = CELL_DEFAULT,
-                      const std::string& method = "DEFAULT");
-inline const Field3D Div_par(const Field3D& f, CELL_LOC outloc, DIFF_METHOD method) {
-  return Div_par(f, outloc, toString(method));
-}
-=======
 Coordinates::FieldMetric Div_par(const Field2D& f, CELL_LOC outloc = CELL_DEFAULT,
                                  const std::string& method = "DEFAULT");
-DEPRECATED(Coordinates::FieldMetric Div_par(const Field2D& f, const std::string& method,
-                                            CELL_LOC outloc = CELL_DEFAULT));
+
 inline Coordinates::FieldMetric Div_par(const Field2D& f, CELL_LOC outloc,
                                         DIFF_METHOD method) {
   return Div_par(f, outloc, toString(method));
 }
-DEPRECATED(inline Coordinates::FieldMetric Div_par(const Field2D& f, DIFF_METHOD method,
-                                                   CELL_LOC outloc)) {
-  return Div_par(f, outloc, toString(method));
-}
 
 Field3D Div_par(const Field3D& f, CELL_LOC outloc = CELL_DEFAULT,
                 const std::string& method = "DEFAULT");
-DEPRECATED(Field3D Div_par(const Field3D& f, const std::string& method,
-                           CELL_LOC outloc = CELL_DEFAULT));
+
 inline Field3D Div_par(const Field3D& f, CELL_LOC outloc, DIFF_METHOD method) {
   return Div_par(f, outloc, toString(method));
 }
-DEPRECATED(inline Field3D Div_par(const Field3D& f, DIFF_METHOD method,
-                                  CELL_LOC outloc)) {
-  return Div_par(f, outloc, toString(method));
-}
->>>>>>> 7932c372
 
 // Divergence of a parallel flow: Div(f*v)
 // Both f and v are interpolated onto cell boundaries
@@ -222,30 +139,13 @@
 
 // Flux methods. Model divergence of flux: df/dt =  Div(v * f)
 // TODO : Should we add Field2D versions?
-<<<<<<< HEAD
-const Field3D Div_par_flux(const Field3D& v, const Field3D& f,
-                           CELL_LOC outloc = CELL_DEFAULT,
-                           const std::string& method = "DEFAULT");
-inline const Field3D Div_par_flux(const Field3D& v, const Field3D& f, CELL_LOC outloc,
-                                  DIFF_METHOD method) {
-  return Div_par_flux(v, f, outloc, toString(method));
-}
-=======
 Field3D Div_par_flux(const Field3D& v, const Field3D& f, CELL_LOC outloc = CELL_DEFAULT,
                      const std::string& method = "DEFAULT");
-DEPRECATED(Field3D Div_par_flux(const Field3D& v, const Field3D& f,
-                                const std::string& method,
-                                CELL_LOC outloc = CELL_DEFAULT));
+
 inline Field3D Div_par_flux(const Field3D& v, const Field3D& f, CELL_LOC outloc,
                             DIFF_METHOD method) {
   return Div_par_flux(v, f, outloc, toString(method));
 }
-DEPRECATED(inline Field3D Div_par_flux(const Field3D& v, const Field3D& f,
-                                       DIFF_METHOD method,
-                                       CELL_LOC outloc = CELL_DEFAULT)) {
-  return Div_par_flux(v, f, outloc, toString(method));
-}
->>>>>>> 7932c372
 
 /*!
  * second parallel derivative
@@ -272,77 +172,6 @@
 }
 
 /*!
-<<<<<<< HEAD
-=======
- * Parallel derivatives, converting between cell-centred and lower cell boundary
- * These are a simple way to do staggered differencing
- */
-[[deprecated("Grad_par_CtoL is deprecated. Staggering is now supported in "
-             "Grad_par.")]] inline Field3D
-Grad_par_CtoL(const Field3D& var) {
-  ASSERT2(var.getLocation() == CELL_CENTRE);
-  return Grad_par(var, CELL_YLOW);
-}
-[[deprecated("Grad_par_CtoL is deprecated. Staggering is now supported in "
-             "Grad_par.")]] inline Coordinates::FieldMetric
-Grad_par_CtoL(const Field2D& var) {
-  ASSERT2(var.getLocation() == CELL_CENTRE);
-  return Grad_par(var, CELL_YLOW);
-}
-[[deprecated("Vpar_Grad_par_LCtoC is deprecated. Staggering is now supported in "
-             "Vpar_Grad_par.")]] inline Field3D
-Vpar_Grad_par_LCtoC(const Field3D& v, const Field3D& f,
-                    const std::string& region = "RGN_NOBNDRY") {
-  ASSERT2(v.getLocation() == CELL_YLOW);
-  ASSERT2(f.getLocation() == CELL_CENTRE);
-  return Vpar_Grad_par(v, f, CELL_CENTRE, region);
-}
-[[deprecated("Vpar_Grad_par_LCtoC is deprecated. Staggering is now supported in "
-             "Vpar_Grad_par.")]] inline Field3D
-Vpar_Grad_par_LCtoC(const Field3D& v, const Field3D& f, REGION region = RGN_NOBNDRY) {
-  ASSERT2(v.getLocation() == CELL_YLOW);
-  ASSERT2(f.getLocation() == CELL_CENTRE);
-  return Vpar_Grad_par(v, f, CELL_CENTRE, toString(region));
-}
-[[deprecated("Grad_par_LtoC is deprecated. Staggering is now supported in "
-             "Grad_par.")]] inline Field3D
-Grad_par_LtoC(const Field3D& var) {
-  ASSERT2(var.getLocation() == CELL_YLOW);
-  return Grad_par(var, CELL_CENTRE);
-}
-[[deprecated("Grad_par_LtoC is deprecated. Staggering is now supported in "
-             "Grad_par.")]] inline Coordinates::FieldMetric
-Grad_par_LtoC(const Field2D& var) {
-  ASSERT2(var.getLocation() == CELL_YLOW);
-  return Grad_par(var, CELL_CENTRE);
-}
-[[deprecated("Div_par_LtoC is deprecated. Staggering is now supported in "
-             "Grad_par.")]] inline Field3D
-Div_par_LtoC(const Field3D& var) {
-  ASSERT2(var.getLocation() == CELL_YLOW);
-  return Div_par(var, CELL_CENTRE);
-}
-[[deprecated("Div_par_LtoC is deprecated. Staggering is now supported in "
-             "Grad_par.")]] inline Coordinates::FieldMetric
-Div_par_LtoC(const Field2D& var) {
-  ASSERT2(var.getLocation() == CELL_YLOW);
-  return Div_par(var, CELL_CENTRE);
-}
-[[deprecated("Div_par_CtoL is deprecated. Staggering is now supported in "
-             "Grad_par.")]] inline Field3D
-Div_par_CtoL(const Field3D& var) {
-  ASSERT2(var.getLocation() == CELL_CENTRE);
-  return Div_par(var, CELL_YLOW);
-}
-[[deprecated("Div_par_CtoL is deprecated. Staggering is now supported in "
-             "Grad_par.")]] inline Coordinates::FieldMetric
-Div_par_CtoL(const Field2D& var) {
-  ASSERT2(var.getLocation() == CELL_CENTRE);
-  return Div_par(var, CELL_YLOW);
-}
-
-/*!
->>>>>>> 7932c372
  * Parallel divergence of diffusive flux, K*Grad_par
  * 
  * \f[
