/*!*************************************************************************
 * \file utils.hxx
 *
 * A mix of short utilities for memory management, strings, and some
 * simple but common calculations
 *
 **************************************************************************
 * Copyright 2010 B.D.Dudson, S.Farley, M.V.Umansky, X.Q.Xu
 *
 * Contact: Ben Dudson, bd512@york.ac.uk
 * 
 * This file is part of BOUT++.
 *
 * BOUT++ is free software: you can redistribute it and/or modify
 * it under the terms of the GNU Lesser General Public License as published by
 * the Free Software Foundation, either version 3 of the License, or
 * (at your option) any later version.
 *
 * BOUT++ is distributed in the hope that it will be useful,
 * but WITHOUT ANY WARRANTY; without even the implied warranty of
 * MERCHANTABILITY or FITNESS FOR A PARTICULAR PURPOSE.  See the
 * GNU Lesser General Public License for more details.
 *
 * You should have received a copy of the GNU Lesser General Public License
 * along with BOUT++.  If not, see <http://www.gnu.org/licenses/>.
 *
 **************************************************************************/

#ifndef __UTILS_H__
#define __UTILS_H__

#include "bout_types.hxx"
#include "dcomplex.hxx"
#include "boutexception.hxx"

#include "bout/array.hxx"
#include "bout/assert.hxx"
#include "msg_stack.hxx"
#include "unused.hxx"

#include <string>
#include <list>
#include <cmath>
#include <ctime>
#include <algorithm>
#include <memory>

namespace bout {
namespace utils {
#ifndef __cpp_lib_make_unique
// Provide our own make_unique if the stl doesn't give us one
// Implementation from https://isocpp.org/files/papers/N3656.txt
// i.e. what's already in the stl
template <class T>
struct _Unique_if {
  using _Single_object = std::unique_ptr<T>;
};

template <class T>
struct _Unique_if<T[]> {
  using _Unknown_bound = std::unique_ptr<T[]>;
};

template <class T, size_t N>
struct _Unique_if<T[N]> {
  using _Known_bound = void;
};

template <class T, class... Args>
typename _Unique_if<T>::_Single_object make_unique(Args&&... args) {
  return std::unique_ptr<T>(new T(std::forward<Args>(args)...));
}

template <class T>
typename _Unique_if<T>::_Unknown_bound make_unique(size_t n) {
  using U = typename std::remove_extent<T>::type;
  return std::unique_ptr<T>(new U[n]());
}

template <class T, class... Args>
typename _Unique_if<T>::_Known_bound make_unique(Args&&...) = delete;
#else
using std::make_unique;
#endif
} // namespace utils
} // namespace bout

/// Helper class for 2D arrays
///
/// Allows bounds checking through `operator()` with CHECK > 1
///
/// If either \p n1 or \p n2 are 0, the Matrix is empty and should not
/// be indexed
template <typename T>
class Matrix {
public:
  using data_type = T;
  using size_type = int;
  
  Matrix() : n1(0), n2(0){};
  Matrix(size_type n1, size_type n2) : n1(n1), n2(n2) {
    ASSERT2(n1 >= 0);
    ASSERT2(n2 >= 0);

    data.reallocate(n1 * n2);
  }
  Matrix(const Matrix &other) : data(other.data), n1(other.n1), n2(other.n2) {
    // Prevent copy on write for Matrix
    data.ensureUnique();
  }

  /// Reallocate the Matrix to shape \p new_size_1 by \p new_size_2
  ///
  /// Note that this invalidates the existing data!
  void reallocate(size_type new_size_1, size_type new_size_2) {
    ASSERT2(new_size_1 >= 0);
    ASSERT2(new_size_2 >= 0);

    n1 = new_size_1;
    n2 = new_size_2;
    data.reallocate(new_size_1 * new_size_2);
  }

  Matrix& operator=(const Matrix &other) {
    n1 = other.n1;
    n2 = other.n2;
    data = other.data;
    // Prevent copy on write for Matrix
    data.ensureUnique();
    return *this;
  }
  
  inline T& operator()(size_type i1, size_type i2) {
    ASSERT2(0<=i1 && i1<n1);
    ASSERT2(0<=i2 && i2<n2);
    return data[i1*n2+i2];
  }
  inline const T& operator()(size_type i1, size_type i2) const {
    ASSERT2(0<=i1 && i1<n1);
    ASSERT2(0<=i2 && i2<n2);
    return data[i1*n2+i2];
  }

  Matrix& operator=(const T&val){
    for (auto &i: data) {
      i = val;
    };
    return *this;
  };

  T* begin() { return std::begin(data);};
  const T* begin() const { return std::begin(data);};
  T* end() { return std::end(data);};
  const T* end() const { return std::end(data);};

<<<<<<< HEAD
  std::tuple<size_type, size_type> shape() const { return std::make_tuple(n1, n2);};

  bool empty() const {
    return n1*n2 == 0;
  }
=======
  std::tuple<size_type, size_type> shape() const { return std::make_tuple(n1, n2); };

  bool empty() const { return n1 * n2 == 0; }
>>>>>>> b69bf928

  /*!
   * Ensures that this Matrix does not share data with another
   * This should be called before performing any write operations
   * on the data.
   */
  void ensureUnique() {
    data.ensureUnique();
  }
  
  /// Underlying 1D storage array
  Array<T> data;
private:
  size_type n1, n2;
};

/// Helper class for 3D arrays
///
/// Allows bounds checking through `operator()` with CHECK > 1
///
/// If any of \p n1, \p n2 or \p n3 are 0, the Tensor is empty and
/// should not be indexed
template <typename T>
class Tensor {
public:
  using data_type = T;
  using size_type = int;

  Tensor() : n1(0), n2(0), n3(0) {};
  Tensor(size_type n1, size_type n2, size_type n3) : n1(n1), n2(n2), n3(n3) {
    ASSERT2(n1 >= 0);
    ASSERT2(n2 >= 0);
    ASSERT2(n3 >= 0);
    data.reallocate(n1 * n2 * n3);
  }
  Tensor(const Tensor &other) : data(other.data), n1(other.n1), n2(other.n2), n3(other.n3) {
    // Prevent copy on write for Tensor
    data.ensureUnique();
  }

  /// Reallocate the Tensor with shape \p new_size_1 by \p new_size_2 by \p new_size_3
  ///
  /// Note that this invalidates the existing data!
  void reallocate(size_type new_size_1, size_type new_size_2, size_type new_size_3) {
    ASSERT2(new_size_1 >= 0);
    ASSERT2(new_size_2 >= 0);
    ASSERT2(new_size_3 >= 0);

    n1 = new_size_1;
    n2 = new_size_2;
    n3 = new_size_3;
    data.reallocate(new_size_1 * new_size_2 * new_size_3);
  }

  Tensor& operator=(const Tensor &other) {
    n1 = other.n1;
    n2 = other.n2;
    n3 = other.n3;
    data = other.data;
    // Prevent copy on write for Tensor
    data.ensureUnique();
    return *this;
  }

  T& operator()(size_type i1, size_type i2, size_type i3) {
    ASSERT2(0<=i1 && i1<n1);
    ASSERT2(0<=i2 && i2<n2);
    ASSERT2(0<=i3 && i3<n3);
    return data[(i1*n2+i2)*n3 + i3];
  }
  const T& operator()(size_type i1, size_type i2, size_type i3) const {
    ASSERT2(0<=i1 && i1<n1);
    ASSERT2(0<=i2 && i2<n2);
    ASSERT2(0<=i3 && i3<n3);
    return data[(i1*n2+i2)*n3 + i3];
  }

  Tensor& operator=(const T&val){
    for(auto &i: data){
      i = val;
    };
    return *this;
  };
  
  T* begin() { return std::begin(data);};
  const T* begin() const { return std::begin(data);};
  T* end() { return std::end(data);};
  const T* end() const { return std::end(data);};
<<<<<<< HEAD
  
  std::tuple<size_type, size_type, size_type> shape() const { return std::make_tuple(n1, n2, n3);};
  
  bool empty() const {
    return n1*n2*n3 == 0;
  }
  
=======

  std::tuple<size_type, size_type, size_type> shape() const {
    return std::make_tuple(n1, n2, n3);
  };

  bool empty() const { return n1 * n2 * n3 == 0; }

>>>>>>> b69bf928
  /*!
   * Ensures that this Tensor does not share data with another
   * This should be called before performing any write operations
   * on the data.
   */
  void ensureUnique() {
    data.ensureUnique();
  }

  /// Underlying 1D storage array
  Array<T> data;
private:
  size_type n1, n2, n3;
};


/**************************************************************************
 * Matrix routines
 **************************************************************************/
/// Explicit inversion of a 3x3 matrix \p a
///
/// The input \p small determines how small the determinant must be for
/// us to throw due to the matrix being singular (ill conditioned);
/// If small is less than zero then instead of throwing we return 1.
/// This is ugly but can be used to support some use cases.
template <typename T> int invert3x3(Matrix<T> &a, BoutReal small = 1.0e-15) {
  TRACE("invert3x3");

  // Calculate the first co-factors
  T A = a(1, 1) * a(2, 2) - a(1, 2) * a(2, 1);
  T B = a(1, 2) * a(2, 0) - a(1, 0) * a(2, 2);
  T C = a(1, 0) * a(2, 1) - a(1, 1) * a(2, 0);

  // Calculate the determinant
  T det = a(0, 0) * A + a(0, 1) * B + a(0, 2) * C;

  if (std::abs(det) < std::abs(small)) {
    if (small >=0 ){
      throw BoutException("Determinant of matrix < %e --> Poorly conditioned", small);
    } else {
      return 1;
    }      
  }

  // Calculate the rest of the co-factors
  T D = a(0, 2) * a(2, 1) - a(0, 1) * a(2, 2);
  T E = a(0, 0) * a(2, 2) - a(0, 2) * a(2, 0);
  T F = a(0, 1) * a(2, 0) - a(0, 0) * a(2, 1);
  T G = a(0, 1) * a(1, 2) - a(0, 2) * a(1, 1);
  T H = a(0, 2) * a(1, 0) - a(0, 0) * a(1, 2);
  T I = a(0, 0) * a(1, 1) - a(0, 1) * a(1, 0);

  // Now construct the output, overwrites input
  T detinv = 1.0 / det;

  a(0, 0) = A * detinv;
  a(0, 1) = D * detinv;
  a(0, 2) = G * detinv;
  a(1, 0) = B * detinv;
  a(1, 1) = E * detinv;
  a(1, 2) = H * detinv;
  a(2, 0) = C * detinv;
  a(2, 1) = F * detinv;
  a(2, 2) = I * detinv;

  return 0;
};

/*!
 * Get Random number between 0 and 1
 */
inline BoutReal randomu() {
  return static_cast<BoutReal>(rand()) / static_cast<BoutReal>(RAND_MAX);
}

/*!
 * Calculate the square of a variable \p t
 * i.e. t * t
 */
template <typename T>
T SQ(const T &t){
  return t*t;
}

/*!
 * Round \p x to the nearest integer
 */
inline int ROUND(BoutReal x){
  return (x > 0.0) ? static_cast<int>(x + 0.5) : static_cast<int>(x - 0.5);
}

/// Calculate the maximum of a list of values
/// using a > b operator
template <typename T>
T BOUTMAX(T a) {
  return a;
}
template <typename T, typename... Args>
T BOUTMAX(T a, T b, Args... args) {
  T c = BOUTMAX(b, args...);
  return c > a ? c : a;
}

/// Calculate the minimum of a list of values
/// using the a < b operator
template <typename T>
T BOUTMIN(T a) {
  return a;
}
template <typename T, typename... Args>
T BOUTMIN(T a, T b, Args... args) {
  T c = BOUTMIN(b, args...);
  return c < a ? c : a;
}

/*!
 * Check if a number is a power of 2
 */ 
inline bool is_pow2(int x) {
  return x && !((x-1) & x);
}

/*!
 * Return the sign of a number \p a
 * by testing if a > 0 
 */
template <typename T>
T SIGN(T a) { // Return +1 or -1 (0 -> +1)
  return a < 0 ? -1 : +1;
}

/*!
 * The minimum absolute value of \p a and \p b
 *
 * if \p a and \p b have opposite signs, return zero
 *
 * if |a| < |b| then return a, otherwise return b
 */
inline BoutReal MINMOD(BoutReal a, BoutReal b) {
  return 0.5*(SIGN(a) + SIGN(b)) * BOUTMIN(std::abs(a), std::abs(b));
}

#if CHECK > 0
/// Throw an exception if \p f is not finite
inline void checkData(BoutReal f) {
  if (!finite(f)) {
    throw BoutException("BoutReal: Operation on non-finite data");
  }
}
#else
/// Ignored with disabled CHECK; Throw an exception if \p f is not finite
inline void checkData(BoutReal UNUSED(f)){};
#endif

/*!
 * Allocate memory and copy string \p s
 */ 
char* copy_string(const char* s);


/// Convert a value to a string
/// by writing to a stringstream
template <class T>
std::string toString(const T& val) {
  std::stringstream ss;
  ss << val;
  return ss.str();
}

/// Simple case where input is already a string
/// This is so that toString can be used in templates
/// where the type may be std::string.
<<<<<<< HEAD
template <>
inline std::string toString<>(const std::string& val) {
  return val;
}

template <>
inline std::string toString<>(const Array<BoutReal>& UNUSED(val)) {
  return "<Array>";
}

template <>
inline std::string toString<>(const Matrix<BoutReal>& UNUSED(val)) {
  return "<Matrix>";
}

template <>
inline std::string toString<>(const Tensor<BoutReal>& UNUSED(val)) {
  return "<Tensor>";
}

/// Convert a bool to "true" or "false"
template <>
inline std::string toString<>(const bool& val) {
=======
inline std::string toString(const std::string& val) {
  return val;
}

/// Convert a bool to "true" or "false"
inline std::string toString(const bool& val) {
>>>>>>> b69bf928
  if (val) {
    return "true";
  }
  return "false";
}

/// Convert a time stamp to a string
/// This uses std::localtime and std::put_time
<<<<<<< HEAD
template <>
std::string toString<>(const time_t& time);
=======
std::string toString(const time_t& time);
>>>>>>> b69bf928

/*!
 * Convert a string to lower case
 */
const std::string lowercase(const std::string &str);

/*!
 * Convert a string to upper case
 */
const std::string uppercase(const std::string &str);

/*!
 * Convert to lower case, except inside quotes (" or ')
 */
const std::string lowercasequote(const std::string &str);

/*!
 * Convert a string to a BoutReal
 * Throws BoutException if can't be done
 */ 
BoutReal stringToReal(const std::string &s);

/*!
 * Convert a string to an int
 * 
 * Throws BoutException if can't be done
 */
int stringToInt(const std::string &s);

/*!
 * Split a string on a given delimiter
 *
 * @param[in] s     The string to split (not modified by call)
 * @param[in] delim The delimiter to split on (single char)
 * @param[in, out] elems  A list to which the pieces will be appended using push_back
 */
std::list<std::string> &strsplit(const std::string &s, char delim, std::list<std::string> &elems);

/*!
 * Split a string on a given delimiter
 * 
 * @param[in] s     The string to split (not modified by call)
 * @param[in] delim The delimiter to split on (single char)
 */
std::list<std::string> strsplit(const std::string &s, char delim);

/*!
 * Strips leading and trailing spaces from a string
 * 
 * @param[in] s   The string to trim (not modified)
 * @param[in] c   Collection of characters to remove
 */
std::string trim(const std::string &s, const std::string &c=" \t\r");

/*!
 * Strips leading spaces from a string
 * 
 * @param[in] s   The string to trim (not modified)
 * @param[in] c   Collection of characters to remove
 */
std::string trimLeft(const std::string &s, const std::string &c=" \t");

/*!
 * Strips leading spaces from a string
 * 
 * @param[in] s   The string to trim (not modified)
 * @param[in] c   Collection of characters to remove
 */
std::string trimRight(const std::string &s, const std::string &c=" \t\r");

/*!
 * Strips the comments from a string
 * 
 * @param[in] s   The string to trim (not modified)
 * @param[in] c   Collection of characters to remove
 */
std::string trimComments(const std::string &s, const std::string &c="#;");

/// the bout_vsnprintf macro:
/// The first argument is an char * buffer of length len.
/// It needs to have been allocated with new[], as it may be
/// reallocated.
/// len: the length of said buffer. May be changed, mussn't be const.
/// fmt: the const char * descriping the format.
/// note that fmt should be the first argument of the function of type
/// const char * and has to be directly followed by the variable arguments.
#define bout_vsnprintf(buf,len,fmt) {                   \
    va_list va;                                         \
    va_start(va, fmt);                                  \
    int _vsnprintflen=vsnprintf(buf,len,fmt,va);        \
    va_end(va);                                         \
    if ( _vsnprintflen + 1 > int(len)) {                \
      _vsnprintflen+=1;                                 \
      delete[] buf;                                     \
      buf = new char[_vsnprintflen];                    \
      len = _vsnprintflen;                              \
      va_start(va,fmt);                                 \
      vsnprintf(buf,len,fmt,va);                        \
      va_end(va);                                       \
    }                                                   \
  }

/// Convert pointer or reference to pointer
/// This allows consistent handling of both in macros, templates
template <typename T> T *pointer(T *val) { return val; }
template <typename T> T *pointer(T &val) { return &val; }

#endif // __UTILS_H__<|MERGE_RESOLUTION|>--- conflicted
+++ resolved
@@ -153,17 +153,9 @@
   T* end() { return std::end(data);};
   const T* end() const { return std::end(data);};
 
-<<<<<<< HEAD
-  std::tuple<size_type, size_type> shape() const { return std::make_tuple(n1, n2);};
-
-  bool empty() const {
-    return n1*n2 == 0;
-  }
-=======
   std::tuple<size_type, size_type> shape() const { return std::make_tuple(n1, n2); };
 
   bool empty() const { return n1 * n2 == 0; }
->>>>>>> b69bf928
 
   /*!
    * Ensures that this Matrix does not share data with another
@@ -252,15 +244,6 @@
   const T* begin() const { return std::begin(data);};
   T* end() { return std::end(data);};
   const T* end() const { return std::end(data);};
-<<<<<<< HEAD
-  
-  std::tuple<size_type, size_type, size_type> shape() const { return std::make_tuple(n1, n2, n3);};
-  
-  bool empty() const {
-    return n1*n2*n3 == 0;
-  }
-  
-=======
 
   std::tuple<size_type, size_type, size_type> shape() const {
     return std::make_tuple(n1, n2, n3);
@@ -268,7 +251,6 @@
 
   bool empty() const { return n1 * n2 * n3 == 0; }
 
->>>>>>> b69bf928
   /*!
    * Ensures that this Tensor does not share data with another
    * This should be called before performing any write operations
@@ -441,9 +423,7 @@
 /// Simple case where input is already a string
 /// This is so that toString can be used in templates
 /// where the type may be std::string.
-<<<<<<< HEAD
-template <>
-inline std::string toString<>(const std::string& val) {
+inline std::string toString(const std::string& val) {
   return val;
 }
 
@@ -463,16 +443,7 @@
 }
 
 /// Convert a bool to "true" or "false"
-template <>
-inline std::string toString<>(const bool& val) {
-=======
-inline std::string toString(const std::string& val) {
-  return val;
-}
-
-/// Convert a bool to "true" or "false"
 inline std::string toString(const bool& val) {
->>>>>>> b69bf928
   if (val) {
     return "true";
   }
@@ -481,12 +452,7 @@
 
 /// Convert a time stamp to a string
 /// This uses std::localtime and std::put_time
-<<<<<<< HEAD
-template <>
-std::string toString<>(const time_t& time);
-=======
 std::string toString(const time_t& time);
->>>>>>> b69bf928
 
 /*!
  * Convert a string to lower case
