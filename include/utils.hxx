--- conflicted
+++ resolved
@@ -1,722 +1,4 @@
-<<<<<<< HEAD
-/*!*************************************************************************
- * \file utils.hxx
- *
- * A mix of short utilities for memory management, strings, and some
- * simple but common calculations
- *
- **************************************************************************
- * Copyright 2010 B.D.Dudson, S.Farley, M.V.Umansky, X.Q.Xu
- *
- * Contact: Ben Dudson, bd512@york.ac.uk
- * 
- * This file is part of BOUT++.
- *
- * BOUT++ is free software: you can redistribute it and/or modify
- * it under the terms of the GNU Lesser General Public License as published by
- * the Free Software Foundation, either version 3 of the License, or
- * (at your option) any later version.
- *
- * BOUT++ is distributed in the hope that it will be useful,
- * but WITHOUT ANY WARRANTY; without even the implied warranty of
- * MERCHANTABILITY or FITNESS FOR A PARTICULAR PURPOSE.  See the
- * GNU Lesser General Public License for more details.
- *
- * You should have received a copy of the GNU Lesser General Public License
- * along with BOUT++.  If not, see <http://www.gnu.org/licenses/>.
- *
- **************************************************************************/
-
-#ifndef __UTILS_H__
-#define __UTILS_H__
-
-#include "bout_types.hxx"
-#include "dcomplex.hxx"
-#include "boutexception.hxx"
-
-#include "msg_stack.hxx"
-#include "unused.hxx"
-#include "bout/array.hxx"
-#include "bout/assert.hxx"
-#include "bout/build_config.hxx"
-#include "bout/region.hxx"
-
-#include <algorithm>
-#include <cmath>
-#include <ctime>
-#include <list>
-#include <memory>
-#include <set>
-#include <string>
-
-#ifdef _MSC_VER
-// finite is not actually standard C++, it's a BSD extention for C
-inline auto finite(BoutReal x) -> bool { return std::isfinite(x); }
-inline auto strcasecmp(const char* s1, const char* s2) -> int { return _stricmp(s1, s2); }
-#endif
-
-namespace bout {
-namespace utils {
-#ifndef __cpp_lib_make_unique
-// Provide our own make_unique if the stl doesn't give us one
-// Implementation from https://isocpp.org/files/papers/N3656.txt
-// i.e. what's already in the stl
-template <class T>
-struct _Unique_if {
-  using _Single_object = std::unique_ptr<T>;
-};
-
-template <class T>
-struct _Unique_if<T[]> {
-  using _Unknown_bound = std::unique_ptr<T[]>;
-};
-
-template <class T, size_t N>
-struct _Unique_if<T[N]> {
-  using _Known_bound = void;
-};
-
-template <class T, class... Args>
-typename _Unique_if<T>::_Single_object make_unique(Args&&... args) {
-  return std::unique_ptr<T>(new T(std::forward<Args>(args)...));
-}
-
-template <class T>
-typename _Unique_if<T>::_Unknown_bound make_unique(size_t n) {
-  using U = typename std::remove_extent<T>::type;
-  return std::unique_ptr<T>(new U[n]());
-}
-
-template <class T, class... Args>
-typename _Unique_if<T>::_Known_bound make_unique(Args&&...) = delete;
-#else
-using std::make_unique;
-#endif
-
-template <typename T>
-struct function_traits;
-
-/// Traits class to get the types of function arguments for function pointers
-///
-/// Use like:
-///
-//      // A function signature we'd like to check:
-///     using some_function = int(*)(int, double, std::string);
-///     // Get the type of the first argument:
-///     using first_argument_type =
-///         bout::utils::function_traits<some_function>::arg<1>::type;
-///     // The following prints "true":
-///     std::cout << std::boolalpha
-///         << std::is_same<double, first_argument_type>::value;
-///
-/// Adapted from https://stackoverflow.com/a/9065203/2043465
-template <typename R, typename... Args>
-struct function_traits<R (*)(Args...)> {
-  /// Total number of arguments
-  static constexpr size_t nargs = sizeof...(Args);
-
-  using result_type = R;
-
-  template <size_t i>
-  struct arg {
-    using type = typename std::tuple_element<i, std::tuple<Args...>>::type;
-  };
-
-  template <size_t i>
-  using arg_t = typename arg<i>::type;
-};
-
-#ifndef __cpp_lib_erase_if
-/// Erases all elements from \p c that satisfy the predicate \p pred
-/// from the container. Implementation of C++20's std::erase_if, taken
-/// from https://en.cppreference.com/w/cpp/container/multiset/erase_if
-/// CC-BY-SA
-template <class Key, class Compare, class Alloc, class Pred>
-typename std::multiset<Key, Compare, Alloc>::size_type
-erase_if(std::multiset<Key, Compare, Alloc>& c, Pred pred) {
-  auto old_size = c.size();
-  for (auto i = c.begin(), last = c.end(); i != last;) {
-    if (pred(*i)) {
-      i = c.erase(i);
-    } else {
-      ++i;
-    }
-  }
-  return old_size - c.size();
-}
-
-/// Erases all elements from \p c that satisfy the predicate \p pred
-/// from the container. Implementation of C++20's std::erase_if, taken
-/// from https://en.cppreference.com/w/cpp/container/set/erase_if
-/// CC-BY-SA
-template <class Key, class Compare, class Alloc, class Pred>
-typename std::set<Key, Compare, Alloc>::size_type
-erase_if(std::set<Key, Compare, Alloc>& c, Pred pred) {
-  auto old_size = c.size();
-  for (auto i = c.begin(), last = c.end(); i != last;) {
-    if (pred(*i)) {
-      i = c.erase(i);
-    } else {
-      ++i;
-    }
-  }
-  return old_size - c.size();
-}
-
-/// Erases all elements from \p c that compare equal to \p value
-/// from the container. Implementation of C++20's std::erase_if, taken
-/// from https://en.cppreference.com/w/cpp/container/vector/erase2
-/// CC-BY-SA
-template <class T, class Alloc, class U>
-typename std::vector<T, Alloc>::size_type erase(std::vector<T, Alloc>& c,
-                                                const U& value) {
-  auto it = std::remove(c.begin(), c.end(), value);
-  auto r = std::distance(it, c.end());
-  c.erase(it, c.end());
-  return r;
-}
-
-/// Erases all elements from \p c that satisfy the predicate \p pred
-/// from the container. Implementation of C++20's std::erase_if, taken
-/// from https://en.cppreference.com/w/cpp/container/vector/erase2
-/// CC-BY-SA
-template <class T, class Alloc, class Pred>
-typename std::vector<T, Alloc>::size_type erase_if(std::vector<T, Alloc>& c, Pred pred) {
-  auto it = std::remove_if(c.begin(), c.end(), pred);
-  auto r = std::distance(it, c.end());
-  c.erase(it, c.end());
-  return r;
-}
-#else
-using std::erase_if;
-#endif
-} // namespace utils
-} // namespace bout
-
-/// Helper class for 2D arrays
-///
-/// Allows bounds checking through `operator()` with CHECK > 1
-///
-/// If either \p n1 or \p n2 are 0, the Matrix is empty and should not
-/// be indexed
-template <typename T>
-class Matrix {
-public:
-  using data_type = T;
-  using size_type = int;
-
-  Matrix() = default;
-  Matrix(size_type n1, size_type n2) : n1(n1), n2(n2) {
-    ASSERT2(n1 >= 0);
-    ASSERT2(n2 >= 0);
-
-    data.reallocate(n1 * n2);
-  }
-  Matrix(const Matrix &other) : n1(other.n1), n2(other.n2), data(other.data) {
-    // Prevent copy on write for Matrix
-    data.ensureUnique();
-  }
-
-  /// Reallocate the Matrix to shape \p new_size_1 by \p new_size_2
-  ///
-  /// Note that this invalidates the existing data!
-  void reallocate(size_type new_size_1, size_type new_size_2) {
-    ASSERT2(new_size_1 >= 0);
-    ASSERT2(new_size_2 >= 0);
-
-    n1 = new_size_1;
-    n2 = new_size_2;
-    data.reallocate(new_size_1 * new_size_2);
-  }
-
-  Matrix& operator=(const Matrix &other) {
-    n1 = other.n1;
-    n2 = other.n2;
-    data = other.data;
-    // Prevent copy on write for Matrix
-    data.ensureUnique();
-    return *this;
-  }
-  
-  inline T& operator()(size_type i1, size_type i2) {
-    ASSERT2(0<=i1 && i1<n1);
-    ASSERT2(0<=i2 && i2<n2);
-    return data[i1*n2+i2];
-  }
-  inline const T& operator()(size_type i1, size_type i2) const {
-    ASSERT2(0<=i1 && i1<n1);
-    ASSERT2(0<=i2 && i2<n2);
-    return data[i1*n2+i2];
-  }
-
-  Matrix& operator=(const T&val){
-    for (auto &i: data) {
-      i = val;
-    };
-    return *this;
-  };
-
-  T* begin() { return std::begin(data);};
-  const T* begin() const { return std::begin(data);};
-  T* end() { return std::end(data);};
-  const T* end() const { return std::end(data);};
-
-  std::tuple<size_type, size_type> shape() const { return std::make_tuple(n1, n2); };
-
-  bool empty() const { return n1 * n2 == 0; }
-
-  /*!
-   * Ensures that this Matrix does not share data with another
-   * This should be called before performing any write operations
-   * on the data.
-   */
-  void ensureUnique() {
-    data.ensureUnique();
-  }
-  
-  /// Access the underlying storage
-  Array<T>& getData() { return data; }
-  const Array<T>& getData() const { return data; }
-
-private:
-  size_type n1{0}, n2{0};
-  /// Underlying 1D storage array
-  Array<T> data;
-};
-
-template <typename T>
-bool operator==(const Matrix<T>& lhs, const Matrix<T>& rhs) {
-  return std::equal(lhs.begin(), lhs.end(), rhs.begin());
-}
-
-/// Helper class for 3D arrays
-///
-/// Allows bounds checking through `operator()` with CHECK > 1
-///
-/// If any of \p n1, \p n2 or \p n3 are 0, the Tensor is empty and
-/// should not be indexed
-template <typename T>
-class Tensor {
-public:
-  using data_type = T;
-  using size_type = int;
-
-  Tensor() = default;
-  Tensor(size_type n1, size_type n2, size_type n3) : n1(n1), n2(n2), n3(n3) {
-    ASSERT2(n1 >= 0);
-    ASSERT2(n2 >= 0);
-    ASSERT2(n3 >= 0);
-    data.reallocate(n1 * n2 * n3);
-  }
-  Tensor(const Tensor &other) : n1(other.n1), n2(other.n2), n3(other.n3), data(other.data) {
-    // Prevent copy on write for Tensor
-    data.ensureUnique();
-  }
-
-  /// Reallocate the Tensor with shape \p new_size_1 by \p new_size_2 by \p new_size_3
-  ///
-  /// Note that this invalidates the existing data!
-  void reallocate(size_type new_size_1, size_type new_size_2, size_type new_size_3) {
-    ASSERT2(new_size_1 >= 0);
-    ASSERT2(new_size_2 >= 0);
-    ASSERT2(new_size_3 >= 0);
-
-    n1 = new_size_1;
-    n2 = new_size_2;
-    n3 = new_size_3;
-    data.reallocate(new_size_1 * new_size_2 * new_size_3);
-  }
-
-  Tensor& operator=(const Tensor &other) {
-    n1 = other.n1;
-    n2 = other.n2;
-    n3 = other.n3;
-    data = other.data;
-    // Prevent copy on write for Tensor
-    data.ensureUnique();
-    return *this;
-  }
-
-  T& operator()(size_type i1, size_type i2, size_type i3) {
-    ASSERT2(0<=i1 && i1<n1);
-    ASSERT2(0<=i2 && i2<n2);
-    ASSERT2(0<=i3 && i3<n3);
-    return data[(i1*n2+i2)*n3 + i3];
-  }
-  const T& operator()(size_type i1, size_type i2, size_type i3) const {
-    ASSERT2(0<=i1 && i1<n1);
-    ASSERT2(0<=i2 && i2<n2);
-    ASSERT2(0<=i3 && i3<n3);
-    return data[(i1*n2+i2)*n3 + i3];
-  }
-
-  const T& operator[](Ind3D i) const {
-    // ny and nz are private :-(
-    // ASSERT2(i.nz == n3);
-    // ASSERT2(i.ny == n2);
-    ASSERT2(0 <= i.ind && i.ind < n1 * n2 * n3);
-    return data[i.ind];
-  }
-
-  Tensor& operator=(const T&val){
-    for(auto &i: data){
-      i = val;
-    };
-    return *this;
-  };
-  
-  T* begin() { return std::begin(data);};
-  const T* begin() const { return std::begin(data);};
-  T* end() { return std::end(data);};
-  const T* end() const { return std::end(data);};
-
-  std::tuple<size_type, size_type, size_type> shape() const {
-    return std::make_tuple(n1, n2, n3);
-  };
-
-  bool empty() const { return n1 * n2 * n3 == 0; }
-
-  /*!
-   * Ensures that this Tensor does not share data with another
-   * This should be called before performing any write operations
-   * on the data.
-   */
-  void ensureUnique() {
-    data.ensureUnique();
-  }
-
-  /// Access the underlying storage
-  Array<T>& getData() { return data; }
-  const Array<T>& getData() const { return data; }
-
-private:
-  size_type n1{0}, n2{0}, n3{0};
-  /// Underlying 1D storage array
-  Array<T> data;
-};
-
-template <typename T>
-bool operator==(const Tensor<T>& lhs, const Tensor<T>& rhs) {
-  return std::equal(lhs.begin(), lhs.end(), rhs.begin());
-}
-
-/**************************************************************************
- * Matrix routines
- **************************************************************************/
-/// Explicit inversion of a 3x3 matrix \p a
-///
-/// The input \p small determines how small the determinant must be for
-/// us to throw due to the matrix being singular (ill conditioned);
-/// If small is less than zero then instead of throwing we return 1.
-/// This is ugly but can be used to support some use cases.
-template <typename T> int invert3x3(Matrix<T> &a, BoutReal small = 1.0e-15) {
-  TRACE("invert3x3");
-
-  // Calculate the first co-factors
-  T A = a(1, 1) * a(2, 2) - a(1, 2) * a(2, 1);
-  T B = a(1, 2) * a(2, 0) - a(1, 0) * a(2, 2);
-  T C = a(1, 0) * a(2, 1) - a(1, 1) * a(2, 0);
-
-  // Calculate the determinant
-  T det = a(0, 0) * A + a(0, 1) * B + a(0, 2) * C;
-
-  if (std::abs(det) < std::abs(small)) {
-    if (small >=0 ){
-      throw BoutException("Determinant of matrix < {:e} --> Poorly conditioned", small);
-    } else {
-      return 1;
-    }      
-  }
-
-  // Calculate the rest of the co-factors
-  T D = a(0, 2) * a(2, 1) - a(0, 1) * a(2, 2);
-  T E = a(0, 0) * a(2, 2) - a(0, 2) * a(2, 0);
-  T F = a(0, 1) * a(2, 0) - a(0, 0) * a(2, 1);
-  T G = a(0, 1) * a(1, 2) - a(0, 2) * a(1, 1);
-  T H = a(0, 2) * a(1, 0) - a(0, 0) * a(1, 2);
-  T I = a(0, 0) * a(1, 1) - a(0, 1) * a(1, 0);
-
-  // Now construct the output, overwrites input
-  T detinv = 1.0 / det;
-
-  a(0, 0) = A * detinv;
-  a(0, 1) = D * detinv;
-  a(0, 2) = G * detinv;
-  a(1, 0) = B * detinv;
-  a(1, 1) = E * detinv;
-  a(1, 2) = H * detinv;
-  a(2, 0) = C * detinv;
-  a(2, 1) = F * detinv;
-  a(2, 2) = I * detinv;
-
-  return 0;
-}
-
-/*!
- * Get Random number between 0 and 1
- */
-inline BoutReal randomu() {
-  return static_cast<BoutReal>(rand()) / static_cast<BoutReal>(RAND_MAX);
-}
-
-/*!
- * Calculate the square of a variable \p t
- * i.e. t * t
- */
-template <typename T>
-BOUT_HOST_DEVICE inline T SQ(const T& t) {
-  return t*t;
-}
-
-/*!
- * Round \p x to the nearest integer
- */
-inline int ROUND(BoutReal x){
-  return (x > 0.0) ? static_cast<int>(x + 0.5) : static_cast<int>(x - 0.5);
-}
-
-/// Calculate the maximum of a list of values
-/// using a > b operator
-template <typename T>
-T BOUTMAX(T a) {
-  return a;
-}
-template <typename T, typename... Args>
-T BOUTMAX(T a, T b, Args... args) {
-  T c = BOUTMAX(b, args...);
-  return c > a ? c : a;
-}
-
-/// Calculate the minimum of a list of values
-/// using the a < b operator
-template <typename T>
-T BOUTMIN(T a) {
-  return a;
-}
-template <typename T, typename... Args>
-T BOUTMIN(T a, T b, Args... args) {
-  T c = BOUTMIN(b, args...);
-  return c < a ? c : a;
-}
-
-/*!
- * Check if a number is a power of 2
- */ 
-inline bool is_pow2(int x) {
-  return x && !((x-1) & x);
-}
-
-/*!
- * Return the sign of a number \p a
- * by testing if a > 0 
- */
-template <typename T>
-T SIGN(T a) { // Return +1 or -1 (0 -> +1)
-  return a < 0 ? -1 : +1;
-}
-
-/*!
- * The minimum absolute value of \p a and \p b
- *
- * if \p a and \p b have opposite signs, return zero
- *
- * if |a| < |b| then return a, otherwise return b
- */
-inline BoutReal MINMOD(BoutReal a, BoutReal b) {
-  return 0.5*(SIGN(a) + SIGN(b)) * BOUTMIN(std::abs(a), std::abs(b));
-}
-
-#if CHECK > 0
-/// Throw an exception if \p f is not finite
-inline void checkData(BoutReal f) {
-  if (!std::isfinite(f)) {
-    throw BoutException("BoutReal: Operation on non-finite data");
-  }
-}
-#else
-/// Ignored with disabled CHECK; Throw an exception if \p f is not finite
-inline void checkData(BoutReal UNUSED(f)){};
-#endif
-
-/*!
- * Allocate memory and copy string \p s
- */ 
-char* copy_string(const char* s);
-
-
-/// Convert a value to a string
-/// by writing to a stringstream
-template <class T>
-std::string toString(const T& val) {
-  std::stringstream ss;
-  ss << val;
-  return ss.str();
-}
-
-/// Simple case where input is already a string
-/// This is so that toString can be used in templates
-/// where the type may be std::string.
-inline std::string toString(const std::string& val) {
-  return val;
-}
-
-template <>
-inline std::string toString<>(const Array<BoutReal>& UNUSED(val)) {
-  return "<Array>";
-}
-
-template <>
-inline std::string toString<>(const Matrix<BoutReal>& UNUSED(val)) {
-  return "<Matrix>";
-}
-
-template <>
-inline std::string toString<>(const Tensor<BoutReal>& UNUSED(val)) {
-  return "<Tensor>";
-}
-
-/// Convert a bool to "true" or "false"
-inline std::string toString(const bool& val) {
-  if (val) {
-    return "true";
-  }
-  return "false";
-}
-
-inline std::string toString(const DirectionTypes& dir) {
-  return "{"+toString(dir.y)+", "+toString(dir.z)+"}";
-}
-
-/// Convert a time stamp to a string
-/// This uses std::localtime and std::put_time
-std::string toString(const time_t& time);
-
-/*!
- * Convert a string to lower case
- */
-const std::string lowercase(const std::string &str);
-
-/*!
- * Convert a string to upper case
- */
-const std::string uppercase(const std::string &str);
-
-/*!
- * Convert to lower case, except inside quotes (" or ')
- */
-const std::string lowercasequote(const std::string &str);
-
-/*!
- * Convert a string to a BoutReal
- * Throws BoutException if can't be done
- */ 
-BoutReal stringToReal(const std::string &s);
-
-/*!
- * Convert a string to an int
- * 
- * Throws BoutException if can't be done
- */
-int stringToInt(const std::string &s);
-
-/*!
- * Split a string on a given delimiter
- *
- * @param[in] s     The string to split (not modified by call)
- * @param[in] delim The delimiter to split on (single char)
- * @param[in, out] elems  A list to which the pieces will be appended using push_back
- */
-std::list<std::string> &strsplit(const std::string &s, char delim, std::list<std::string> &elems);
-
-/*!
- * Split a string on a given delimiter
- * 
- * @param[in] s     The string to split (not modified by call)
- * @param[in] delim The delimiter to split on (single char)
- */
-std::list<std::string> strsplit(const std::string &s, char delim);
-
-/*!
- * Strips leading and trailing spaces from a string
- * 
- * @param[in] s   The string to trim (not modified)
- * @param[in] c   Collection of characters to remove
- */
-std::string trim(const std::string &s, const std::string &c=" \t\r");
-
-/*!
- * Strips leading spaces from a string
- * 
- * @param[in] s   The string to trim (not modified)
- * @param[in] c   Collection of characters to remove
- */
-std::string trimLeft(const std::string &s, const std::string &c=" \t");
-
-/*!
- * Strips leading spaces from a string
- * 
- * @param[in] s   The string to trim (not modified)
- * @param[in] c   Collection of characters to remove
- */
-std::string trimRight(const std::string &s, const std::string &c=" \t\r");
-
-/*!
- * Strips the comments from a string
- * 
- * @param[in] s   The string to trim (not modified)
- * @param[in] c   Collection of characters to remove
- */
-std::string trimComments(const std::string &s, const std::string &c="#;");
-
-/// Returns the "edit distance" between two strings: how many
-/// insertions, deletions, substitutions and transpositions are needed
-/// to transform \p str1 into \p str2
-///
-/// Implemented using the "optimal string alignment distance" from
-/// Wikipedia:
-/// https://en.wikipedia.org/wiki/Damerau%E2%80%93Levenshtein_distance#Optimal_string_alignment_distance
-std::string::size_type editDistance(const std::string& str1, const std::string& str2);
-
-/// the bout_vsnprintf macro:
-/// The first argument is an char * buffer of length len.
-/// It needs to have been allocated with new[], as it may be
-/// reallocated.
-/// len: the length of said buffer. May be changed, mussn't be const.
-/// fmt: the const char * descriping the format.
-/// note that fmt should be the first argument of the function of type
-/// const char * and has to be directly followed by the variable arguments.
-#define bout_vsnprintf(buf,len,fmt) {                   \
-    va_list va;                                         \
-    va_start(va, fmt);                                  \
-    int _vsnprintflen=vsnprintf(buf,len,fmt,va);        \
-    va_end(va);                                         \
-    if ( _vsnprintflen + 1 > int(len)) {                \
-      _vsnprintflen+=1;                                 \
-      delete[] buf;                                     \
-      buf = new char[_vsnprintflen];                    \
-      len = _vsnprintflen;                              \
-      va_start(va,fmt);                                 \
-      vsnprintf(buf,len,fmt,va);                        \
-      va_end(va);                                       \
-    }                                                   \
-  }
-
-/// Convert pointer or reference to pointer
-/// This allows consistent handling of both in macros, templates
-template <typename T> T *pointer(T *val) { return val; }
-template <typename T> T *pointer(T &val) { return &val; }
-
-#ifndef BOUT_CONCAT
-/// Utility to evaluate and concatenate macro symbols
-/// Note that ## operator doesn't evaluate symols A or B
-#define BOUT_CONCAT_(A,B) A##B
-#define BOUT_CONCAT(A,B) BOUT_CONCAT_(A,B)
-#endif
-
-#endif // __UTILS_H__
-=======
 #pragma once
 // BOUT++ header shim
 #warning Header "utils.hxx" has moved to "bout/utils.hxx". Run `bin/bout-v5-header-upgrader.py` to fix
-#include "bout/utils.hxx"
->>>>>>> b92c60e9
+#include "bout/utils.hxx"