--- conflicted
+++ resolved
@@ -95,32 +95,13 @@
                              CELL_LOC outloc = CELL_DEFAULT,
                              const std::string& method = "DEFAULT");
 
-<<<<<<< HEAD
-const Field2D Div(const Vector2D& v, const Field2D& f, CELL_LOC outloc = CELL_DEFAULT,
-                  const std::string& method = "DEFAULT");
-const Field3D Div(const Vector3D& v, const Field3D& f, CELL_LOC outloc = CELL_DEFAULT,
-                  const std::string& method = "DEFAULT");
-inline const Field3D Div(const Vector3D& v, const Field3D& f, CELL_LOC outloc,
-                         DIFF_METHOD method = DIFF_DEFAULT) {
-  return Div(v, f, outloc, toString(method));
-}
-=======
 Field3D Div(const Vector3D& v, const Field3D& f, CELL_LOC outloc = CELL_DEFAULT,
             const std::string& method = "DEFAULT");
-DEPRECATED(inline const Field3D Div(const Vector3D& v, const Field3D& f,
-                                    const std::string& method,
-                                    CELL_LOC outloc = CELL_DEFAULT)) {
-  return Div(v, f, outloc, method);
-}
+
 inline Field3D Div(const Vector3D& v, const Field3D& f, CELL_LOC outloc,
                    DIFF_METHOD method = DIFF_DEFAULT) {
   return Div(v, f, outloc, toString(method));
 }
-DEPRECATED(inline Field3D Div(const Vector3D& v, const Field3D& f, DIFF_METHOD method,
-                              CELL_LOC outloc = CELL_DEFAULT)) {
-  return Div(v, f, outloc, toString(method));
-}
->>>>>>> 7932c372
 
 /// Curl of a vector
 ///
