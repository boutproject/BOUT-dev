--- conflicted
+++ resolved
@@ -76,20 +76,13 @@
 /// @param[in] outloc  The cell location where the result is desired
 /// @param[in] method  The method to use. The default is set in the options.
 ///
-<<<<<<< HEAD
-const Coordinates::metric_field_type Div(const Vector2D &v, CELL_LOC outloc = CELL_DEFAULT);
-const Field3D Div(const Vector3D &v, CELL_LOC outloc = CELL_DEFAULT);
+const Coordinates::metric_field_type Div(const Vector2D &v, CELL_LOC outloc = CELL_DEFAULT,
+                  const std::string& method = "DEFAULT");                                         
+const Field3D Div(const Vector3D &v, CELL_LOC outloc = CELL_DEFAULT,
+                  const std::string& method = "DEFAULT");                  
 
 const Coordinates::metric_field_type Div(const Vector2D &v, const Field2D &f);
 const Field3D Div(const Vector3D &v, const Field3D &f);
-=======
-const Field2D Div(const Vector2D& v, CELL_LOC outloc = CELL_DEFAULT,
-                  const std::string& method = "DEFAULT");
-const Field3D Div(const Vector3D& v, CELL_LOC outloc = CELL_DEFAULT,
-                  const std::string& method = "DEFAULT");
-
-const Field2D Div(const Vector2D &v, const Field2D &f);
->>>>>>> f3b3dcb6
 
 const Field3D Div(const Vector3D& v, const Field3D& f, CELL_LOC outloc = CELL_DEFAULT,
                   const std::string& method = "DEFAULT");
