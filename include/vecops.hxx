--- conflicted
+++ resolved
@@ -81,8 +81,7 @@
 const Field3D Div(const Vector3D& v, CELL_LOC outloc = CELL_DEFAULT,
                   const std::string& method = "DEFAULT");
 
-<<<<<<< HEAD
-const Field2D Div(const Vector2D &v, const Field2D &f);
+const Field2D Div(const Vector2D& v, const Field2D& f, CELL_LOC outloc = CELL_DEFAULT);
 
 const Field3D Div(const Vector3D& v, const Field3D& f, CELL_LOC outloc = CELL_DEFAULT,
                   const std::string& method = "DEFAULT");
@@ -99,12 +98,6 @@
                                     DIFF_METHOD method, CELL_LOC outloc = CELL_DEFAULT)) {
   return Div(v, f, outloc, DIFF_METHOD_STRING(method));
 };
-=======
-const Field2D Div(const Vector2D &v, const Field2D &f, CELL_LOC outloc = CELL_DEFAULT);
-const Field3D Div(const Vector3D &v, const Field3D &f, DIFF_METHOD method, CELL_LOC outloc = CELL_DEFAULT);
-const Field3D Div(const Vector3D &v, const Field3D &f, CELL_LOC outloc, DIFF_METHOD method = DIFF_DEFAULT);
-const Field3D Div(const Vector3D &v, const Field3D &f);
->>>>>>> a0cf8ee9
 
 /// Curl of a vector
 ///
