--- conflicted
+++ resolved
@@ -9,6 +9,7 @@
 using std::string;
 
 class Mesh;
+extern Mesh* mesh;
 
 /// Location of boundary
 enum BndryLoc {BNDRY_XIN=1,
@@ -21,17 +22,13 @@
 
 class BoundaryRegionBase {
 public:
-<<<<<<< HEAD
-  BoundaryRegionBase() {}
-  BoundaryRegionBase(string name) : label(std::move(name)) {}
-  BoundaryRegionBase(string name, BndryLoc loc) : label(std::move(name)), location(loc) {}
-=======
+
   BoundaryRegionBase() = delete;
   // default to global mesh object if none is passed as argument
-  BoundaryRegionBase(Mesh* passmesh = nullptr);
-  BoundaryRegionBase(const string &name, Mesh* passmesh = nullptr);
-  BoundaryRegionBase(const string &name, BndryLoc loc, Mesh* passmesh = nullptr);
->>>>>>> 4dd7180e
+  BoundaryRegionBase(Mesh* passmesh = nullptr) : localmesh(passmesh ? passmesh : mesh) {}
+  BoundaryRegionBase(const string &name, Mesh* passmesh = nullptr) : localmesh(passmesh ? passmesh : mesh), label(std::move(name)) {}
+  BoundaryRegionBase(const string &name, BndryLoc loc, Mesh* passmesh = nullptr)  : localmesh(passmesh ? passmesh : mesh), label(std::move(name)), location(loc) {}
+  
   virtual ~BoundaryRegionBase() {}
 
   Mesh* localmesh; ///< Mesh does this boundary region belongs to
@@ -51,18 +48,11 @@
 /// Describes a region of the boundary, and a means of iterating over it
 class BoundaryRegion : public BoundaryRegionBase {
 public:
-<<<<<<< HEAD
-  BoundaryRegion() {}
-  BoundaryRegion(const string &name, BndryLoc loc) : BoundaryRegionBase(name, loc) {}
-  BoundaryRegion(const string &name, int xd, int yd) : BoundaryRegionBase(name), bx(xd), by(yd), width(2) {}
+  BoundaryRegion() = delete;
+  BoundaryRegion(Mesh* passmesh = nullptr) : BoundaryRegionBase(passmesh) {}
+  BoundaryRegion(const string &name, BndryLoc loc, Mesh* passmesh = nullptr) : BoundaryRegionBase(name, loc, passmesh) {}
+  BoundaryRegion(const string &name, int xd, int yd, Mesh* passmesh = nullptr) : BoundaryRegionBase(name, passmesh), bx(xd), by(yd), width(2) {}
   ~BoundaryRegion() override {}
-=======
-  BoundaryRegion() = delete;
-  BoundaryRegion(Mesh* passmesh = nullptr);
-  BoundaryRegion(const string &name, BndryLoc loc, Mesh* passmesh = nullptr);
-  BoundaryRegion(const string &name, int xd, int yd, Mesh* passmesh = nullptr);
-  virtual ~BoundaryRegion() {}
->>>>>>> 4dd7180e
 
   int x,y; ///< Indices of the point in the boundary
   int bx, by; ///< Direction of the boundary [x+dx][y+dy] is going outwards
