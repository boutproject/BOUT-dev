/**************************************************************************
 * Copyright 2010 B.D.Dudson, S.Farley, M.V.Umansky, X.Q.Xu
 *
 * Contact: Ben Dudson, bd512@york.ac.uk
 * 
 * This file is part of BOUT++.
 *
 * BOUT++ is free software: you can redistribute it and/or modify
 * it under the terms of the GNU Lesser General Public License as published by
 * the Free Software Foundation, either version 3 of the License, or
 * (at your option) any later version.
 *
 * BOUT++ is distributed in the hope that it will be useful,
 * but WITHOUT ANY WARRANTY; without even the implied warranty of
 * MERCHANTABILITY or FITNESS FOR A PARTICULAR PURPOSE.  See the
 * GNU Lesser General Public License for more details.
 *
 * You should have received a copy of the GNU Lesser General Public License
 * along with BOUT++.  If not, see <http://www.gnu.org/licenses/>.
 *
 **************************************************************************/

class Field3D;

#pragma once
#ifndef __FIELD3D_H__
#define __FIELD3D_H__

class Mesh;  // #include "bout/mesh.hxx"
#include "field.hxx"
#include "field2d.hxx"
#include "fieldperp.hxx"
#include "stencils.hxx"
#include "bout_types.hxx"

#include "bout/array.hxx"
#include "bout/region.hxx"

#include "bout/assert.hxx"

#include "bout/field_visitor.hxx"

#include "utils.hxx"

#include <vector>


/// Class for 3D X-Y-Z scalar fields
/*!
  This class represents a scalar field defined over the mesh.
  It handles memory management, and provides overloaded operators
  for operations on the data, iterators and access methods.

  Initialisation
  --------------

  Fields can be declared in any scope (even global),
  but cannot be accessed by index or used until the data
  is allocated.

      Field3D f;   // Declare variable, no data allocated
      f(0,0,0) = 1.0; // Error !

      f = 0.0;  // Allocates memory, fills with value (0.0)

      Field3D g(1.0); // Declares, allocates memory, fills with value (1.0)

      Field3D h;   // not allocated
      h.allocate();  // Data array allocated, values undefined
      f(0,0,0) = 1.0; // ok

  Copy-on-Write
  -------------

  A field is a reference to the underlying data array, so
  setting one field equal to another has the effect of making
  both fields share the same underlying data

      Field3D f(0.0);
      Field3D g = f; // f and g now share data
      f(0,0,0) = 1.0; // g is also modified

  Setting the entire field equal to a new value changes the reference:

      Field3D f(0.0);
      Field3D g = f; // f and g now share data
      g = 1.0;   // g and f are now separate

  To ensure that a field is unique, call allocate() which
  will make a copy of the underlying data if it is shared.

      Field3D f(0.0);
      Field3D g = f; // f and g now share data
      g.allocate();  // Data copied so g and f don't share data
      f(0,0,0) = 1.0; // ok

  Data access
  -----------

  Individual data indices can be accessed by index using
  round brackets:

      Field3D f;
      f(0,1,2) = 1.0;  // Set value
      BoutReal val = f(2,1,3);  // Get value

  If CHECK is greater than 2, this function will perform
  bounds checking. This will significantly slow calculations.

  Some methods, such as FFT routines, need access to
  a pointer to memory. For the Z dimension this can be done
  by passing only the X and Y indices

      BoutReal *data = f(0,1);

  `data` now points to `f(0,1,0)` and can be incremented to move in Z.

  Iteration
  ---------

  To loop over all points in a field, a for loop can be used
  to get the indices:

      Field3D f(0.0); // Allocate, set to zero

      for( const auto &i : f ) {  // Loop over all points, with index i
        f[i] = 1.0;
      }

  There is also more explicit looping over regions:

      for( const auto &i : f.region(RGN_ALL) ) {  // Loop over all points, with index i
        f[i] = 1.0;
      }

  Parallel (y) derivatives
  ------------------------

  In several numerical schemes the mapping along magnetic fields
  (default y direction) is a relatively complex map. To accommodate
  this, the values of a field in the positive (up) and negative (down)
  directions can be stored in separate fields.

      Field3D f(0.0); // f allocated, set to zero

      f.yup() // error; f.yup not allocated

      f.clearParallelSlices(); // f.yup_fields and f.ydown_fields are now empty
      f.yup() // error; f.yup not allocated

      To have separate fields for yup and ydown, first call

      f.splitParallelSlices(); // f.yup() and f.ydown() separate

      f.yup(); // ok
      f.yup()(0,1,0) // error; f.yup not allocated

      f.yup() = 1.0; // Set f.yup() field to 1.0

      f.yup()(0,1,0) // ok

 */
class Field3D : public Field, public FieldData {
 public:
  using ind_type = Ind3D;
  
  /*!
   * Constructor
   *
   * Note: the global "mesh" can't be passed here because
   * fields may be created before the mesh is.
   */
  Field3D(Mesh *localmesh = nullptr, CELL_LOC location_in=CELL_CENTRE,
          DirectionTypes directions_in =
            {YDirectionType::Standard, ZDirectionType::Standard});

  /*!
   * Copy constructor
   */
  Field3D(const Field3D& f);

  /// Move constructor
  Field3D(Field3D&& f) noexcept { swap(*this, f); }
  /// Constructor from 2D field
  Field3D(const Field2D& f);
  /// Constructor from value
  Field3D(BoutReal val, Mesh *localmesh = nullptr);
  /// Constructor from Array and Mesh
  Field3D(Array<BoutReal> data, Mesh* localmesh, CELL_LOC location = CELL_CENTRE,
          DirectionTypes directions_in = {YDirectionType::Standard,
                                          ZDirectionType::Standard});
  /// Destructor
  ~Field3D() override;

  /// Data type stored in this field
  using value_type = BoutReal;

  /*!
   * Ensures that memory is allocated and unique
   */
  Field3D& allocate();
  
  /*!
   * Test if data is allocated
   */
  bool isAllocated() const { return !data.empty(); } 
  
  /*!
   * Return a pointer to the time-derivative field
   *
   * The first time this is called, a new field will be
   * allocated. Subsequent calls return the same field
   */
  Field3D* timeDeriv();

  /*!
   * Return the number of nx points
   */
  int getNx() const override {return nx;};
  /*!
   * Return the number of ny points
   */
  int getNy() const override {return ny;};
  /*!
   * Return the number of nz points
   */
  int getNz() const override {return nz;};

  // these methods return Field3D to allow method chaining
  Field3D& setLocation(CELL_LOC location) {
    Field::setLocation(location);
    return *this;
  }
  Field3D& setDirectionY(YDirectionType d) {
    directions.y = d;
    return *this;
  }

  /*!
   * Ensure that this field has separate fields
   * for yup and ydown.
   */
  void splitParallelSlices();

  [[gnu::deprecated("Please use Field3D::splitParallelSlices instead")]]
  void splitYupYdown() {
    splitParallelSlices();
  }

  /*!
   * Clear the parallel slices, yup and ydown
   */
  void clearParallelSlices();
  
  [[gnu::deprecated("Please use Field3D::clearParallelSlices instead")]]
  void mergeYupYdown() {
    clearParallelSlices();
  }

  /// Check if this field has yup and ydown fields
  bool hasParallelSlices() const {
    return !yup_fields.empty() and !ydown_fields.empty();
  }

  [[gnu::deprecated("Please use Field3D::hasParallelSlices instead")]]
  bool hasYupYdown() const {
    return hasParallelSlices();
  }

  /// Check if this field has yup and ydown fields
  /// Return reference to yup field
  Field3D &yup(std::vector<Field3D>::size_type index = 0) {
    ASSERT2(index < yup_fields.size());
    return yup_fields[index];
  }
  /// Return const reference to yup field
  const Field3D &yup(std::vector<Field3D>::size_type index = 0) const {
    ASSERT2(index < yup_fields.size());
    return yup_fields[index];
  }

  /// Return reference to ydown field
  Field3D &ydown(std::vector<Field3D>::size_type index = 0) {
    ASSERT2(index < ydown_fields.size());
    return ydown_fields[index];
  }

  /// Return const reference to ydown field
  const Field3D &ydown(std::vector<Field3D>::size_type index = 0) const {
    ASSERT2(index < ydown_fields.size());
    return ydown_fields[index];
  }

  /// Return the parallel slice at \p offset
  ///
  /// \p offset of 0 returns the main field itself
  Field3D& ynext(int offset);
  const Field3D& ynext(int offset) const;

  /// If \p twist_shift_enabled is true, does this Field3D require a twist-shift at branch
  /// cuts on closed field lines?
  bool requiresTwistShift(bool twist_shift_enabled);

  /////////////////////////////////////////////////////////
  // Data access

  /// Return a Region<Ind3D> reference to use to iterate over this field
  ///
  /// Example
  /// -------
  /// 
  /// This loops over the interior points, not the boundary
  /// and inside the loop the index is used to calculate the difference
  /// between the point one index up in x (i.xp()) and one index down
  /// in x (i.xm()), putting the result into a different field 'g'
  /// 
  /// for(const auto &i : f.getRegion(RGN_NOBNDRY)) {
  ///   g[i] = f[i.xp()] - f[i.xm()];
  /// }
  /// 
  const Region<Ind3D>& getRegion(REGION region) const;  
  const Region<Ind3D>& getRegion(const std::string &region_name) const;

  /// Return a Region<Ind2D> reference to use to iterate over the x- and
  /// y-indices of this field
  const Region<Ind2D>& getRegion2D(REGION region) const;
  const Region<Ind2D>& getRegion2D(const std::string &region_name) const;
  
  Region<Ind3D>::RegionIndices::const_iterator begin() const {return std::begin(getRegion("RGN_ALL"));};
  Region<Ind3D>::RegionIndices::const_iterator end() const {return std::end(getRegion("RGN_ALL"));};
  
  BoutReal& operator[](const Ind3D &d) {
    return data[d.ind];
  }
  const BoutReal& operator[](const Ind3D &d) const {
    return data[d.ind];
  }

  BoutReal& operator()(const IndPerp &d, int jy);
  const BoutReal& operator()(const IndPerp &d, int jy) const;

  BoutReal& operator()(const Ind2D &d, int jz);
  const BoutReal& operator()(const Ind2D &d, int jz) const;
  
  /*!
   * Direct access to the underlying data array
   *
   * If CHECK > 2 then bounds checking is performed
   * 
   * If CHECK <= 2 then no checks are performed, to
   * allow inlining and optimisation of inner loops
   */
  inline BoutReal& operator()(int jx, int jy, int jz) {
#if CHECK > 2
    // Perform bounds checking
    if(data.empty())
      throw BoutException("Field3D: () operator on empty data");
    
    if((jx < 0) || (jx >= nx) || 
       (jy < 0) || (jy >= ny) || 
       (jz < 0) || (jz >= nz))
      throw BoutException("Field3D: (%d, %d, %d) operator out of bounds (%d, %d, %d)", 
			  jx, jy, jz, nx, ny, nz);
#endif
    return data[(jx*ny +jy)*nz + jz];
  }
  
  inline const BoutReal& operator()(int jx, int jy, int jz) const {
#if CHECK > 2
    if(data.empty())
      throw BoutException("Field3D: () operator on empty data");
    
    if((jx < 0) || (jx >= nx) || 
       (jy < 0) || (jy >= ny) || 
       (jz < 0) || (jz >= nz))
      throw BoutException("Field3D: (%d, %d, %d) operator out of bounds (%d, %d, %d)", 
			  jx, jy, jz, nx, ny, nz);
#endif
    return data[(jx*ny +jy)*nz + jz];
  }
  
  /*!
   * Direct access to the underlying data array
   *
   * This version returns a pointer to a data array,
   * and is intended for use with FFT routines. The data
   * is guaranteed to be contiguous in Z index
   */
  inline const BoutReal* operator()(int jx, int jy) const {
#if CHECK > 2
    if(data.empty())
      throw BoutException("Field3D: () operator on empty data");

    if((jx < 0) || (jx >= nx) ||
       (jy < 0) || (jy >= ny))
      throw BoutException("Field3D: (%d, %d) operator out of bounds (%d, %d)",
                          jx, jy, nx, ny);
#endif
    return &data[(jx*ny +jy)*nz];
  }

  inline BoutReal* operator()(int jx, int jy) {
#if CHECK > 2
    if(data.empty())
      throw BoutException("Field3D: () operator on empty data");

    if((jx < 0) || (jx >= nx) ||
       (jy < 0) || (jy >= ny))
      throw BoutException("Field3D: (%d, %d) operator out of bounds (%d, %d)",
                          jx, jy, nx, ny);
#endif
    return &data[(jx*ny +jy)*nz];
  }
  
  /////////////////////////////////////////////////////////
  // Operators
  
  /// Assignment operators
  ///@{
  Field3D & operator=(const Field3D &rhs);
  Field3D & operator=(const Field2D &rhs);
  /// return void, as only part initialised
  void      operator=(const FieldPerp &rhs);
  Field3D & operator=(BoutReal val);
  ///@}

  /// Addition operators
  ///@{
  Field3D & operator+=(const Field3D &rhs);
  Field3D & operator+=(const Field2D &rhs);
  Field3D & operator+=(BoutReal rhs);
  ///@}
  
  /// Subtraction operators
  ///@{
  Field3D & operator-=(const Field3D &rhs);
  Field3D & operator-=(const Field2D &rhs);
  Field3D & operator-=(BoutReal rhs);
  ///@}

  /// Multiplication operators
  ///@{
  Field3D & operator*=(const Field3D &rhs);
  Field3D & operator*=(const Field2D &rhs);
  Field3D & operator*=(BoutReal rhs);
  ///@}

  /// Division operators
  ///@{
  Field3D & operator/=(const Field3D &rhs);
  Field3D & operator/=(const Field2D &rhs);
  Field3D & operator/=(BoutReal rhs);
  ///@}
  
  // FieldData virtual functions
  
  bool isReal() const override   { return true; }         // Consists of BoutReal values
  bool is3D() const override     { return true; }         // Field is 3D
  int  byteSize() const override { return sizeof(BoutReal); } // Just one BoutReal
  int  BoutRealSize() const override { return 1; }

  /// Visitor pattern support
  void accept(FieldVisitor &v) override { v.accept(*this); }
  
#if CHECK > 0
  void doneComms() override { bndry_xin = bndry_xout = bndry_yup = bndry_ydown = true; }
#else
  void doneComms() override {}
#endif

  friend class Vector3D;
<<<<<<< HEAD
  friend class Vector2D;
  
=======

  Field3D& calcParallelSlices();

>>>>>>> c1173ecf
  void applyBoundary(bool init=false) override;
  void applyBoundary(BoutReal t);
  void applyBoundary(const std::string &condition);
  void applyBoundary(const char* condition) { applyBoundary(std::string(condition)); }
  void applyBoundary(const std::string &region, const std::string &condition);
  void applyTDerivBoundary() override;
  
  /// Copy the boundary values half-way between cells
  /// This uses 2nd order central differences to set the value
  /// on the boundary to the value on the boundary in field \p f3d.
  /// Note: does not just copy values in boundary region.
  void setBoundaryTo(const Field3D &f3d); 

  void applyParallelBoundary();
  void applyParallelBoundary(BoutReal t);
  void applyParallelBoundary(const std::string &condition);
  void applyParallelBoundary(const char* condition) { applyParallelBoundary(std::string(condition)); }
  void applyParallelBoundary(const std::string &region, const std::string &condition);
  void applyParallelBoundary(const std::string &region, const std::string &condition, Field3D *f);

  friend void swap(Field3D& first, Field3D& second) noexcept {
    using std::swap;

    // Swap base class members
    swap(static_cast<Field&>(first), static_cast<Field&>(second));

    swap(first.data, second.data);
    swap(first.background, second.background);
    swap(first.nx, second.nx);
    swap(first.ny, second.ny);
    swap(first.nz, second.nz);
    swap(first.deriv, second.deriv);
    swap(first.yup_fields, second.yup_fields);
    swap(first.ydown_fields, second.ydown_fields);
    swap(first.bndry_op, second.bndry_op);
    swap(first.boundaryIsCopy, second.boundaryIsCopy);
    swap(first.boundaryIsSet, second.boundaryIsSet);
    swap(first.bndry_op_par, second.bndry_op_par);
    swap(first.bndry_generator, second.bndry_generator);
  }
  
private:
  /// Boundary - add a 2D field
  const Field2D *background{nullptr};

  /// Array sizes (from fieldmesh). These are valid only if fieldmesh is not null
  int nx{-1}, ny{-1}, nz{-1};

  /// Internal data array. Handles allocation/freeing of memory
  Array<BoutReal> data;
  
  /// Time derivative (may be nullptr)
  Field3D *deriv{nullptr};

  /// Fields containing values along Y
  std::vector<Field3D> yup_fields{}, ydown_fields{};
};

// Non-member overloaded operators

// Binary operators
FieldPerp operator+(const Field3D &lhs, const FieldPerp &rhs);
FieldPerp operator-(const Field3D &lhs, const FieldPerp &rhs);
FieldPerp operator*(const Field3D &lhs, const FieldPerp &rhs);
FieldPerp operator/(const Field3D &lhs, const FieldPerp &rhs);

Field3D operator+(const Field3D &lhs, const Field3D &rhs);
Field3D operator-(const Field3D &lhs, const Field3D &rhs);
Field3D operator*(const Field3D &lhs, const Field3D &rhs);
Field3D operator/(const Field3D &lhs, const Field3D &rhs);

Field3D operator+(const Field3D &lhs, const Field2D &rhs);
Field3D operator-(const Field3D &lhs, const Field2D &rhs);
Field3D operator*(const Field3D &lhs, const Field2D &rhs);
Field3D operator/(const Field3D &lhs, const Field2D &rhs);

Field3D operator+(const Field3D &lhs, BoutReal rhs);
Field3D operator-(const Field3D &lhs, BoutReal rhs);
Field3D operator*(const Field3D &lhs, BoutReal rhs);
Field3D operator/(const Field3D &lhs, BoutReal rhs);

Field3D operator+(BoutReal lhs, const Field3D &rhs);
Field3D operator-(BoutReal lhs, const Field3D &rhs);
Field3D operator*(BoutReal lhs, const Field3D &rhs);
Field3D operator/(BoutReal lhs, const Field3D &rhs);

/*!
 * Unary minus. Returns the negative of given field,
 * iterates over whole domain including guard/boundary cells.
 */
Field3D operator-(const Field3D &f);

// Non-member functions

/// Exponent: pow(lhs, lhs) is \p lhs raised to the power of \p rhs
///
/// Extra overloads not provided by the templates in field.hxx
///
/// This loops over the entire domain, including guard/boundary cells by
/// default (can be changed using the \p rgn argument).
/// If CHECK >= 3 then the result will be checked for non-finite numbers
Field3D pow(const Field3D& lhs, const Field2D& rhs, const std::string& rgn = "RGN_ALL");
[[gnu::deprecated("Please use pow(const Field3D& lhs, const Field2D& rhs"
    "const std::string& region = \"RGN_ALL\") instead")]]
inline Field3D pow(const Field3D &lhs, const Field2D &rhs, REGION rgn) {
  return pow(lhs, rhs, toString(rgn));
}
FieldPerp pow(const Field3D& lhs, const FieldPerp& rhs, const std::string& rgn = "RGN_ALL");
[[gnu::deprecated("Please use pow(const Field3D& lhs, const FieldPerp& rhs"
    "const std::string& region = \"RGN_ALL\") instead")]]
inline FieldPerp pow(const Field3D& lhs, const FieldPerp& rhs, REGION rgn) {
  return pow(lhs, rhs, toString(rgn));
}

#if CHECK > 0
/// Throw an exception if \p f is not allocated or if any
/// elements are non-finite (for CHECK > 2).
/// Loops over all points including the boundaries by
/// default (can be changed using the \p rgn argument
void checkData(const Field3D& f, const std::string& region = "RGN_NOBNDRY");
[[gnu::deprecated("Please use checkData(const Field3D& f, "
    "const std::string& region = \"RGN_NOBNDRY\") instead")]]
inline void checkData(const Field3D &f, REGION region) {
  return checkData(f, toString(region));
}
#else
/// Ignored with disabled CHECK; Throw an exception if \p f is not
/// allocated or if any elements are non-finite (for CHECK > 2)
inline void checkData(const Field3D& UNUSED(f), const std::string& UNUSED(region) = "RGN_NOBNDRY") {};
[[gnu::deprecated("Please use checkData(const Field3D& f, "
    "const std::string& region = \"RGN_NOBNDRY\") instead")]]
inline void checkData(const Field3D &UNUSED(f), REGION UNUSED(region)) {}
#endif

/// Fourier filtering, removes all except one mode
///
/// @param[in] var Variable to apply filter to
/// @param[in] N0  The component to keep
/// @param[in] rgn The region to calculate the result over
Field3D filter(const Field3D& var, int N0, const std::string& rgn = "RGN_ALL");
[[gnu::deprecated("Please use filter(const Field3D& var, int N0, "
    "const std::string& region = \"RGN_ALL\") instead")]]
inline Field3D filter(const Field3D& var, int N0, REGION rgn) {
  return filter(var, N0, toString(rgn));
}

/// Fourier low pass filtering. Removes modes
/// higher than \p zmax and optionally the zonal component
///
/// @param[in] var   Variable to apply filter to
/// @param[in] zmax  Maximum mode in Z
/// @param[in] keep_zonal  Keep the zonal component if true
/// @param[in] rgn   The region to calculate the result over
Field3D lowPass(const Field3D& var, int zmax, bool keep_zonal,
    const std::string& rgn = "RGN_ALL");
[[gnu::deprecated("Please use lowpass(const Field3D& var, int zmax, bool keep_zonal, "
    "const std::string& region = \"RGN_ALL\") instead")]]
inline Field3D lowPass(const Field3D& var, int zmax, bool keep_zonal, REGION rgn) {
  return lowPass(var, zmax, keep_zonal, toString(rgn));
}

/// The argument \p keep_zonal used to be integer "zmin" -- this was a
/// misnomer. Please use the version above which uses a bool instead
DEPRECATED(inline Field3D lowPass(const Field3D& var, int zmax, int keep_zonal,
                                  REGION rgn = RGN_ALL)) {
  ASSERT0(static_cast<bool>(keep_zonal) == keep_zonal);
  return lowPass(var, zmax, static_cast<bool>(keep_zonal), toString(rgn));
}

/// Fourier low pass filtering. Removes modes higher than \p zmax
///
/// @param[in] var   Variable to apply filter to
/// @param[in] zmax  Maximum mode in Z
/// @param[in] rgn   The region to calculate the result over
inline Field3D lowPass(const Field3D &var, int zmax, const std::string rgn = "RGN_ALL") {
  return lowPass(var, zmax, true, rgn);
}
[[gnu::deprecated("Please use lowpass(const Field3D& var, int zmax, "
    "const std::string& region = \"RGN_ALL\") instead")]]
inline Field3D lowPass(const Field3D &var, int zmax, REGION rgn) {
  return lowPass(var, zmax, toString(rgn));
}

/// Perform a shift by a given angle in Z
///
/// @param[inout] var  The variable to be modified in-place
/// @param[in] jx      X index
/// @param[in] jy      Y index
/// @param[in] zangle  The Z angle to apply
void shiftZ(Field3D &var, int jx, int jy, double zangle);

/// Apply a phase shift by a given angle \p zangle in Z to all points
///
/// @param[inout] var  The variable to modify in-place
/// @param[in] zangle  The angle to shift by in Z
/// @param[in] rgn     The region to calculate the result over
void shiftZ(Field3D &var, BoutReal zangle, const std::string& rgn="RGN_ALL");
[[gnu::deprecated("Please use shiftZ(const Field3D& var, BoutReal zangle, "
    "const std::string& region = \"RGN_ALL\") instead")]]
inline void shiftZ(Field3D &var, BoutReal zangle, REGION rgn) {
  return shiftZ(var, zangle, toString(rgn));
}

/// Average in the Z direction
///
/// @param[in] f     Variable to average
/// @param[in] rgn   The region to calculate the result over
Field2D DC(const Field3D &f, const std::string& rgn = "RGN_ALL");
[[gnu::deprecated("Please use DC(const Field3D& f, "
    "const std::string& region = \"RGN_ALL\") instead")]]
inline Field2D DC(const Field3D &f, REGION rgn) {
  return DC(f, toString(rgn));
}

/// Force guard cells of passed field \p var to NaN
#if CHECK > 2
void invalidateGuards(Field3D &var);
#else
inline void invalidateGuards(Field3D &UNUSED(var)) {}
#endif

/// Returns a reference to the time-derivative of a field \p f
///
/// Wrapper around member function f.timeDeriv()
inline Field3D& ddt(Field3D &f) {
  return *(f.timeDeriv());
}

/// toString template specialisation
/// Defined in utils.hxx
template <>
inline std::string toString<>(const Field3D& UNUSED(val)) {
  return "<Field3D>";
}

/// Test if two fields are the same, by calculating
/// the minimum absolute difference between them
bool operator==(const Field3D &a, const Field3D &b);

/// Output a string describing a Field3D to a stream
std::ostream& operator<<(std::ostream &out, const Field3D &value);

#endif /* __FIELD3D_H__ */<|MERGE_RESOLUTION|>--- conflicted
+++ resolved
@@ -469,14 +469,11 @@
 #endif
 
   friend class Vector3D;
-<<<<<<< HEAD
   friend class Vector2D;
   
-=======
 
   Field3D& calcParallelSlices();
 
->>>>>>> c1173ecf
   void applyBoundary(bool init=false) override;
   void applyBoundary(BoutReal t);
   void applyBoundary(const std::string &condition);
