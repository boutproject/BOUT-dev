--- conflicted
+++ resolved
@@ -374,11 +374,10 @@
 
 const Field3D floor(const Field3D &var, BoutReal f);
 
-<<<<<<< HEAD
 const Field3D filter(const Field3D &var, int N0);
 const Field3D lowPass(const Field3D &var, int zmax);
 const Field3D lowPass(const Field3D &var, int zmax, int zmin);
-=======
+
 /*!
  * @brief Returns a reference to the time-derivative of a field
  * 
@@ -388,6 +387,5 @@
 inline Field3D& ddt(Field3D &f) {
   return *(f.timeDeriv());
 }
->>>>>>> ed806480
 
 #endif /* __FIELD3D_H__ */