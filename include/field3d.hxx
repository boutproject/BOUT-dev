/**************************************************************************
 * Copyright 2010 B.D.Dudson, S.Farley, M.V.Umansky, X.Q.Xu
 *
 * Contact: Ben Dudson, bd512@york.ac.uk
 * 
 * This file is part of BOUT++.
 *
 * BOUT++ is free software: you can redistribute it and/or modify
 * it under the terms of the GNU Lesser General Public License as published by
 * the Free Software Foundation, either version 3 of the License, or
 * (at your option) any later version.
 *
 * BOUT++ is distributed in the hope that it will be useful,
 * but WITHOUT ANY WARRANTY; without even the implied warranty of
 * MERCHANTABILITY or FITNESS FOR A PARTICULAR PURPOSE.  See the
 * GNU Lesser General Public License for more details.
 *
 * You should have received a copy of the GNU Lesser General Public License
 * along with BOUT++.  If not, see <http://www.gnu.org/licenses/>.
 *
 **************************************************************************/

class Field3D;

#pragma once
#ifndef __FIELD3D_H__
#define __FIELD3D_H__

class Mesh;  // #include "bout/mesh.hxx"
#include "field.hxx"
#include "field2d.hxx"
#include "fieldperp.hxx"
#include "stencils.hxx"
#include "bout_types.hxx"

#include "bout/array.hxx"
#include "bout/region.hxx"

#include "bout/assert.hxx"

#include "utils.hxx"

#include <vector>


/// Class for 3D X-Y-Z scalar fields
/*!
  This class represents a scalar field defined over the mesh.
  It handles memory management, and provides overloaded operators
  for operations on the data, iterators and access methods.

  Initialisation
  --------------

  Fields can be declared in any scope (even global),
  but cannot be accessed by index or used until the data
  is allocated.

      Field3D f;   // Declare variable, no data allocated
      f(0,0,0) = 1.0; // Error !

      f = 0.0;  // Allocates memory, fills with value (0.0)

      Field3D g(1.0); // Declares, allocates memory, fills with value (1.0)

      Field3D h;   // not allocated
      h.allocate();  // Data array allocated, values undefined
      f(0,0,0) = 1.0; // ok

  Copy-on-Write
  -------------

  A field is a reference to the underlying data array, so
  setting one field equal to another has the effect of making
  both fields share the same underlying data

      Field3D f(0.0);
      Field3D g = f; // f and g now share data
      f(0,0,0) = 1.0; // g is also modified

  Setting the entire field equal to a new value changes the reference:

      Field3D f(0.0);
      Field3D g = f; // f and g now share data
      g = 1.0;   // g and f are now separate

  To ensure that a field is unique, call allocate() which
  will make a copy of the underlying data if it is shared.

      Field3D f(0.0);
      Field3D g = f; // f and g now share data
      g.allocate();  // Data copied so g and f don't share data
      f(0,0,0) = 1.0; // ok

  Data access
  -----------

  Individual data indices can be accessed by index using
  round brackets:

      Field3D f;
      f(0,1,2) = 1.0;  // Set value
      BoutReal val = f(2,1,3);  // Get value

  If CHECK is greater than 2, this function will perform
  bounds checking. This will significantly slow calculations.

  Some methods, such as FFT routines, need access to
  a pointer to memory. For the Z dimension this can be done
  by passing only the X and Y indices

      BoutReal *data = f(0,1);

  `data` now points to `f(0,1,0)` and can be incremented to move in Z.

  Iteration
  ---------

  To loop over all points in a field, a for loop can be used
  to get the indices:

      Field3D f(0.0); // Allocate, set to zero

      for( const auto &i : f ) {  // Loop over all points, with index i
        f[i] = 1.0;
      }

  There is also more explicit looping over regions:

      for( const auto &i : f.region(RGN_ALL) ) {  // Loop over all points, with index i
        f[i] = 1.0;
      }

  Parallel (y) derivatives
  ------------------------

  In several numerical schemes the mapping along magnetic fields
  (default y direction) is a relatively complex map. To accommodate
  this, the values of a field in the positive (up) and negative (down)
  directions can be stored in separate fields.

      Field3D f(0.0); // f allocated, set to zero

      f.yup() // error; f.yup not allocated

      f.clearParallelSlices(); // f.yup_fields and f.ydown_fields are now empty
      f.yup() // error; f.yup not allocated

      To have separate fields for yup and ydown, first call

      f.splitParallelSlices(); // f.yup() and f.ydown() separate

      f.yup(); // ok
      f.yup()(0,1,0) // error; f.yup not allocated

      f.yup() = 1.0; // Set f.yup() field to 1.0

      f.yup()(0,1,0) // ok

 */
class Field3D : public Field {
 public:
  using ind_type = Ind3D;
  
  /*!
   * Constructor
   *
   * Note: the global "mesh" can't be passed here because
   * fields may be created before the mesh is.
   */
  Field3D(Mesh *localmesh = nullptr, CELL_LOC location_in=CELL_CENTRE,
          DirectionTypes directions_in =
            {YDirectionType::Standard, ZDirectionType::Standard});

  /*!
   * Copy constructor
   */
  Field3D(const Field3D& f);

  /// Move constructor
  Field3D(Field3D&& f) noexcept { swap(*this, f); }
  /// Constructor from 2D field
  Field3D(const Field2D& f);
  /// Constructor from value
  Field3D(BoutReal val, Mesh *localmesh = nullptr);
  /// Constructor from Array and Mesh
  Field3D(Array<BoutReal> data, Mesh* localmesh, CELL_LOC location = CELL_CENTRE,
          DirectionTypes directions_in = {YDirectionType::Standard,
                                          ZDirectionType::Standard});
  /// Destructor
  ~Field3D() override;

  /// Data type stored in this field
  using value_type = BoutReal;

  /*!
   * Ensures that memory is allocated and unique
   */
  Field3D& allocate();
  
  /*!
   * Test if data is allocated
   */
  bool isAllocated() const { return !data.empty(); } 
  
  /*!
   * Return a pointer to the time-derivative field
   *
   * The first time this is called, a new field will be
   * allocated. Subsequent calls return the same field
   */
  BOUT_HOST_DEVICE Field3D* timeDeriv();

  /*!
   * Return the number of nx points
   */
  int getNx() const override {return nx;};
  /*!
   * Return the number of ny points
   */
  int getNy() const override {return ny;};
  /*!
   * Return the number of nz points
   */
  int getNz() const override {return nz;};

  // these methods return Field3D to allow method chaining
  Field3D& setLocation(CELL_LOC new_location) override {
    Field::setLocation(new_location);
    return *this;
  }
  Field3D& setDirectionY(YDirectionType d) override {
    Field::setDirectionY(d);
    return *this;
  }

  /*!
   * Ensure that this field has separate fields
   * for yup and ydown.
   */
  void splitParallelSlices();

  /*!
   * Clear the parallel slices, yup and ydown
   */
  void clearParallelSlices();
  
  /// Check if this field has yup and ydown fields
  bool hasParallelSlices() const {
#if CHECK > 2
    if (yup_fields.size() != ydown_fields.size()) {
      throw BoutException(
          "Field3D::splitParallelSlices: forward/backward parallel slices not in sync.\n"
          "    This is an internal library error");
    }
#endif
#if CHECK
    return !yup_fields.empty() and !ydown_fields.empty();
#else
    return !yup_fields.empty();
#endif
  }

  /// Check if this field has yup and ydown fields
  /// Return reference to yup field
  Field3D &yup(std::vector<Field3D>::size_type index = 0) {
    ASSERT2(index < yup_fields.size());
    return yup_fields[index];
  }
  /// Return const reference to yup field
  const Field3D &yup(std::vector<Field3D>::size_type index = 0) const {
    ASSERT2(index < yup_fields.size());
    return yup_fields[index];
  }

  /// Return reference to ydown field
  Field3D &ydown(std::vector<Field3D>::size_type index = 0) {
    ASSERT2(index < ydown_fields.size());
    return ydown_fields[index];
  }

  /// Return const reference to ydown field
  const Field3D &ydown(std::vector<Field3D>::size_type index = 0) const {
    ASSERT2(index < ydown_fields.size());
    return ydown_fields[index];
  }

  /// Return the parallel slice at \p offset
  ///
  /// \p offset of 0 returns the main field itself
  Field3D& ynext(int offset);
  const Field3D& ynext(int offset) const;

  /// If \p twist_shift_enabled is true, does this Field3D require a twist-shift at branch
  /// cuts on closed field lines?
  bool requiresTwistShift(bool twist_shift_enabled);

  /////////////////////////////////////////////////////////
  // Data access

  /// Return a Region<Ind3D> reference to use to iterate over this field
  ///
  /// Example
  /// -------
  /// 
  /// This loops over the interior points, not the boundary
  /// and inside the loop the index is used to calculate the difference
  /// between the point one index up in x (i.xp()) and one index down
  /// in x (i.xm()), putting the result into a different field 'g'
  /// 
  /// for(const auto &i : f.getRegion(RGN_NOBNDRY)) {
  ///   g[i] = f[i.xp()] - f[i.xm()];
  /// }
  /// 
  const Region<Ind3D>& getRegion(REGION region) const;  
  const Region<Ind3D>& getRegion(const std::string &region_name) const;
  /// Use region provided by the default, and if none is set, use the provided one
  const Region<Ind3D>& getDefaultRegion(const std::string& region_name) const;
  void setRegion(const std::string& region_name);
  void resetRegion() { regionID = -1; };
  void setRegion(int id) { regionID = id; };
  int getRegionID() const { return regionID; };

  /// Return a Region<Ind2D> reference to use to iterate over the x- and
  /// y-indices of this field
  const Region<Ind2D>& getRegion2D(REGION region) const;
  const Region<Ind2D>& getRegion2D(const std::string &region_name) const;
  
  Region<Ind3D>::RegionIndices::const_iterator begin() const {return std::begin(getRegion("RGN_ALL"));};
  Region<Ind3D>::RegionIndices::const_iterator end() const {return std::end(getRegion("RGN_ALL"));};

  BoutReal& BOUT_HOST_DEVICE operator[](const Ind3D& d) { return data[d.ind]; }
  const BoutReal& BOUT_HOST_DEVICE operator[](const Ind3D& d) const {
    return data[d.ind];
  }

  BoutReal& BOUT_HOST_DEVICE operator()(const IndPerp& d, int jy);
  const BoutReal& BOUT_HOST_DEVICE operator()(const IndPerp& d, int jy) const;

  BoutReal& BOUT_HOST_DEVICE operator()(const Ind2D& d, int jz);
  const BoutReal& BOUT_HOST_DEVICE operator()(const Ind2D& d, int jz) const;

  /*!
   * Direct access to the underlying data array
   *
   * If CHECK > 2 then bounds checking is performed
   * 
   * If CHECK <= 2 then no checks are performed, to
   * allow inlining and optimisation of inner loops
   */
  inline BoutReal& operator()(int jx, int jy, int jz) {
#if CHECK > 2
    // Perform bounds checking
    if(data.empty())
      throw BoutException("Field3D: () operator on empty data");
    
    if((jx < 0) || (jx >= nx) || 
       (jy < 0) || (jy >= ny) || 
       (jz < 0) || (jz >= nz))
      throw BoutException(
          "Field3D: ({:d}, {:d}, {:d}) operator out of bounds ({:d}, {:d}, {:d})", jx, jy,
          jz, nx, ny, nz);
#endif
    return data[(jx*ny +jy)*nz + jz];
  }
  
  inline const BoutReal& operator()(int jx, int jy, int jz) const {
#if CHECK > 2
    if(data.empty())
      throw BoutException("Field3D: () operator on empty data");
    
    if((jx < 0) || (jx >= nx) || 
       (jy < 0) || (jy >= ny) || 
       (jz < 0) || (jz >= nz))
      throw BoutException(
          "Field3D: ({:d}, {:d}, {:d}) operator out of bounds ({:d}, {:d}, {:d})", jx, jy,
          jz, nx, ny, nz);
#endif
    return data[(jx*ny +jy)*nz + jz];
  }
  
  /*!
   * Direct access to the underlying data array
   *
   * This version returns a pointer to a data array,
   * and is intended for use with FFT routines. The data
   * is guaranteed to be contiguous in Z index
   */
  inline const BoutReal* operator()(int jx, int jy) const {
#if CHECK > 2
    if(data.empty())
      throw BoutException("Field3D: () operator on empty data");

    if((jx < 0) || (jx >= nx) ||
       (jy < 0) || (jy >= ny))
      throw BoutException("Field3D: ({:d}, {:d}) operator out of bounds ({:d}, {:d})", jx,
                          jy, nx, ny);
#endif
    return &data[(jx*ny +jy)*nz];
  }

  inline BoutReal* operator()(int jx, int jy) {
#if CHECK > 2
    if(data.empty())
      throw BoutException("Field3D: () operator on empty data");

    if((jx < 0) || (jx >= nx) ||
       (jy < 0) || (jy >= ny))
      throw BoutException("Field3D: ({:d}, {:d}) operator out of bounds ({:d}, {:d})", jx,
                          jy, nx, ny);
#endif
    return &data[(jx*ny +jy)*nz];
  }
  
  /////////////////////////////////////////////////////////
  // Operators
  
  /// Assignment operators
  ///@{
  Field3D & operator=(const Field3D &rhs);
  Field3D & operator=(Field3D&& rhs);
  Field3D & operator=(const Field2D &rhs);
  /// return void, as only part initialised
  void      operator=(const FieldPerp &rhs);
  Field3D & operator=(BoutReal val);
  ///@}

  /// Addition operators
  ///@{
  Field3D & operator+=(const Field3D &rhs);
  Field3D & operator+=(const Field2D &rhs);
  Field3D & operator+=(BoutReal rhs);
  ///@}
  
  /// Subtraction operators
  ///@{
  Field3D & operator-=(const Field3D &rhs);
  Field3D & operator-=(const Field2D &rhs);
  Field3D & operator-=(BoutReal rhs);
  ///@}

  /// Multiplication operators
  ///@{
  Field3D & operator*=(const Field3D &rhs);
  Field3D & operator*=(const Field2D &rhs);
  Field3D & operator*=(BoutReal rhs);
  ///@}

  /// Division operators
  ///@{
  Field3D & operator/=(const Field3D &rhs);
  Field3D & operator/=(const Field2D &rhs);
  Field3D & operator/=(BoutReal rhs);
  ///@}

  // FieldData virtual functions
  bool is3D() const override { return true; }

#if CHECK > 0
  void doneComms() override { bndry_xin = bndry_xout = bndry_yup = bndry_ydown = true; }
#else
  void doneComms() override {}
#endif

  friend class Vector3D;
  friend class Vector2D;

  Field3D& calcParallelSlices();

  void applyBoundary(bool init=false) override;
  void applyBoundary(BoutReal t);
  void applyBoundary(const std::string &condition);
  void applyBoundary(const char* condition) { applyBoundary(std::string(condition)); }
  void applyBoundary(const std::string &region, const std::string &condition);
  void applyTDerivBoundary() override;
  
  /// Copy the boundary values half-way between cells
  /// This uses 2nd order central differences to set the value
  /// on the boundary to the value on the boundary in field \p f3d.
  /// Note: does not just copy values in boundary region.
  void setBoundaryTo(const Field3D &f3d);

  void applyParallelBoundary() override;
  void applyParallelBoundary(BoutReal t) override;
  void applyParallelBoundary(const std::string& condition) override;
  void applyParallelBoundary(const std::string& region,
                             const std::string& condition) override;
  void applyParallelBoundary(const std::string &region, const std::string &condition, Field3D *f);

  friend void swap(Field3D& first, Field3D& second) noexcept;
  
private:
  /// Array sizes (from fieldmesh). These are valid only if fieldmesh is not null
  int nx{-1}, ny{-1}, nz{-1};

  /// Internal data array. Handles allocation/freeing of memory
  Array<BoutReal> data;
  
  /// Time derivative (may be nullptr)
  Field3D *deriv{nullptr};

  /// Fields containing values along Y
  std::vector<Field3D> yup_fields{}, ydown_fields{};

  /// RegionID over which the field is valid
  int regionID{-1};
};

// Non-member overloaded operators

// Binary operators
FieldPerp operator+(const Field3D &lhs, const FieldPerp &rhs);
FieldPerp operator-(const Field3D &lhs, const FieldPerp &rhs);
FieldPerp operator*(const Field3D &lhs, const FieldPerp &rhs);
FieldPerp operator/(const Field3D &lhs, const FieldPerp &rhs);

Field3D operator+(const Field3D &lhs, const Field3D &rhs);
Field3D operator-(const Field3D &lhs, const Field3D &rhs);
Field3D operator*(const Field3D &lhs, const Field3D &rhs);
Field3D operator/(const Field3D &lhs, const Field3D &rhs);

Field3D operator+(const Field3D &lhs, const Field2D &rhs);
Field3D operator-(const Field3D &lhs, const Field2D &rhs);
Field3D operator*(const Field3D &lhs, const Field2D &rhs);
Field3D operator/(const Field3D &lhs, const Field2D &rhs);

Field3D operator+(const Field3D &lhs, BoutReal rhs);
Field3D operator-(const Field3D &lhs, BoutReal rhs);
Field3D operator*(const Field3D &lhs, BoutReal rhs);
Field3D operator/(const Field3D &lhs, BoutReal rhs);

Field3D operator+(BoutReal lhs, const Field3D &rhs);
Field3D operator-(BoutReal lhs, const Field3D &rhs);
Field3D operator*(BoutReal lhs, const Field3D &rhs);
Field3D operator/(BoutReal lhs, const Field3D &rhs);

/*!
 * Unary minus. Returns the negative of given field,
 * iterates over whole domain including guard/boundary cells.
 */
Field3D operator-(const Field3D &f);

// Non-member functions

/// Exponent: pow(lhs, lhs) is \p lhs raised to the power of \p rhs
///
/// Extra overloads not provided by the templates in field.hxx
///
/// This loops over the entire domain, including guard/boundary cells by
/// default (can be changed using the \p rgn argument).
/// If CHECK >= 3 then the result will be checked for non-finite numbers
Field3D pow(const Field3D& lhs, const Field2D& rhs, const std::string& rgn = "RGN_ALL");
FieldPerp pow(const Field3D& lhs, const FieldPerp& rhs, const std::string& rgn = "RGN_ALL");

#if CHECK > 0
/// Throw an exception if \p f is not allocated or if any
/// elements are non-finite (for CHECK > 2).
/// Loops over all points including the boundaries by
/// default (can be changed using the \p rgn argument
void checkData(const Field3D& f, const std::string& region = "RGN_NOBNDRY");
<<<<<<< HEAD
void checkData(const Field3D& f, const std::string& region, const std::string& src, const Field3D& s1, const Field3D& s2);
[[deprecated("Please use checkData(const Field3D& f, "
    "const std::string& region = \"RGN_NOBNDRY\") instead")]]
inline void checkData(const Field3D &f, REGION region) {
  return checkData(f, toString(region));
}
=======
>>>>>>> b719d447
#else
/// Ignored with disabled CHECK; Throw an exception if \p f is not
/// allocated or if any elements are non-finite (for CHECK > 2)
inline void checkData(const Field3D& UNUSED(f), const std::string& UNUSED(region) = "RGN_NOBNDRY") {};
<<<<<<< HEAD
inline void checkData(const Field3D& f, const std::string& region, const std::string& src, const Field3D& s1, const Field3D& s2) {};
[[deprecated("Please use checkData(const Field3D& f, "
    "const std::string& region = \"RGN_NOBNDRY\") instead")]]
inline void checkData(const Field3D &UNUSED(f), REGION UNUSED(region)) {}
=======
>>>>>>> b719d447
#endif

/// Fourier filtering, removes all except one mode
///
/// @param[in] var Variable to apply filter to
/// @param[in] N0  The component to keep
/// @param[in] rgn The region to calculate the result over
Field3D filter(const Field3D& var, int N0, const std::string& rgn = "RGN_ALL");

/// Fourier low pass filtering. Removes modes
/// higher than \p zmax and optionally the zonal component
///
/// @param[in] var   Variable to apply filter to
/// @param[in] zmax  Maximum mode in Z
/// @param[in] keep_zonal  Keep the zonal component if true
/// @param[in] rgn   The region to calculate the result over
Field3D lowPass(const Field3D& var, int zmax, bool keep_zonal,
    const std::string& rgn = "RGN_ALL");
/// The argument \p keep_zonal used to be integer "zmin" -- this was a
/// misnomer. Please use the version above which uses a bool instead
[[deprecated("Please use a bool for `keep_zonal`")]] inline Field3D
lowPass(const Field3D& var, int zmax, int keep_zonal, REGION rgn = RGN_ALL) {
  ASSERT0(static_cast<bool>(keep_zonal) == keep_zonal);
  return lowPass(var, zmax, static_cast<bool>(keep_zonal), toString(rgn));
}

/// Fourier low pass filtering. Removes modes higher than \p zmax
///
/// @param[in] var   Variable to apply filter to
/// @param[in] zmax  Maximum mode in Z
/// @param[in] rgn   The region to calculate the result over
inline Field3D lowPass(const Field3D &var, int zmax, const std::string rgn = "RGN_ALL") {
  return lowPass(var, zmax, true, rgn);
}

/// Perform a shift by a given angle in Z
///
/// @param[inout] var  The variable to be modified in-place
/// @param[in] jx      X index
/// @param[in] jy      Y index
/// @param[in] zangle  The Z angle to apply
void shiftZ(Field3D &var, int jx, int jy, double zangle);

/// Apply a phase shift by a given angle \p zangle in Z to all points
///
/// @param[inout] var  The variable to modify in-place
/// @param[in] zangle  The angle to shift by in Z
/// @param[in] rgn     The region to calculate the result over
void shiftZ(Field3D &var, BoutReal zangle, const std::string& rgn="RGN_ALL");

/// Average in the Z direction
///
/// @param[in] f     Variable to average
/// @param[in] rgn   The region to calculate the result over
Field2D DC(const Field3D &f, const std::string& rgn = "RGN_ALL");

/// Force guard cells of passed field \p var to NaN
#if CHECK > 2
void invalidateGuards(Field3D &var);
#else
inline void invalidateGuards(Field3D &UNUSED(var)) {}
#endif

/// Returns a reference to the time-derivative of a field \p f
///
/// Wrapper around member function f.timeDeriv()
BOUT_HOST_DEVICE inline Field3D& ddt(Field3D& f) { return *(f.timeDeriv()); }

/// toString template specialisation
/// Defined in utils.hxx
template <>
inline std::string toString<>(const Field3D& UNUSED(val)) {
  return "<Field3D>";
}

/// Test if two fields are the same, by calculating
/// the minimum absolute difference between them
bool operator==(const Field3D &a, const Field3D &b);

/// Output a string describing a Field3D to a stream
std::ostream& operator<<(std::ostream &out, const Field3D &value);

#endif /* __FIELD3D_H__ */<|MERGE_RESOLUTION|>--- conflicted
+++ resolved
@@ -558,26 +558,13 @@
 /// Loops over all points including the boundaries by
 /// default (can be changed using the \p rgn argument
 void checkData(const Field3D& f, const std::string& region = "RGN_NOBNDRY");
-<<<<<<< HEAD
+
 void checkData(const Field3D& f, const std::string& region, const std::string& src, const Field3D& s1, const Field3D& s2);
-[[deprecated("Please use checkData(const Field3D& f, "
-    "const std::string& region = \"RGN_NOBNDRY\") instead")]]
-inline void checkData(const Field3D &f, REGION region) {
-  return checkData(f, toString(region));
-}
-=======
->>>>>>> b719d447
 #else
 /// Ignored with disabled CHECK; Throw an exception if \p f is not
 /// allocated or if any elements are non-finite (for CHECK > 2)
 inline void checkData(const Field3D& UNUSED(f), const std::string& UNUSED(region) = "RGN_NOBNDRY") {};
-<<<<<<< HEAD
 inline void checkData(const Field3D& f, const std::string& region, const std::string& src, const Field3D& s1, const Field3D& s2) {};
-[[deprecated("Please use checkData(const Field3D& f, "
-    "const std::string& region = \"RGN_NOBNDRY\") instead")]]
-inline void checkData(const Field3D &UNUSED(f), REGION UNUSED(region)) {}
-=======
->>>>>>> b719d447
 #endif
 
 /// Fourier filtering, removes all except one mode
