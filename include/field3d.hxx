/**************************************************************************
 * Copyright 2010 B.D.Dudson, S.Farley, M.V.Umansky, X.Q.Xu
 *
 * Contact: Ben Dudson, bd512@york.ac.uk
 * 
 * This file is part of BOUT++.
 *
 * BOUT++ is free software: you can redistribute it and/or modify
 * it under the terms of the GNU Lesser General Public License as published by
 * the Free Software Foundation, either version 3 of the License, or
 * (at your option) any later version.
 *
 * BOUT++ is distributed in the hope that it will be useful,
 * but WITHOUT ANY WARRANTY; without even the implied warranty of
 * MERCHANTABILITY or FITNESS FOR A PARTICULAR PURPOSE.  See the
 * GNU Lesser General Public License for more details.
 *
 * You should have received a copy of the GNU Lesser General Public License
 * along with BOUT++.  If not, see <http://www.gnu.org/licenses/>.
 *
 **************************************************************************/

class Field3D;

#pragma once
#ifndef __FIELD3D_H__
#define __FIELD3D_H__

class Mesh;  // #include "bout/mesh.hxx"
#include "field.hxx"
#include "field2d.hxx"
#include "fieldperp.hxx"
#include "stencils.hxx"
#include "bout_types.hxx"

#include "bout/array.hxx"
#include "bout/region.hxx"

#include "bout/assert.hxx"

#include "utils.hxx"

#include <vector>


/// Class for 3D X-Y-Z scalar fields
/*!
  This class represents a scalar field defined over the mesh.
  It handles memory management, and provides overloaded operators
  for operations on the data, iterators and access methods.

  Initialisation
  --------------

  Fields can be declared in any scope (even global),
  but cannot be accessed by index or used until the data
  is allocated.

      Field3D f;   // Declare variable, no data allocated
      f(0,0,0) = 1.0; // Error !

      f = 0.0;  // Allocates memory, fills with value (0.0)

      Field3D g(1.0); // Declares, allocates memory, fills with value (1.0)

      Field3D h;   // not allocated
      h.allocate();  // Data array allocated, values undefined
      f(0,0,0) = 1.0; // ok

  Copy-on-Write
  -------------

  A field is a reference to the underlying data array, so
  setting one field equal to another has the effect of making
  both fields share the same underlying data

      Field3D f(0.0);
      Field3D g = f; // f and g now share data
      f(0,0,0) = 1.0; // g is also modified

  Setting the entire field equal to a new value changes the reference:

      Field3D f(0.0);
      Field3D g = f; // f and g now share data
      g = 1.0;   // g and f are now separate

  To ensure that a field is unique, call allocate() which
  will make a copy of the underlying data if it is shared.

      Field3D f(0.0);
      Field3D g = f; // f and g now share data
      g.allocate();  // Data copied so g and f don't share data
      f(0,0,0) = 1.0; // ok

  Data access
  -----------

  Individual data indices can be accessed by index using
  round brackets:

      Field3D f;
      f(0,1,2) = 1.0;  // Set value
      BoutReal val = f(2,1,3);  // Get value

  If CHECK is greater than 2, this function will perform
  bounds checking. This will significantly slow calculations.

  Some methods, such as FFT routines, need access to
  a pointer to memory. For the Z dimension this can be done
  by passing only the X and Y indices

      BoutReal *data = f(0,1);

  `data` now points to `f(0,1,0)` and can be incremented to move in Z.

  Iteration
  ---------

  To loop over all points in a field, a for loop can be used
  to get the indices:

      Field3D f(0.0); // Allocate, set to zero

      for( const auto &i : f ) {  // Loop over all points, with index i
        f[i] = 1.0;
      }

  There is also more explicit looping over regions:

      for( const auto &i : f.region(RGN_ALL) ) {  // Loop over all points, with index i
        f[i] = 1.0;
      }

  Parallel (y) derivatives
  ------------------------

  In several numerical schemes the mapping along magnetic fields
  (default y direction) is a relatively complex map. To accommodate
  this, the values of a field in the positive (up) and negative (down)
  directions can be stored in separate fields.

      Field3D f(0.0); // f allocated, set to zero

      f.yup() // error; f.yup not allocated

      f.clearParallelSlices(); // f.yup_fields and f.ydown_fields are now empty
      f.yup() // error; f.yup not allocated

      To have separate fields for yup and ydown, first call

      f.splitParallelSlices(); // f.yup() and f.ydown() separate

      f.yup(); // ok
      f.yup()(0,1,0) // error; f.yup not allocated

      f.yup() = 1.0; // Set f.yup() field to 1.0

      f.yup()(0,1,0) // ok

 */
class Field3D : public Field {
 public:
  using ind_type = Ind3D;
  
  /*!
   * Constructor
   *
   * Note: the global "mesh" can't be passed here because
   * fields may be created before the mesh is.
   */
  Field3D(Mesh *localmesh = nullptr, CELL_LOC location_in=CELL_CENTRE,
          DirectionTypes directions_in =
            {YDirectionType::Standard, ZDirectionType::Standard});

  /*!
   * Copy constructor
   */
  Field3D(const Field3D& f);

  /// Move constructor
  Field3D(Field3D&& f) noexcept { swap(*this, f); }
  /// Constructor from 2D field
  Field3D(const Field2D& f);
  /// Constructor from value
  Field3D(BoutReal val, Mesh *localmesh = nullptr);
  /// Constructor from Array and Mesh
  Field3D(Array<BoutReal> data, Mesh* localmesh, CELL_LOC location = CELL_CENTRE,
          DirectionTypes directions_in = {YDirectionType::Standard,
                                          ZDirectionType::Standard});
  /// Destructor
  ~Field3D() override;

  /// Data type stored in this field
  using value_type = BoutReal;

  /*!
   * Ensures that memory is allocated and unique
   */
  Field3D& allocate();
  
  /*!
   * Test if data is allocated
   */
  bool isAllocated() const { return !data.empty(); } 
  
  /*!
   * Return a pointer to the time-derivative field
   *
   * The first time this is called, a new field will be
   * allocated. Subsequent calls return the same field
   */
  BOUT_HOST_DEVICE Field3D* timeDeriv();

  /*!
   * Return the number of nx points
   */
  int getNx() const override {return nx;};
  /*!
   * Return the number of ny points
   */
  int getNy() const override {return ny;};
  /*!
   * Return the number of nz points
   */
  int getNz() const override {return nz;};

  // these methods return Field3D to allow method chaining
  Field3D& setLocation(CELL_LOC new_location) override {
    Field::setLocation(new_location);
    return *this;
  }
  Field3D& setDirectionY(YDirectionType d) override {
    Field::setDirectionY(d);
    return *this;
  }

  /*!
   * Ensure that this field has separate fields
   * for yup and ydown.
   */
  void splitParallelSlices();

<<<<<<< HEAD
  [[deprecated("Please use Field3D::splitParallelSlices instead")]] void splitYupYdown() {
    splitParallelSlices();
  }

=======
>>>>>>> 03f99ac0
  /*!
   * Clear the parallel slices, yup and ydown
   */
  void clearParallelSlices();
<<<<<<< HEAD

  [[deprecated("Please use Field3D::clearParallelSlices instead")]] void mergeYupYdown() {
    clearParallelSlices();
  }

=======
  
>>>>>>> 03f99ac0
  /// Check if this field has yup and ydown fields
  bool hasParallelSlices() const {
#if CHECK > 2
    if (yup_fields.size() != ydown_fields.size()) {
      throw BoutException(
          "Field3D::splitParallelSlices: forward/backward parallel slices not in sync.\n"
          "    This is an internal library error");
    }
#endif
#if CHECK
    return !yup_fields.empty() and !ydown_fields.empty();
#else
    return !yup_fields.empty();
#endif
  }

<<<<<<< HEAD
  [[deprecated("Please use Field3D::hasParallelSlices instead")]] bool
  hasYupYdown() const {
    return hasParallelSlices();
  }

=======
>>>>>>> 03f99ac0
  /// Check if this field has yup and ydown fields
  /// Return reference to yup field
  Field3D &yup(std::vector<Field3D>::size_type index = 0) {
    ASSERT2(index < yup_fields.size());
    return yup_fields[index];
  }
  /// Return const reference to yup field
  const Field3D &yup(std::vector<Field3D>::size_type index = 0) const {
    ASSERT2(index < yup_fields.size());
    return yup_fields[index];
  }

  /// Return reference to ydown field
  Field3D &ydown(std::vector<Field3D>::size_type index = 0) {
    ASSERT2(index < ydown_fields.size());
    return ydown_fields[index];
  }

  /// Return const reference to ydown field
  const Field3D &ydown(std::vector<Field3D>::size_type index = 0) const {
    ASSERT2(index < ydown_fields.size());
    return ydown_fields[index];
  }

  /// Return the parallel slice at \p offset
  ///
  /// \p offset of 0 returns the main field itself
  Field3D& ynext(int offset);
  const Field3D& ynext(int offset) const;

  /// If \p twist_shift_enabled is true, does this Field3D require a twist-shift at branch
  /// cuts on closed field lines?
  bool requiresTwistShift(bool twist_shift_enabled);

  /////////////////////////////////////////////////////////
  // Data access

  /// Return a Region<Ind3D> reference to use to iterate over this field
  ///
  /// Example
  /// -------
  /// 
  /// This loops over the interior points, not the boundary
  /// and inside the loop the index is used to calculate the difference
  /// between the point one index up in x (i.xp()) and one index down
  /// in x (i.xm()), putting the result into a different field 'g'
  /// 
  /// for(const auto &i : f.getRegion(RGN_NOBNDRY)) {
  ///   g[i] = f[i.xp()] - f[i.xm()];
  /// }
  /// 
  const Region<Ind3D>& getRegion(REGION region) const;  
  const Region<Ind3D>& getRegion(const std::string &region_name) const;

  /// Return a Region<Ind2D> reference to use to iterate over the x- and
  /// y-indices of this field
  const Region<Ind2D>& getRegion2D(REGION region) const;
  const Region<Ind2D>& getRegion2D(const std::string &region_name) const;
  
  Region<Ind3D>::RegionIndices::const_iterator begin() const {return std::begin(getRegion("RGN_ALL"));};
  Region<Ind3D>::RegionIndices::const_iterator end() const {return std::end(getRegion("RGN_ALL"));};

  BoutReal& BOUT_HOST_DEVICE operator[](const Ind3D& d) { return data[d.ind]; }
  const BoutReal& BOUT_HOST_DEVICE operator[](const Ind3D& d) const {
    return data[d.ind];
  }

  BoutReal& BOUT_HOST_DEVICE operator()(const IndPerp& d, int jy);
  const BoutReal& BOUT_HOST_DEVICE operator()(const IndPerp& d, int jy) const;

  BoutReal& BOUT_HOST_DEVICE operator()(const Ind2D& d, int jz);
  const BoutReal& BOUT_HOST_DEVICE operator()(const Ind2D& d, int jz) const;

  /*!
   * Direct access to the underlying data array
   *
   * If CHECK > 2 then bounds checking is performed
   * 
   * If CHECK <= 2 then no checks are performed, to
   * allow inlining and optimisation of inner loops
   */
  inline BoutReal& operator()(int jx, int jy, int jz) {
#if CHECK > 2
    // Perform bounds checking
    if(data.empty())
      throw BoutException("Field3D: () operator on empty data");
    
    if((jx < 0) || (jx >= nx) || 
       (jy < 0) || (jy >= ny) || 
       (jz < 0) || (jz >= nz))
      throw BoutException(
          "Field3D: ({:d}, {:d}, {:d}) operator out of bounds ({:d}, {:d}, {:d})", jx, jy,
          jz, nx, ny, nz);
#endif
    return data[(jx*ny +jy)*nz + jz];
  }
  
  inline const BoutReal& operator()(int jx, int jy, int jz) const {
#if CHECK > 2
    if(data.empty())
      throw BoutException("Field3D: () operator on empty data");
    
    if((jx < 0) || (jx >= nx) || 
       (jy < 0) || (jy >= ny) || 
       (jz < 0) || (jz >= nz))
      throw BoutException(
          "Field3D: ({:d}, {:d}, {:d}) operator out of bounds ({:d}, {:d}, {:d})", jx, jy,
          jz, nx, ny, nz);
#endif
    return data[(jx*ny +jy)*nz + jz];
  }
  
  /*!
   * Direct access to the underlying data array
   *
   * This version returns a pointer to a data array,
   * and is intended for use with FFT routines. The data
   * is guaranteed to be contiguous in Z index
   */
  inline const BoutReal* operator()(int jx, int jy) const {
#if CHECK > 2
    if(data.empty())
      throw BoutException("Field3D: () operator on empty data");

    if((jx < 0) || (jx >= nx) ||
       (jy < 0) || (jy >= ny))
      throw BoutException("Field3D: ({:d}, {:d}) operator out of bounds ({:d}, {:d})", jx,
                          jy, nx, ny);
#endif
    return &data[(jx*ny +jy)*nz];
  }

  inline BoutReal* operator()(int jx, int jy) {
#if CHECK > 2
    if(data.empty())
      throw BoutException("Field3D: () operator on empty data");

    if((jx < 0) || (jx >= nx) ||
       (jy < 0) || (jy >= ny))
      throw BoutException("Field3D: ({:d}, {:d}) operator out of bounds ({:d}, {:d})", jx,
                          jy, nx, ny);
#endif
    return &data[(jx*ny +jy)*nz];
  }
  
  /////////////////////////////////////////////////////////
  // Operators
  
  /// Assignment operators
  ///@{
  Field3D & operator=(const Field3D &rhs);
  Field3D & operator=(Field3D&& rhs);
  Field3D & operator=(const Field2D &rhs);
  /// return void, as only part initialised
  void      operator=(const FieldPerp &rhs);
  Field3D & operator=(BoutReal val);
  ///@}

  /// Addition operators
  ///@{
  Field3D & operator+=(const Field3D &rhs);
  Field3D & operator+=(const Field2D &rhs);
  Field3D & operator+=(BoutReal rhs);
  ///@}
  
  /// Subtraction operators
  ///@{
  Field3D & operator-=(const Field3D &rhs);
  Field3D & operator-=(const Field2D &rhs);
  Field3D & operator-=(BoutReal rhs);
  ///@}

  /// Multiplication operators
  ///@{
  Field3D & operator*=(const Field3D &rhs);
  Field3D & operator*=(const Field2D &rhs);
  Field3D & operator*=(BoutReal rhs);
  ///@}

  /// Division operators
  ///@{
  Field3D & operator/=(const Field3D &rhs);
  Field3D & operator/=(const Field2D &rhs);
  Field3D & operator/=(BoutReal rhs);
  ///@}

  // FieldData virtual functions
  bool is3D() const override { return true; }

#if CHECK > 0
  void doneComms() override { bndry_xin = bndry_xout = bndry_yup = bndry_ydown = true; }
#else
  void doneComms() override {}
#endif

  friend class Vector3D;
  friend class Vector2D;

  Field3D& calcParallelSlices();

  void applyBoundary(bool init=false) override;
  void applyBoundary(BoutReal t);
  void applyBoundary(const std::string &condition);
  void applyBoundary(const char* condition) { applyBoundary(std::string(condition)); }
  void applyBoundary(const std::string &region, const std::string &condition);
  void applyTDerivBoundary() override;
  
  /// Copy the boundary values half-way between cells
  /// This uses 2nd order central differences to set the value
  /// on the boundary to the value on the boundary in field \p f3d.
  /// Note: does not just copy values in boundary region.
  void setBoundaryTo(const Field3D &f3d); 

  void applyParallelBoundary();
  void applyParallelBoundary(BoutReal t);
  void applyParallelBoundary(const std::string &condition);
  void applyParallelBoundary(const char* condition) { applyParallelBoundary(std::string(condition)); }
  void applyParallelBoundary(const std::string &region, const std::string &condition);
  void applyParallelBoundary(const std::string &region, const std::string &condition, Field3D *f);

  friend void swap(Field3D& first, Field3D& second) noexcept;
  
private:
<<<<<<< HEAD
  /// Boundary - add a 2D field
  const Field2D* background{nullptr};

=======
>>>>>>> 03f99ac0
  /// Array sizes (from fieldmesh). These are valid only if fieldmesh is not null
  int nx{-1}, ny{-1}, nz{-1};

  /// Internal data array. Handles allocation/freeing of memory
  Array<BoutReal> data;
  
  /// Time derivative (may be nullptr)
  Field3D *deriv{nullptr};

  /// Fields containing values along Y
  std::vector<Field3D> yup_fields{}, ydown_fields{};
};

// Non-member overloaded operators

// Binary operators
FieldPerp operator+(const Field3D &lhs, const FieldPerp &rhs);
FieldPerp operator-(const Field3D &lhs, const FieldPerp &rhs);
FieldPerp operator*(const Field3D &lhs, const FieldPerp &rhs);
FieldPerp operator/(const Field3D &lhs, const FieldPerp &rhs);

Field3D operator+(const Field3D &lhs, const Field3D &rhs);
Field3D operator-(const Field3D &lhs, const Field3D &rhs);
Field3D operator*(const Field3D &lhs, const Field3D &rhs);
Field3D operator/(const Field3D &lhs, const Field3D &rhs);

Field3D operator+(const Field3D &lhs, const Field2D &rhs);
Field3D operator-(const Field3D &lhs, const Field2D &rhs);
Field3D operator*(const Field3D &lhs, const Field2D &rhs);
Field3D operator/(const Field3D &lhs, const Field2D &rhs);

Field3D operator+(const Field3D &lhs, BoutReal rhs);
Field3D operator-(const Field3D &lhs, BoutReal rhs);
Field3D operator*(const Field3D &lhs, BoutReal rhs);
Field3D operator/(const Field3D &lhs, BoutReal rhs);

Field3D operator+(BoutReal lhs, const Field3D &rhs);
Field3D operator-(BoutReal lhs, const Field3D &rhs);
Field3D operator*(BoutReal lhs, const Field3D &rhs);
Field3D operator/(BoutReal lhs, const Field3D &rhs);

/*!
 * Unary minus. Returns the negative of given field,
 * iterates over whole domain including guard/boundary cells.
 */
Field3D operator-(const Field3D &f);

// Non-member functions

/// Exponent: pow(lhs, lhs) is \p lhs raised to the power of \p rhs
///
/// Extra overloads not provided by the templates in field.hxx
///
/// This loops over the entire domain, including guard/boundary cells by
/// default (can be changed using the \p rgn argument).
/// If CHECK >= 3 then the result will be checked for non-finite numbers
Field3D pow(const Field3D& lhs, const Field2D& rhs, const std::string& rgn = "RGN_ALL");
<<<<<<< HEAD
[[deprecated("Please use pow(const Field3D& lhs, const Field2D& rhs"
             "const std::string& region = \"RGN_ALL\") instead")]] inline Field3D
pow(const Field3D& lhs, const Field2D& rhs, REGION rgn) {
  return pow(lhs, rhs, toString(rgn));
}
FieldPerp pow(const Field3D& lhs, const FieldPerp& rhs, const std::string& rgn = "RGN_ALL");
[[deprecated("Please use pow(const Field3D& lhs, const FieldPerp& rhs"
             "const std::string& region = \"RGN_ALL\") instead")]] inline FieldPerp
pow(const Field3D& lhs, const FieldPerp& rhs, REGION rgn) {
  return pow(lhs, rhs, toString(rgn));
}
=======
FieldPerp pow(const Field3D& lhs, const FieldPerp& rhs, const std::string& rgn = "RGN_ALL");
>>>>>>> 03f99ac0

#if CHECK > 0
/// Throw an exception if \p f is not allocated or if any
/// elements are non-finite (for CHECK > 2).
/// Loops over all points including the boundaries by
/// default (can be changed using the \p rgn argument
void checkData(const Field3D& f, const std::string& region = "RGN_NOBNDRY");
<<<<<<< HEAD
[[deprecated("Please use checkData(const Field3D& f, "
             "const std::string& region = \"RGN_NOBNDRY\") instead")]] inline void
checkData(const Field3D& f, REGION region) {
  return checkData(f, toString(region));
}
=======
>>>>>>> 03f99ac0
#else
/// Ignored with disabled CHECK; Throw an exception if \p f is not
/// allocated or if any elements are non-finite (for CHECK > 2)
inline void checkData(const Field3D& UNUSED(f), const std::string& UNUSED(region) = "RGN_NOBNDRY") {};
<<<<<<< HEAD
[[deprecated("Please use checkData(const Field3D& f, "
             "const std::string& region = \"RGN_NOBNDRY\") instead")]] inline void
checkData(const Field3D& UNUSED(f), REGION UNUSED(region)) {}
=======
>>>>>>> 03f99ac0
#endif

/// Fourier filtering, removes all except one mode
///
/// @param[in] var Variable to apply filter to
/// @param[in] N0  The component to keep
/// @param[in] rgn The region to calculate the result over
Field3D filter(const Field3D& var, int N0, const std::string& rgn = "RGN_ALL");
<<<<<<< HEAD
[[deprecated("Please use filter(const Field3D& var, int N0, "
             "const std::string& region = \"RGN_ALL\") instead")]] inline Field3D
filter(const Field3D& var, int N0, REGION rgn) {
  return filter(var, N0, toString(rgn));
}
=======
>>>>>>> 03f99ac0

/// Fourier low pass filtering. Removes modes
/// higher than \p zmax and optionally the zonal component
///
/// @param[in] var   Variable to apply filter to
/// @param[in] zmax  Maximum mode in Z
/// @param[in] keep_zonal  Keep the zonal component if true
/// @param[in] rgn   The region to calculate the result over
Field3D lowPass(const Field3D& var, int zmax, bool keep_zonal,
    const std::string& rgn = "RGN_ALL");
<<<<<<< HEAD
[[deprecated("Please use lowpass(const Field3D& var, int zmax, bool keep_zonal, "
             "const std::string& region = \"RGN_ALL\") instead")]] inline Field3D
lowPass(const Field3D& var, int zmax, bool keep_zonal, REGION rgn) {
  return lowPass(var, zmax, keep_zonal, toString(rgn));
}

=======
>>>>>>> 03f99ac0
/// The argument \p keep_zonal used to be integer "zmin" -- this was a
/// misnomer. Please use the version above which uses a bool instead
[[deprecated("Please use a bool for `keep_zonal`")]] inline Field3D
lowPass(const Field3D& var, int zmax, int keep_zonal, REGION rgn = RGN_ALL) {
  ASSERT0(static_cast<bool>(keep_zonal) == keep_zonal);
  return lowPass(var, zmax, static_cast<bool>(keep_zonal), toString(rgn));
}

/// Fourier low pass filtering. Removes modes higher than \p zmax
///
/// @param[in] var   Variable to apply filter to
/// @param[in] zmax  Maximum mode in Z
/// @param[in] rgn   The region to calculate the result over
inline Field3D lowPass(const Field3D &var, int zmax, const std::string rgn = "RGN_ALL") {
  return lowPass(var, zmax, true, rgn);
}
<<<<<<< HEAD
[[deprecated("Please use lowpass(const Field3D& var, int zmax, "
             "const std::string& region = \"RGN_ALL\") instead")]] inline Field3D
lowPass(const Field3D& var, int zmax, REGION rgn) {
  return lowPass(var, zmax, toString(rgn));
}
=======
>>>>>>> 03f99ac0

/// Perform a shift by a given angle in Z
///
/// @param[inout] var  The variable to be modified in-place
/// @param[in] jx      X index
/// @param[in] jy      Y index
/// @param[in] zangle  The Z angle to apply
void shiftZ(Field3D &var, int jx, int jy, double zangle);

/// Apply a phase shift by a given angle \p zangle in Z to all points
///
/// @param[inout] var  The variable to modify in-place
/// @param[in] zangle  The angle to shift by in Z
/// @param[in] rgn     The region to calculate the result over
void shiftZ(Field3D &var, BoutReal zangle, const std::string& rgn="RGN_ALL");
<<<<<<< HEAD
[[deprecated("Please use shiftZ(const Field3D& var, BoutReal zangle, "
             "const std::string& region = \"RGN_ALL\") instead")]] inline void
shiftZ(Field3D& var, BoutReal zangle, REGION rgn) {
  return shiftZ(var, zangle, toString(rgn));
}
=======
>>>>>>> 03f99ac0

/// Average in the Z direction
///
/// @param[in] f     Variable to average
/// @param[in] rgn   The region to calculate the result over
Field2D DC(const Field3D &f, const std::string& rgn = "RGN_ALL");
<<<<<<< HEAD
[[deprecated("Please use DC(const Field3D& f, "
             "const std::string& region = \"RGN_ALL\") instead")]] inline Field2D
DC(const Field3D& f, REGION rgn) {
  return DC(f, toString(rgn));
}
=======
>>>>>>> 03f99ac0

/// Force guard cells of passed field \p var to NaN
#if CHECK > 2
void invalidateGuards(Field3D &var);
#else
inline void invalidateGuards(Field3D &UNUSED(var)) {}
#endif

/// Returns a reference to the time-derivative of a field \p f
///
/// Wrapper around member function f.timeDeriv()
BOUT_HOST_DEVICE inline Field3D& ddt(Field3D& f) { return *(f.timeDeriv()); }

/// toString template specialisation
/// Defined in utils.hxx
template <>
inline std::string toString<>(const Field3D& UNUSED(val)) {
  return "<Field3D>";
}

/// Test if two fields are the same, by calculating
/// the minimum absolute difference between them
bool operator==(const Field3D &a, const Field3D &b);

/// Output a string describing a Field3D to a stream
std::ostream& operator<<(std::ostream &out, const Field3D &value);

#endif /* __FIELD3D_H__ */<|MERGE_RESOLUTION|>--- conflicted
+++ resolved
@@ -240,26 +240,11 @@
    */
   void splitParallelSlices();
 
-<<<<<<< HEAD
-  [[deprecated("Please use Field3D::splitParallelSlices instead")]] void splitYupYdown() {
-    splitParallelSlices();
-  }
-
-=======
->>>>>>> 03f99ac0
   /*!
    * Clear the parallel slices, yup and ydown
    */
   void clearParallelSlices();
-<<<<<<< HEAD
-
-  [[deprecated("Please use Field3D::clearParallelSlices instead")]] void mergeYupYdown() {
-    clearParallelSlices();
-  }
-
-=======
-  
->>>>>>> 03f99ac0
+  
   /// Check if this field has yup and ydown fields
   bool hasParallelSlices() const {
 #if CHECK > 2
@@ -276,14 +261,6 @@
 #endif
   }
 
-<<<<<<< HEAD
-  [[deprecated("Please use Field3D::hasParallelSlices instead")]] bool
-  hasYupYdown() const {
-    return hasParallelSlices();
-  }
-
-=======
->>>>>>> 03f99ac0
   /// Check if this field has yup and ydown fields
   /// Return reference to yup field
   Field3D &yup(std::vector<Field3D>::size_type index = 0) {
@@ -507,12 +484,6 @@
   friend void swap(Field3D& first, Field3D& second) noexcept;
   
 private:
-<<<<<<< HEAD
-  /// Boundary - add a 2D field
-  const Field2D* background{nullptr};
-
-=======
->>>>>>> 03f99ac0
   /// Array sizes (from fieldmesh). These are valid only if fieldmesh is not null
   int nx{-1}, ny{-1}, nz{-1};
 
@@ -570,21 +541,7 @@
 /// default (can be changed using the \p rgn argument).
 /// If CHECK >= 3 then the result will be checked for non-finite numbers
 Field3D pow(const Field3D& lhs, const Field2D& rhs, const std::string& rgn = "RGN_ALL");
-<<<<<<< HEAD
-[[deprecated("Please use pow(const Field3D& lhs, const Field2D& rhs"
-             "const std::string& region = \"RGN_ALL\") instead")]] inline Field3D
-pow(const Field3D& lhs, const Field2D& rhs, REGION rgn) {
-  return pow(lhs, rhs, toString(rgn));
-}
 FieldPerp pow(const Field3D& lhs, const FieldPerp& rhs, const std::string& rgn = "RGN_ALL");
-[[deprecated("Please use pow(const Field3D& lhs, const FieldPerp& rhs"
-             "const std::string& region = \"RGN_ALL\") instead")]] inline FieldPerp
-pow(const Field3D& lhs, const FieldPerp& rhs, REGION rgn) {
-  return pow(lhs, rhs, toString(rgn));
-}
-=======
-FieldPerp pow(const Field3D& lhs, const FieldPerp& rhs, const std::string& rgn = "RGN_ALL");
->>>>>>> 03f99ac0
 
 #if CHECK > 0
 /// Throw an exception if \p f is not allocated or if any
@@ -592,24 +549,10 @@
 /// Loops over all points including the boundaries by
 /// default (can be changed using the \p rgn argument
 void checkData(const Field3D& f, const std::string& region = "RGN_NOBNDRY");
-<<<<<<< HEAD
-[[deprecated("Please use checkData(const Field3D& f, "
-             "const std::string& region = \"RGN_NOBNDRY\") instead")]] inline void
-checkData(const Field3D& f, REGION region) {
-  return checkData(f, toString(region));
-}
-=======
->>>>>>> 03f99ac0
 #else
 /// Ignored with disabled CHECK; Throw an exception if \p f is not
 /// allocated or if any elements are non-finite (for CHECK > 2)
 inline void checkData(const Field3D& UNUSED(f), const std::string& UNUSED(region) = "RGN_NOBNDRY") {};
-<<<<<<< HEAD
-[[deprecated("Please use checkData(const Field3D& f, "
-             "const std::string& region = \"RGN_NOBNDRY\") instead")]] inline void
-checkData(const Field3D& UNUSED(f), REGION UNUSED(region)) {}
-=======
->>>>>>> 03f99ac0
 #endif
 
 /// Fourier filtering, removes all except one mode
@@ -618,14 +561,6 @@
 /// @param[in] N0  The component to keep
 /// @param[in] rgn The region to calculate the result over
 Field3D filter(const Field3D& var, int N0, const std::string& rgn = "RGN_ALL");
-<<<<<<< HEAD
-[[deprecated("Please use filter(const Field3D& var, int N0, "
-             "const std::string& region = \"RGN_ALL\") instead")]] inline Field3D
-filter(const Field3D& var, int N0, REGION rgn) {
-  return filter(var, N0, toString(rgn));
-}
-=======
->>>>>>> 03f99ac0
 
 /// Fourier low pass filtering. Removes modes
 /// higher than \p zmax and optionally the zonal component
@@ -636,15 +571,6 @@
 /// @param[in] rgn   The region to calculate the result over
 Field3D lowPass(const Field3D& var, int zmax, bool keep_zonal,
     const std::string& rgn = "RGN_ALL");
-<<<<<<< HEAD
-[[deprecated("Please use lowpass(const Field3D& var, int zmax, bool keep_zonal, "
-             "const std::string& region = \"RGN_ALL\") instead")]] inline Field3D
-lowPass(const Field3D& var, int zmax, bool keep_zonal, REGION rgn) {
-  return lowPass(var, zmax, keep_zonal, toString(rgn));
-}
-
-=======
->>>>>>> 03f99ac0
 /// The argument \p keep_zonal used to be integer "zmin" -- this was a
 /// misnomer. Please use the version above which uses a bool instead
 [[deprecated("Please use a bool for `keep_zonal`")]] inline Field3D
@@ -661,14 +587,6 @@
 inline Field3D lowPass(const Field3D &var, int zmax, const std::string rgn = "RGN_ALL") {
   return lowPass(var, zmax, true, rgn);
 }
-<<<<<<< HEAD
-[[deprecated("Please use lowpass(const Field3D& var, int zmax, "
-             "const std::string& region = \"RGN_ALL\") instead")]] inline Field3D
-lowPass(const Field3D& var, int zmax, REGION rgn) {
-  return lowPass(var, zmax, toString(rgn));
-}
-=======
->>>>>>> 03f99ac0
 
 /// Perform a shift by a given angle in Z
 ///
@@ -684,28 +602,12 @@
 /// @param[in] zangle  The angle to shift by in Z
 /// @param[in] rgn     The region to calculate the result over
 void shiftZ(Field3D &var, BoutReal zangle, const std::string& rgn="RGN_ALL");
-<<<<<<< HEAD
-[[deprecated("Please use shiftZ(const Field3D& var, BoutReal zangle, "
-             "const std::string& region = \"RGN_ALL\") instead")]] inline void
-shiftZ(Field3D& var, BoutReal zangle, REGION rgn) {
-  return shiftZ(var, zangle, toString(rgn));
-}
-=======
->>>>>>> 03f99ac0
 
 /// Average in the Z direction
 ///
 /// @param[in] f     Variable to average
 /// @param[in] rgn   The region to calculate the result over
 Field2D DC(const Field3D &f, const std::string& rgn = "RGN_ALL");
-<<<<<<< HEAD
-[[deprecated("Please use DC(const Field3D& f, "
-             "const std::string& region = \"RGN_ALL\") instead")]] inline Field2D
-DC(const Field3D& f, REGION rgn) {
-  return DC(f, toString(rgn));
-}
-=======
->>>>>>> 03f99ac0
 
 /// Force guard cells of passed field \p var to NaN
 #if CHECK > 2
