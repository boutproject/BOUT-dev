/*!************************************************************************
* Option hierarchy representation
*
* The Options class represents a tree structure of key-value settings.
* Provides get and set methods on these options.
*
* Internally, values are stored in a variant. Conversion of types
* is handled internally, so this is transparent to the user. If desired,
* the user can directly access the "value" member which is the variant.
*
* There is a singleton object "root" which contains the top-level
* options and allows access to all sub-sections
*
**************************************************************************
* Copyright 2010 B.D.Dudson, S.Farley, M.V.Umansky, X.Q.Xu
*
* Contact: Ben Dudson, bd512@york.ac.uk
*
* This file is part of BOUT++.
*
* BOUT++ is free software: you can redistribute it and/or modify
* it under the terms of the GNU Lesser General Public License as published by
* the Free Software Foundation, either version 3 of the License, or
* (at your option) any later version.
*
* BOUT++ is distributed in the hope that it will be useful,
* but WITHOUT ANY WARRANTY; without even the implied warranty of
* MERCHANTABILITY or FITNESS FOR A PARTICULAR PURPOSE.  See the
* GNU Lesser General Public License for more details.
*
* You should have received a copy of the GNU Lesser General Public License
* along with BOUT++.  If not, see <http://www.gnu.org/licenses/>.
*
**************************************************************************/

class Options;

#pragma once
#ifndef __OPTIONS_H__
#define __OPTIONS_H__

#include "bout_types.hxx"
#include "unused.hxx"
#include "output.hxx"
#include "utils.hxx"
#include "bout/sys/variant.hxx"
#include "bout/sys/type_name.hxx"
#include "bout/traits.hxx"
#include "bout/deprecated.hxx"
#include "field2d.hxx"
#include "field3d.hxx"
#include "fieldperp.hxx"

#include <fmt/core.h>

#include <map>
#include <ostream>
#include <set>
#include <string>
#include <sstream>
#include <iomanip>
#include <utility>
#include <cmath>

/// Class to represent hierarchy of options
/*!
 *
 *
 * Getting and setting values
 * --------------------------
 *
 * Each Options object represents a collection of key-value pairs
 * which can be used as a map.
 *
 *     Options options;
 *     
 *     // Set values
 *     options["key"] = 1.0;
 *
 *     // Get values. Throws BoutException if not found
 *     int val = options["key"]; // Sets val to 1 
 *
 *     // Return as specified type. Throws BoutException if not found
 *     BoutReal var = options["key"].as<BoutReal>();
 *
 *     // A default value can be used if key is not found
 *     BoutReal value = options["pi"].withDefault(3.14);
 *    
 *     // Assign value with source label. Throws if already has a value from same source
 *     options["newkey"].assign(1.0, "some source");
 *
 *     // Force assign a new value
 *     options["newkey"].force(2.0, "some source");
 *
 * A legacy interface is also supported:
 * 
 *     options.set("key", 1.0, "code"); // Sets a key from source "code"
 *
 *     int val;
 *     options.get("key", val, 0); // Sets val to 1, default to 0 if not found
 *
 * If a variable has not been set then the default value is used
 *
 *     int other;
 *     options.get("otherkey", other, 2.0); // Sets other to 2 because "otherkey" not found
 *
 * Conversion is performed silently:
 *
 *     options.set("value", "2.34", "here"); // Set a string
 *
 *     BoutReal value;
 *     options.get("value", value, 0.0); // Sets value to 2.34
 *
 * If a conversion cannot be done, then an exception is thrown
 *
 * Sections
 * --------
 *
 * Each Options object can also contain any number of sections, which are
 * themselves Options objects.
 * 
 *     Options &section = options["section"];
 * 
 * which can be nested:
 *
 *     options["section"]["subsection"]["value"] = 3;
 *
 * This always succeeds; if the section does not exist then it is created.
 *
 * The legacy interface uses pointers:
 *
 *     Options *section = options.getSection("section");
 *
 * e.g.
 *     options->getSection("section")->getSection("subsection")->set("value", 3);
 * 
 * Options also know about their parents:
 *
 *     Options &parent = section.parent();
 *     
 * or
 * 
 *     Options *parent = section->getParent();
 *
 * Root options object
 * -------------------
 *
 * For convenience, to avoid having to pass Options objects around everywhere,
 * there is a global singleton Options object which can be accessed with a static function
 *
 *    Options &root = Options::root();
 * 
 * or 
 *
 *    Options *root = Options::getRoot();
 *
 * This is used to represent all the options passed to BOUT++ either in a file or on the
 * command line.
 *
 */
class Options {
public:
  /// Constructor. This is called to create the root object
  Options() = default;
  
  /// Constructor used to create non-root objects
  ///
  /// @param[in] parent        Parent object
  /// @param[in] sectionName   Name of the section, including path from the root
  Options(Options *parent_instance, std::string full_name)
      : parent_instance(parent_instance), full_name(std::move(full_name)){};

  /// Initialise with a value
  /// These enable Options to be constructed using initializer lists
  template <typename T>
  Options(T value) {
    assign<T>(value);
  }
  
  /// Construct with a nested initializer list
  /// This allows Options trees to be constructed, using a mix of types.
  ///
  /// Example:  { {"key1", 42}, {"key2", field} }
  Options(std::initializer_list<std::pair<std::string, Options>> values);
  
  /// Copy constructor
  Options(const Options& other);

  ~Options() = default;

  /// Get a reference to the only root instance
  static Options &root();
  
  /// Free all memory
  static void cleanup();

  /// The type used to store values
  using ValueType =
      bout::utils::variant<bool, int, BoutReal, std::string, Field2D, Field3D, FieldPerp,
                           Array<BoutReal>, Matrix<BoutReal>, Tensor<BoutReal>>;

  /// The type used to store attributes
  /// Extends the variant class so that cast operator can be implemented
  /// and assignment operator overloaded
  ///
  /// Note: Due to default initialisation rules, if an attribute
  /// is used without being set, it will be false, 0, 0.0 and
  /// throw std::bad_cast if cast to std::string
  /// 
  class AttributeType : public bout::utils::variant<bool, int, BoutReal, std::string> {
  public:
    using Base = bout::utils::variant<bool, int, BoutReal, std::string>;

    /// Constructor
    AttributeType() = default;
    /// Copy constructor
    AttributeType(const AttributeType& other) = default;
    /// Move constructor
    AttributeType(AttributeType&& other) : Base(std::move(other)) {}

    /// Destructor
    ~AttributeType() = default;

    /// Assignment operator, including move assignment
    using Base::operator=;

    /// Assignment from const char*
    AttributeType& operator=(const char* str) {
      operator=(std::string(str));
      return *this;
    }

    /// Cast operator, which allows this class to be
    /// assigned to type T
    /// This will throw std::bad_cast if it can't be done
    template <typename T> operator T() const { return as<T>(); }

    /// Get the value as a specified type
    /// This will throw std::bad_cast if it can't be done
    template <typename T>
    T as() const {
      return bout::utils::variantStaticCastOrThrow<Base, T>(*this);
    }
  };

  /// The value stored
  ValueType value;
  
  /// A collection of attributes belonging to the value
  /// Special attributes:
  ///  - time_dimension   [string] If this is set then changes to the value
  ///                     do not need to be forced. The string will be used
  ///                     when writing the output as the name of the time
  ///                     dimension (unlimited first dimension in NetCDF files).
  ///
  ///  - source           [string] Describes where the value came from
  ///                     e.g. a file name, or "default".
  /// 
  ///  - type             [string] The type the Option is converted to
  ///                     when used.
  /// 
  ///  - doc              [string] Documentation, describing what the variable does
  ///
  std::map<std::string, AttributeType> attributes;

  /// Return true if this value has attribute \p key
  bool hasAttribute(const std::string& key) const {
    return attributes.find(key) != attributes.end();
  }
  
  /// Get a sub-section or value
  ///
  /// Example:
  ///
  /// Options parent;
  /// auto child  = parent["child"];
  ///
  /// parent is now a section.
  Options& operator[](const std::string &name);
  // Prevent ambiguous overload resolution due to operator T() below
  Options& operator[](const char *name) { return (*this)[std::string(name)]; }

  /// Get a sub-section or value
  /// If this object is not a section, or if name
  /// is not a child, then a BoutException will be thrown
  const Options& operator[](const std::string &name) const;
  const Options& operator[](const char *name) const { return (*this)[std::string(name)]; }

  /// Return type of `Options::fuzzyFind`
  struct FuzzyMatch {
    /// The matching option
    const Options& match;
    /// Edit distance from original search term
    std::string::size_type distance;
    /// Comparison operator so this works in a std::multiset
    friend bool operator<(const FuzzyMatch& lhs, const FuzzyMatch& rhs) {
      return lhs.distance < rhs.distance;
    }
  };

  /// Find approximate matches for \p name throughout the whole
  /// tree. \p distance controls the similarity of results
  ///
  /// Returns a set of possible matches ordered by similarity to \p
  /// name. A \p distance of 1 means: a single insertion, deletion,
  /// substitution, or transposition; that the case differs, for
  /// example, "key" and "KEY" match with distance 1; or that an
  /// unqualified name matches a fully-qualified name, for example
  /// "key" matches "section:key" with distance 1. Note that
  /// "first:second:key" will not (closely) match "third:fourth:key",
  /// but "key" will match both.
  std::multiset<FuzzyMatch> fuzzyFind(const std::string& name,
                                      std::string::size_type distance = 4) const;

  /// Assignment from any type T
  /// Note: Using this makes this object a value.
  ///
  /// Tries to stream the input to a std::stringstream
  /// and then saves the resulting string.
  template <typename T>
  T operator=(T inputvalue) {
    assign<T>(inputvalue);
    return inputvalue;
  }

  /// Copy assignment
  ///
  /// This replaces the value, attributes and all children
  ///
  /// Note that if only the value is desired, then that can be copied using
  /// the value member directly e.g. option2.value = option1.value;
  ///
  Options& operator=(const Options& other);
  
  /// Assign a value to the option.
  /// This will throw an exception if already has a value
  ///
  /// Example:
  ///
  /// Options option;
  /// option["test"].assign(42, "some source");
  ///
  /// Note: Specialised versions for types stored in ValueType
  template<typename T>
  void assign(T val, std::string source="") {
    std::stringstream ss;
    ss << val;
    _set(ss.str(), std::move(source), false);
  }
  
  /// Force to a value
  /// Overwrites any existing setting
  template<typename T>
  void force(T val, const std::string source = "") {
    is_section = true; // Invalidates any existing setting
    assign(val, source);
  }
  
  /// Test if a key is set by the user.
  /// Values set via default values are ignored.
  bool isSet() const;

  // Getting options

  /// Cast operator, which allows this class to be assigned to type
  /// T. This is only allowed for types that are members of the
  /// `ValueType` variant. For other types, please use
  /// `Options::as<T>()`
  ///
  /// Example:
  ///
  ///     Options option;
  ///     option["test"] = 2.0;
  ///     int value = option["test"];
  ///
<<<<<<< HEAD
  template <typename T> operator T() const { return as<T>(); }
  
  /// Get the value as a specified type. If there is no value then an
  /// exception is thrown. Note there are specialised versions of
  /// this template for some types.
=======
  template <typename T, typename = typename std::enable_if_t<
                            bout::utils::isVariantMember<T, ValueType>::value>>
  operator T() const {
    return as<T>();
  }

  /// Get the value as a specified type
  /// If there is no value then an exception is thrown
  /// Note there are specialised versions of this template
  /// for some types.
>>>>>>> e4de8bde
  ///
  /// Example:
  ///
  ///     Options option;
  ///     option["test"] = 2.0;
  ///     int value = option["test"].as<int>();
  ///
  /// An optional argument is an object which the result should be similar to.
  /// The main use for this is in Field2D and Field3D specialisations,
  /// where the Mesh and cell location are taken from this input.
  /// 
  /// Attributes override properties of the \p similar_to argument.
  template <typename T>
  T as(const T& UNUSED(similar_to) = {}) const {
    if (is_section) {
      throw BoutException("Option {:s} has no value", full_name);
    }

    T val;
    
    // Try casting. This will throw std::bad_cast if it can't be done
    try {
      val = bout::utils::variantStaticCastOrThrow<ValueType, T>(value);
    } catch (const std::bad_cast &e) {
      // If the variant is a string then we may be able to parse it
      
      if (bout::utils::holds_alternative<std::string>(value)) {
        std::stringstream ss(bout::utils::get<std::string>(value));
        ss >> val;
        
        // Check if the parse failed
        if (ss.fail()) {
          throw BoutException("Option {:s} could not be parsed ('{:s}')", full_name,
                              bout::utils::variantToString(value));
        }
        
        // Check if there are characters remaining
        std::string remainder;
        std::getline(ss, remainder);
        for (const char &ch : remainder) {
          if (!std::isspace(static_cast<unsigned char>(ch))) {
            // Meaningful character not parsed
            throw BoutException("Option {:s} could not be parsed", full_name);
          }
        }
      } else {
        // Another type which can't be casted
        throw BoutException("Option {:s} could not be converted to type {:s}", full_name,
                            typeid(T).name());
      }
    }
    
    // Mark this option as used
    value_used = true; // Note this is mutable

    output_info << "\tOption " << full_name  << " = " << val;
    if (attributes.count("source")) {
      // Specify the source of the setting
      output_info << " (" << bout::utils::variantToString(attributes.at("source")) << ")";
    }
    output_info << endl;

    return val;
  }

  /// Get the value of this option. If not found,
  /// set to the default value
  template <typename T> T withDefault(T def) {

    // Set the type
    attributes["type"] = bout::utils::typeName<T>();
    
    if (is_section) {
      // Option not found
      assign(def, DEFAULT_SOURCE);
      value_used = true; // Mark the option as used

      output_info << _("\tOption ") << full_name << " = " << def << " (" << DEFAULT_SOURCE
                  << ")" << std::endl;
      return def;
    }
    T val = as<T>(def);
    // Check if this was previously set as a default option
    if (bout::utils::variantEqualTo(attributes.at("source"), DEFAULT_SOURCE)) {
      // Check that the default values are the same
      if (!similar(val, def)) {
        throw BoutException("Inconsistent default values for '{:s}': '{:s}' then '{:s}'",
                            full_name, bout::utils::variantToString(value),
                            toString(def));
      }
    }
    return val;
  }

  /// Overloaded version for const char*
  /// Note: Different from template since return type is different to input
  std::string withDefault(const char* def) {
    return withDefault<std::string>(std::string(def));
  }
  
  /// Overloaded version to copy from another option
  Options& withDefault(const Options& def) {
    // if def is a section, then it does not make sense to try to use it as a default for
    // a value
    ASSERT0(def.isValue());

    if (is_section) {
      // Option not found
      *this = def;

      output_info << _("\tOption ") << full_name << " = " << def.full_name << " ("
                  << DEFAULT_SOURCE << ")" << std::endl;
    } else {
      // Check if this was previously set as a default option
      if (bout::utils::variantEqualTo(attributes.at("source"), DEFAULT_SOURCE)) {
        // Check that the default values are the same
        if (!similar(bout::utils::variantToString(value),
                     bout::utils::variantToString(def.value))) {
          throw BoutException(
              "Inconsistent default values for '{:s}': '{:s}' then '{:s}'", full_name,
              bout::utils::variantToString(value),
              bout::utils::variantToString(def.value));
        }
      }
    }
    return *this;
  }

  /// Get the value of this option. If not found,
  /// return the default value but do not set
  template <typename T> T withDefault(T def) const {
    if (is_section) {
      // Option not found
      output_info << _("\tOption ") << full_name << " = " << def << " (" << DEFAULT_SOURCE
                  << ")" << std::endl;
      return def;
    }
    T val = as<T>(def);
    // Check if this was previously set as a default option
    if (bout::utils::variantEqualTo(attributes.at("source"), DEFAULT_SOURCE)) {
      // Check that the default values are the same
      if (!similar(val, def)) {
        throw BoutException("Inconsistent default values for '{:s}': '{:s}' then '{:s}'",
                            full_name, bout::utils::variantToString(value),
                            toString(def));
      }
    }
    return val;
  }

  /// Allow the user to override defaults set later, also used by the
  /// BOUT_OVERRIDE_DEFAULT_OPTION.
  template <typename T> T overrideDefault(T def) {

    // Set the type
    attributes["type"] = bout::utils::typeName<T>();

    if (is_section) {
      // Option not found
      assign(def, "user_default");
      is_section = false; // Prevent this default being replaced by setDefault()
      return def;
    }

    return as<T>();
  }

  /// Overloaded version for const char*
  /// Note: Different from template since return type is different to input
  std::string overrideDefault(const char* def) {
    return overrideDefault<std::string>(std::string(def));
  }

  /// Get the parent Options object
  Options &parent() {
    if (parent_instance == nullptr) {
      throw BoutException("Option {:s} has no parent", full_name);
    }
    return *parent_instance;
  }

  /// Equality operator
  /// Converts to the same type and compares
  /// This conversion may fail, throwing std::bad_cast
  template<typename T>
  bool operator==(const T& other) const {
    return as<T>() == other;
  }

  /// Overloaded equality operator for literal strings
  bool operator==(const char* other) const;
  
  /// Comparison operator
  template<typename T>
  bool operator<(const T& other) const {
    return as<T>() < other;
  }

  /// Overloaded comparison operator for literal strings
  bool operator<(const char* other) const;
  
  //////////////////////////////////////
  // Backward-compatible interface
  
  /// Get a pointer to the only root instance (singleton)
  static Options* getRoot() { return &root(); }

  template<typename T>
  void set(const std::string &key, T val, const std::string &source = "", bool force = false) {
    if (force) {
      (*this)[key].force(val, source);
    } else {
      (*this)[key].assign(val, source);
    }
  }
  
  // Setting options
  template<typename T> void forceSet(const std::string &key, T t, const std::string &source=""){
    (*this)[key].force(t,source);
  }
  
  /*!
   * Test if a key is set by the user.
   * Values set via default values are ignored.
   */
  bool isSet(const std::string &key) const {
    // Note using operator[] here would result in exception if key does not exist
    if (!is_section)
      return false;
    auto it = children.find(key);
    if (it == children.end())
      return false;
    return it->second.isSet();
  }

  /// Get options, passing in a reference to a variable
  /// which will be set to the requested value.
  template<typename T, typename U>
  void get(const std::string &key, T &val, U def, bool UNUSED(log)=false) {
    val = (*this)[key].withDefault<T>(def);
  }
  template<typename T, typename U>
  void get(const std::string &key, T &val, U def, bool UNUSED(log)=false) const {
    val = (*this)[key].withDefault<T>(def);
  }

  /// Creates new section if doesn't exist
  Options* getSection(const std::string &name) { return &(*this)[name]; }
  const Options* getSection(const std::string &name) const { return &(*this)[name]; }
  Options* getParent() const {return parent_instance;}
  
  //////////////////////////////////////
  
  /*!
   * Print string representation of this object and all sections in a tree structure
   */
  std::string str() const {return full_name;}

  /// Print just the name of this object without parent sections
  std::string name() const {
    auto pos = full_name.rfind(":");
    if (pos == std::string::npos) {
      // No parent section or sections
      return full_name;
    } else {
      return full_name.substr(pos + 1);
    }
  }

  /// Return a new Options instance which contains all the values
  /// _not_ used from this instance. If an option has a "source"
  /// attribute in \p exclude_sources it is counted as having been
  /// used and so won't be included in the returned value. By default,
  /// this is just "Output".
  Options getUnused(const std::vector<std::string>& exclude_sources = {"Output"} ) const;

  /// Print the options which haven't been used
  void printUnused() const;

  /// Set the attribute "conditionally used" to be true for \p options
  /// and all its children/sections, causing `Options::getUnused` to
  /// assume those options have been used. This is useful to ignore
  /// options when checking for typos etc.
  void setConditionallyUsed();

  /// clean the cache of parsed options
  static void cleanCache();
  
  /*!
   * Class used to store values, together with
   * information about their origin and usage
   */
  struct OptionValue {
    std::string value;
    std::string source;     // Source of the setting
    mutable bool used = false;  // Set to true when used

    /// This constructor needed for map::emplace
    /// Can be removed in C++17 with map::insert and brace initialisation
    OptionValue(std::string value, std::string source, bool used)
        : value(std::move(value)), source(std::move(source)), used(used) {}
  };

  /// Read-only access to internal options and sections
  /// to allow iteration over the tree
  using ValuesMap = std::map<std::string, OptionValue>;
  DEPRECATED(ValuesMap values() const);
  std::map<std::string, const Options*> subsections() const;

  const std::map<std::string, Options>& getChildren() const {
    return children;
  }

  /// Return a vector of all the full names of all the keys below this
  /// in the tree (not gauranteed to be sorted)
  std::vector<std::string> getFlattenedKeys() const;

  /// Return true if this is a value
  bool isValue() const { return not is_section; }
  /// Return true if this is a section
  bool isSection(const std::string& name = "") const;

  /// If the option value has been used anywhere
  bool valueUsed() const { return value_used; }

  /// Set a documentation string as an attribute "doc"
  /// Returns a reference to this, to allow chaining
  Options& doc(const std::string& docstring) {
    attributes["doc"] = docstring;
    return *this;
  }
  
  friend bool operator==(const Options& lhs, const Options& rhs) {
    if (lhs.isValue() and rhs.isValue()) {
      return lhs.value == rhs.value;
    }
    return lhs.children == rhs.children;
  }

 private:
  
  /// The source label given to default values
  static const std::string DEFAULT_SOURCE;
  
  static Options *root_instance; ///< Only instance of the root section

  Options *parent_instance {nullptr};
  std::string full_name; // full path name for logging only

  // An Option object can either be a section or a value, defaulting to a section
  bool is_section = true; ///< Is this Options object a section?
  std::map<std::string, Options> children; ///< If a section then has children
  mutable bool value_used = false; ///< Record whether this value is used
  
  template <typename T>
  void _set_no_check(T val, std::string source) {
    if (not children.empty()) {
      throw BoutException("Trying to assign value to Option '{}', but it's a non-empty section", full_name);
    }

    value = std::move(val);
    attributes["source"] = std::move(source);
    value_used = false;
    is_section = false;
  }

  template <typename T>
  void _set(T val, std::string source, bool force) {
    // If already set, and not time evolving then check for changing values
    // If a variable has a "time_dimension" attribute then it is assumed
    // that updates to the value is ok and don't need to be forced.
    if (isSet() && (attributes.find("time_dimension") == attributes.end())) {
      // Check if current value the same as new value
      if (!bout::utils::variantEqualTo(value, val)) {
        if (force or !bout::utils::variantEqualTo(attributes["source"], source)) {
          output_warn << _("\tOption ") << full_name << " = "
                      << bout::utils::variantToString(value) << " ("
                      << bout::utils::variantToString(attributes["source"])
                      << _(") overwritten with:") << "\n"
                      << "\t\t" << full_name << " = " << toString(val) << " (" << source
                      << ")\n";
        } else {
          throw BoutException(
              _("Options: Setting a value from same source ({:s}) to new value "
                "'{:s}' - old value was '{:s}'."),
              source, toString(val), bout::utils::variantToString(value));
        }
      }
    }

    _set_no_check(std::move(val), std::move(source));
  }
  
  /// Tests if two values are similar. 
  template <typename T> bool similar(T a, T b) const { return a == b; }
};

// Specialised assign methods for types stored in ValueType
template<> inline void Options::assign<>(bool val, std::string source) { _set(val, std::move(source), false); }
template<> inline void Options::assign<>(int val, std::string source) { _set(val, std::move(source), false); }
template<> inline void Options::assign<>(BoutReal val, std::string source) { _set(val, std::move(source), false); }
template<> inline void Options::assign<>(std::string val, std::string source) { _set(std::move(val), std::move(source), false); }
// Note: const char* version needed to avoid conversion to bool
template<> inline void Options::assign<>(const char *val, std::string source) { _set(std::string(val), source, false);}
// Note: Field assignments don't check for previous assignment (always force)
template<> void Options::assign<>(Field2D val, std::string source);
template<> void Options::assign<>(Field3D val, std::string source);
template<> void Options::assign<>(FieldPerp val, std::string source);
template<> void Options::assign<>(Array<BoutReal> val, std::string source);
template<> void Options::assign<>(Matrix<BoutReal> val, std::string source);
template<> void Options::assign<>(Tensor<BoutReal> val, std::string source);

/// Specialised similar comparison methods
template <> inline bool Options::similar<BoutReal>(BoutReal a, BoutReal b) const { return fabs(a - b) < 1e-10; }

/// Specialised as routines
template <> std::string Options::as<std::string>(const std::string& similar_to) const;
template <> int Options::as<int>(const int& similar_to) const;
template <> BoutReal Options::as<BoutReal>(const BoutReal& similar_to) const;
template <> bool Options::as<bool>(const bool& similar_to) const;
template <> Field2D Options::as<Field2D>(const Field2D& similar_to) const;
template <> Field3D Options::as<Field3D>(const Field3D& similar_to) const;
template <> FieldPerp Options::as<FieldPerp>(const FieldPerp& similar_to) const;

/// Convert \p value to string
std::string toString(const Options& value);

/// Output a stringified \p value to a stream
///
/// This is templated to avoid implict casting: anything is
/// convertible to an `Options`, and we want _exactly_ `Options`
template <class T, typename = bout::utils::EnableIfOptions<T>>
inline std::ostream& operator<<(std::ostream& out, const T& value) {
  return out << toString(value);
}

namespace bout {
/// Check if the global Options contains any unused keys and throw an
/// exception if so. This check can be skipped by setting
/// `input:error_on_unused_options=false` in the global Options.
void checkForUnusedOptions();
/// Check if the given \p options contains any unused keys and throw
/// an exception if so.
///
/// The error message contains helpful suggestions on possible
/// misspellings, and how to automatically fix most common errors with
/// library options. The \p data_dir and \p option_file arguments are
/// used to customise the error message for the actual input file used
void checkForUnusedOptions(const Options& options, const std::string& data_dir,
                           const std::string& option_file);
}

namespace bout {
namespace details {
/// Implementation of fmt::formatter<Options> in a non-template class
/// so that we can put the function definitions in the .cxx file,
/// avoiding lengthy recompilation if we change it
struct OptionsFormatterBase {
  auto parse(fmt::format_parse_context& ctx)
      -> fmt::format_parse_context::iterator;
  auto format(const Options& options, fmt::format_context& ctx)
      -> fmt::format_context::iterator;

private:
  /// Include the 'doc' attribute, if present
  bool docstrings{false};
  /// If true, print variables as 'section:variable', rather than a
  /// section header '[section]' and plain 'variable'
  bool inline_section_names{false};
  /// Only include the key name, and not the value
  bool key_only{false};
  /// Include the 'source' attribute, if present
  bool source{false};
  /// Format string to passed down to subsections
  std::string format_string;
};
} // namespace details
} // namespace bout

/// Format `Options` to string. Format string specification is:
///
/// - 'd': include 'doc' attribute if present
/// - 'i': inline section names
/// - 'k': only print the key, not the value
/// - 's': include 'source' attribute if present
template <>
struct fmt::formatter<Options> : public bout::details::OptionsFormatterBase {};

/// Define for reading options which passes the variable name
#define OPTION(options, var, def)  \
  pointer(options)->get(#var, var, def)

#define OPTION2(options, var1, var2, def){ \
    pointer(options)->get(#var1, var1, def);  \
    pointer(options)->get(#var2, var2, def);}

#define OPTION3(options, var1, var2, var3, def){  \
    pointer(options)->get(#var1, var1, def);               \
    pointer(options)->get(#var2, var2, def);               \
    pointer(options)->get(#var3, var3, def);}

#define OPTION4(options, var1, var2, var3, var4, def){ \
    pointer(options)->get(#var1, var1, def);               \
    pointer(options)->get(#var2, var2, def);               \
    pointer(options)->get(#var3, var3, def);               \
    pointer(options)->get(#var4, var4, def);}

#define OPTION5(options, var1, var2, var3, var4, var5, def){ \
    pointer(options)->get(#var1, var1, def);                      \
    pointer(options)->get(#var2, var2, def);                      \
    pointer(options)->get(#var3, var3, def);                      \
    pointer(options)->get(#var4, var4, def);                      \
    pointer(options)->get(#var5, var5, def);}

#define OPTION6(options, var1, var2, var3, var4, var5, var6, def){ \
    pointer(options)->get(#var1, var1, def);                               \
    pointer(options)->get(#var2, var2, def);                               \
    pointer(options)->get(#var3, var3, def);                               \
    pointer(options)->get(#var4, var4, def);                               \
    pointer(options)->get(#var5, var5, def);                               \
    pointer(options)->get(#var6, var6, def);}

#define VAROPTION(options, var, def) {					\
    if (pointer(options)->isSet(#var)){						\
      pointer(options)->get(#var, var, def);					\
    } else {								\
      Options::getRoot()->getSection("all")->get(#var, var, def);	\
    }}									\

/// Define for over-riding library defaults for options, should be called in global
/// namespace so that the new default is set before main() is called.
#define BOUT_OVERRIDE_DEFAULT_OPTION(name, value)     \
  namespace {                                         \
    const auto user_default##__FILE__##__LINE__ =     \
      Options::root()[name].overrideDefault(value); } \

#endif // __OPTIONS_H__<|MERGE_RESOLUTION|>--- conflicted
+++ resolved
@@ -373,24 +373,15 @@
   ///     option["test"] = 2.0;
   ///     int value = option["test"];
   ///
-<<<<<<< HEAD
-  template <typename T> operator T() const { return as<T>(); }
-  
-  /// Get the value as a specified type. If there is no value then an
-  /// exception is thrown. Note there are specialised versions of
-  /// this template for some types.
-=======
   template <typename T, typename = typename std::enable_if_t<
                             bout::utils::isVariantMember<T, ValueType>::value>>
   operator T() const {
     return as<T>();
   }
 
-  /// Get the value as a specified type
-  /// If there is no value then an exception is thrown
-  /// Note there are specialised versions of this template
-  /// for some types.
->>>>>>> e4de8bde
+  /// Get the value as a specified type. If there is no value then an
+  /// exception is thrown. Note there are specialised versions of
+  /// this template for some types.
   ///
   /// Example:
   ///
