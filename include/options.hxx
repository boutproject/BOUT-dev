--- conflicted
+++ resolved
@@ -277,7 +277,6 @@
     return attributes.find(key) != attributes.end();
   }
 
-<<<<<<< HEAD
   /// Set attributes, overwriting any already set
   ///
   /// Parameters
@@ -297,13 +296,8 @@
   ///         {"conversion", 10.2},
   ///         {"long_name", "some velocity"}
   ///       });
-  Options& setAttributes(std::initializer_list<std::pair<std::string, Options::AttributeType>> attrs) {
-=======
-  /// Set attributes if they have not already been set
-  /// Takes an initializer_list so that multiple attributes can be set at the same time
-  Options& insertAttributes(
+  Options& setAttributes(
       std::initializer_list<std::pair<std::string, Options::AttributeType>> attrs) {
->>>>>>> 2b3fde5a
     for (auto& attr : attrs) {
       attributes[attr.first] = attr.second;
     }
