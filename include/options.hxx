--- conflicted
+++ resolved
@@ -48,17 +48,17 @@
 
 /// Class to represent hierarchy of options
 /*!
- * 
- * 
+ *
+ *
  * Getting and setting values
  * --------------------------
- * 
+ *
  * Each Options object represents a collection of key-value pairs
- * which can be used as a map. 
+ * which can be used as a map.
  *
  *     Options options;
  *     options.set("key", 1.0, "code"); // Sets a key
- *    
+ *
  *     int val;
  *     options.get("key", val, 0.0); // Sets val to 1.0
  *
@@ -66,32 +66,32 @@
  *
  *     int other;
  *     options.get("otherkey", other, 2.0); // Sets other to 2.0 because "otherkey" not found
- *     
+ *
  * Internally, all values are stored as strings, so conversion is performed silently:
- * 
+ *
  *     options.set("value", "2.34", "here"); // Set a string
  *
  *     BoutReal value;
  *     options.get("value", value, 0.0); // Sets value to 2.34
- * 
+ *
  * If a conversion cannot be done, then an exception is thrown
  *
  * Sections
  * --------
  *
  * Each Options object can also contain any number of sections, which are
- * themselves Options objects. 
- * 
- *     Options *section = options.getSection("section"); 
- * 
+ * themselves Options objects.
+ *
+ *     Options *section = options.getSection("section");
+ *
  * This always succeeds; if the section does not exist then it is created.
  * Options also know about their parents:
- * 
+ *
  *     section->getParent() == &options // Pointer to options object
  *
  * Root options object
  * -------------------
- * 
+ *
  * For convenience, to avoid having to pass Options objects around everywhere,
  * there is a global singleton Options object which can be accessed with a static function
  *
@@ -117,31 +117,24 @@
 
   /// Get a pointer to the only root instance (singleton)
   static Options* getRoot();
-  
+
   /*!
    * Free all memory
-   */ 
+   */
   static void cleanup();
 
   // Setting options
   void set(const string &key, const int &val, const string &source="");
   void set(const string &key, BoutReal val, const string &source="");
   void set(const string &key, const bool &val, const string &source="");
-  void set(const string &key, const string &val, const string &source="");
-<<<<<<< HEAD
-  void set(const string &key, const char *val, const string &source="") {
-    set(key, std::string(val), source);
-  }
-
-=======
-  
+  void set(const string &key, const string &val, const string &source = "");
+
   /// Set a string with a char* array. This converts to std::string
   /// rather than allow an implicit conversion to bool
-  void set(const string &key, const char* val, const string &source="") {
+  void set(const string &key, const char *val, const string &source = "") {
     set(key, string(val), source);
   }
-  
->>>>>>> 1976924e
+
   /*!
    * Test if a key is set to a value
    *
@@ -160,7 +153,7 @@
   void get(const string &key, T &val, U def, bool UNUSED(log)) {
     get(key, val, def);
   }
-  
+
   /// Creates new section if doesn't exist
   Options* getSection(const string &name);
   Options* getParent() {return parent;}
@@ -173,7 +166,7 @@
   /// Print the options which haven't been used
   void printUnused();
 
-  
+
   /*!
    * Class used to store values, together with
    * information about their origin and usage
@@ -183,18 +176,18 @@
     string source;     // Source of the setting
     bool used;         // Set to true when used
   };
-  
+
   /// Read-only access to internal options and sections
   /// to allow iteration over the tree
   const std::map<string, OptionValue>& values() const {return options;}
   const std::map<string, Options*>& subsections() const {return sections;}
-  
+
  private:
   static Options *root; ///< Only instance of the root section
-  
+
   Options *parent;
   string sectionName; // section name (if any), for logging only
-  
+
   std::map<string, OptionValue> options;
   std::map<string, Options*> sections;
 };
