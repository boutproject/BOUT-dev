/**************************************************************************
 * Functions to interpolate between cell locations (e.g. lower Y and centred)
 *
 **************************************************************************
 * Copyright 2010 B.D.Dudson, S.Farley, M.V.Umansky, X.Q.Xu
 *
 * Contact: Ben Dudson, bd512@york.ac.uk
 *
 * This file is part of BOUT++.
 *
 * BOUT++ is free software: you can redistribute it and/or modify
 * it under the terms of the GNU Lesser General Public License as published by
 * the Free Software Foundation, either version 3 of the License, or
 * (at your option) any later version.
 *
 * BOUT++ is distributed in the hope that it will be useful,
 * but WITHOUT ANY WARRANTY; without even the implied warranty of
 * MERCHANTABILITY or FITNESS FOR A PARTICULAR PURPOSE.  See the
 * GNU Lesser General Public License for more details.
 *
 * You should have received a copy of the GNU Lesser General Public License
 * along with BOUT++.  If not, see <http://www.gnu.org/licenses/>.
 *
 **************************************************************************/

#ifndef __INTERP_H__
#define __INTERP_H__

#include "bout/mesh.hxx"

/// Perform interpolation between centre -> shifted or vice-versa
/*!
  Interpolate using 4th-order staggered formula

  @param[in] s  Input stencil. mm -> -3/2, m -> -1/2, p -> +1/2, pp -> +3/2
*/
inline BoutReal interp(const stencil& s) {
  return (9. * (s.m + s.p) - s.mm - s.pp) / 16.;
}

/// Interpolate to a give cell location
/*!
  Interpolate between different cell locations

  NOTE: This requires communication if the result is required in guard cells
  NOTE: Since corner guard cells cannot be communicated, it never makes sense
  to calculate interpolation in guard cells. If guard cell values are required,
  we must communicate (unless interpolating in z). Since mesh->communicate()
  communicates both x- and y-guard cells by default, there is no difference
  between RGN_ALL, RGN_NOX and RGN_NOY.

  @param[in]   var  Input variable
  @param[in]   loc  Location of output values
  @param[in]   region  Region where output will be calculated
*/
template <typename T>
const T interp_to(const T& var, CELL_LOC loc, const std::string region = "RGN_ALL") {
  AUTO_TRACE();
  static_assert(bout::utils::is_Field2D<T>::value || bout::utils::is_Field3D<T>::value,
                "interp_to must be templated with one of Field2D or Field3D.");
  ASSERT1(loc != CELL_DEFAULT); // doesn't make sense to interplote to CELL_DEFAULT

  Mesh* fieldmesh = var.getMesh();

  if ((loc != CELL_CENTRE) && (fieldmesh->StaggerGrids == false)) {
    throw BoutException("Asked to interpolate, but StaggerGrids is disabled!");
  }

  if (var.getLocation() == loc) {
    // Nothing to do - just return unchanged
    return var;
  }

  // NOTE: invalidateGuards() is called in Field3D::alloctate() if the data
  // block is not already allocated, so will be called here if
  // region==RGN_NOBNDRY
  T result{emptyFrom(var).setLocation(loc)};

  // Staggered grids enabled, and need to perform interpolation
  TRACE("Interpolating {} -> {}", toString(var.getLocation()), toString(loc));

  if (region != "RGN_NOBNDRY") {
    // result is requested in some boundary region(s)
    result = var; // NOTE: This is just for boundaries. FIX!
    result.setLocation(loc); // location gets reset when assigning from var
    result.allocate();
  }

  // Cell location of the input field
  const CELL_LOC location = var.getLocation();

  if ((location == CELL_CENTRE) || (loc == CELL_CENTRE)) {
    // Going between centred and shifted

    // Get the non-centre location for interpolation direction
    const CELL_LOC dir = (loc == CELL_CENTRE) ? location : loc;

    switch (dir) {
    case CELL_XLOW: {
      // At least 2 boundary cells needed for interpolation in x-direction
      ASSERT0(fieldmesh->xstart >= 2);

      if ((location == CELL_CENTRE) && (loc == CELL_XLOW)) { // C2L
        BOUT_FOR(i, result.getRegion("RGN_NOBNDRY")) {
          // Producing a stencil centred around a lower X value
          result[i] = interp(populateStencil<DIRECTION::X, STAGGER::C2L, 2>(var, i));
        }
      } else if (location == CELL_XLOW) { // L2C
        BOUT_FOR(i, result.getRegion("RGN_NOBNDRY")) {
          // Stencil centred around a cell centre
          result[i] = interp(populateStencil<DIRECTION::X, STAGGER::L2C, 2>(var, i));
        }
      }

      break;
    }
    case CELL_YLOW: {
      // At least 2 boundary cells needed for interpolation in y-direction
      ASSERT0(fieldmesh->ystart >= 2);

      // We can't interpolate in y unless we're field-aligned
      const bool is_unaligned = (var.getDirectionY() == YDirectionType::Standard);
      const T var_fa = is_unaligned ? toFieldAligned(var, "RGN_NOX") : var;

      if (not std::is_base_of<Field2D, T>::value) {
        // Field2D is axisymmetric, so YDirectionType::Standard and
        // YDirectionType::Aligned are equivalent, but trying to set
        // YDirectionType::Aligned explicitly is an error
        result.setDirectionY(YDirectionType::Aligned);
      }

      if (region != "RGN_NOBNDRY") {
        // repeat the hack above for boundary points
        // this avoids a duplicate toFieldAligned call if we had called
        // result = toFieldAligned(result)
        // to get the boundary cells
        //
        // result is requested in some boundary region(s)
        result = var_fa; // NOTE: This is just for boundaries. FIX!
        result.setLocation(loc); // location gets reset when assigning from var
        result.allocate();
      }

      if ((location == CELL_CENTRE) && (loc == CELL_YLOW)) { // C2L
        BOUT_FOR(i, result.getRegion("RGN_NOBNDRY")) {
          // Producing a stencil centred around a lower X value
          result[i] =
              interp(populateStencil<DIRECTION::YAligned, STAGGER::C2L, 2>(var_fa, i));
        }
      } else if (location == CELL_YLOW) { // L2C
        BOUT_FOR(i, result.getRegion("RGN_NOBNDRY")) {
          // Stencil centred around a cell centre
          result[i] =
              interp(populateStencil<DIRECTION::YAligned, STAGGER::L2C, 2>(var_fa, i));
        }
      }

      if (is_unaligned) {
        result = fromFieldAligned(result, "RGN_NOBNDRY");
      }

      break;
    }
    case CELL_ZLOW: {

      if ((location == CELL_CENTRE) && (loc == CELL_ZLOW)) { // C2L
        BOUT_FOR(i, result.getRegion("RGN_NOBNDRY")) {
          // Producing a stencil centred around a lower X value
          result[i] = interp(populateStencil<DIRECTION::Z, STAGGER::C2L, 2>(var, i));
        }
      } else if (location == CELL_ZLOW) { // L2C
        BOUT_FOR(i, result.getRegion("RGN_NOBNDRY")) {
          // Stencil centred around a cell centre
          result[i] = interp(populateStencil<DIRECTION::Z, STAGGER::L2C, 2>(var, i));
        }
      }
      break;
    }
    default: {
      // This should never happen
      throw BoutException("Unsupported direction of interpolation\n"
                          " - don't know how to interpolate to {:s}",
                          toString(loc));
    }
    };

    if ((dir != CELL_ZLOW) && (region != "RGN_NOBNDRY")) {
      fieldmesh->communicate(result);
    }

  } else {
    // Shifted -> shifted
    // For now, shift to centre then to final location loc
    // We probably should not rely on this, but it might work if one of the
    // shifts is in the z-direction where guard cells aren't needed.
    result = interp_to(interp_to(var, CELL_CENTRE), loc, region);
  }
  return result;
}
template<typename T>
[[deprecated("Please use interp_to(const T& var, CELL_LOC loc, "
    "const std::string& region = \"RGN_ALL\") instead")]]
const T interp_to(const T& var, CELL_LOC loc, REGION region) {
  return interp_to(var, loc, toString(region));
}

/// Print out the cell location (for debugging)
[[deprecated("Please use `output << toString(var.getLocation())` instead")]]
void printLocation(const Field3D& var);

[[deprecated("Please use `toString(loc)` instead")]]
const char* strLocation(CELL_LOC loc);

<<<<<<< HEAD
/// Interpolate a field onto a perturbed set of points
const Field3D interpolate(const Field3D &f, const Field3D &delta_x,
                          const Field3D &delta_z);

const Field3D interpolate(const Field2D &f, const Field3D &delta_x,
                          const Field3D &delta_z);
const Field3D interpolate(const Field2D &f, const Field3D &delta_x);

////////////////////////////////////////

class Interpolation {
protected:
  Mesh* localmesh{nullptr};

  // 3D vector of points to skip (true -> skip this point)
  BoutMask skip_mask;

public:
  Interpolation(int y_offset = 0, Mesh* localmeshIn = nullptr)
      : localmesh(localmeshIn == nullptr ? bout::globals::mesh : localmeshIn),
        skip_mask(*localmesh, false), y_offset(y_offset) {}
  Interpolation(const BoutMask &mask, int y_offset = 0, Mesh *mesh = nullptr)
      : Interpolation(y_offset, mesh) {
    skip_mask = mask;
  }
  virtual ~Interpolation() = default;

  virtual void calcWeights(const Field3D &delta_x, const Field3D &delta_z,
                           const std::string& region = "RGN_NOBNDRY") = 0;
  virtual void calcWeights(const Field3D &delta_x, const Field3D &delta_z,
                           const BoutMask &mask,
                           const std::string& region = "RGN_NOBNDRY") = 0;

  virtual Field3D interpolate(const Field3D &f,
                              const std::string& region = "RGN_NOBNDRY") const = 0;
  virtual Field3D interpolate(const Field3D &f, const Field3D &delta_x,
                              const Field3D &delta_z,
                              const std::string& region = "RGN_NOBNDRY") = 0;
  virtual Field3D interpolate(const Field3D &f, const Field3D &delta_x,
                              const Field3D &delta_z, const BoutMask &mask,
                              const std::string& region = "RGN_NOBNDRY") = 0;

  void setMask(const BoutMask &mask) { skip_mask = mask; }

  // Interpolate using the field at (x,y+y_offset,z), rather than (x,y,z)
  int y_offset;
  void setYOffset(int offset) { y_offset = offset; }

  virtual std::vector<ParallelTransform::PositionsAndWeights>
  getWeightsForYUpApproximation(int i, int j, int k) {
    return getWeightsForYApproximation(i, j, k, 1);
  }
  virtual std::vector<ParallelTransform::PositionsAndWeights>
  getWeightsForYDownApproximation(int i, int j, int k) {
    return getWeightsForYApproximation(i, j, k, -1);
  }
  virtual std::vector<ParallelTransform::PositionsAndWeights>
  getWeightsForYApproximation(int UNUSED(i), int UNUSED(j), int UNUSED(k),
                              int UNUSED(yoffset)) {
    throw BoutException(
        "Interpolation::getWeightsForYApproximation not implemented in this subclass");
  }
};

class HermiteSpline : public Interpolation {
protected:
  /// This is protected rather than private so that it can be
  /// extended and used by HermiteSplineMonotonic
  
  Tensor<int> i_corner; // x-index of bottom-left grid point
  Tensor<int> k_corner; // z-index of bottom-left grid point

  // Basis functions for cubic Hermite spline interpolation
  //    see http://en.wikipedia.org/wiki/Cubic_Hermite_spline
  // The h00 and h01 basis functions are applied to the function itself
  // and the h10 and h11 basis functions are applied to its derivative
  // along the interpolation direction.

  Field3D h00_x;
  Field3D h01_x;
  Field3D h10_x;
  Field3D h11_x;
  Field3D h00_z;
  Field3D h01_z;
  Field3D h10_z;
  Field3D h11_z;

public:
  HermiteSpline(Mesh *mesh = nullptr) : HermiteSpline(0, mesh) {}
  HermiteSpline(int y_offset = 0, Mesh *mesh = nullptr);
  HermiteSpline(const BoutMask &mask, int y_offset = 0, Mesh *mesh = nullptr)
      : HermiteSpline(y_offset, mesh) {
    skip_mask = mask;
  }

  /// Callback function for InterpolationFactory
  static Interpolation *CreateHermiteSpline(Mesh *mesh) {
    return new HermiteSpline(mesh);
  }

  void calcWeights(const Field3D &delta_x, const Field3D &delta_z,
                   const std::string& region = "RGN_NOBNDRY") override;
  void calcWeights(const Field3D &delta_x, const Field3D &delta_z,
                   const BoutMask &mask,
                   const std::string& region = "RGN_NOBNDRY") override;

  // Use precalculated weights
  Field3D interpolate(const Field3D &f,
                      const std::string& region = "RGN_NOBNDRY") const override;
  // Calculate weights and interpolate
  Field3D interpolate(const Field3D &f, const Field3D &delta_x,
                      const Field3D &delta_z,
                      const std::string& region = "RGN_NOBNDRY") override;
  Field3D interpolate(const Field3D &f, const Field3D &delta_x, const Field3D &delta_z,
                      const BoutMask &mask,
                      const std::string& region = "RGN_NOBNDRY") override;
  std::vector<ParallelTransform::PositionsAndWeights>
  getWeightsForYApproximation(int i, int j, int k, int yoffset) override;
};


/// Monotonic Hermite spline interpolator
///
/// Similar to HermiteSpline, so uses most of the same code.
/// Forces the interpolated result to be in the range of the
/// neighbouring cell values. This prevents unphysical overshoots,
/// but also degrades accuracy near maxima and minima.
/// Perhaps should only impose near boundaries, since that is where
/// problems most obviously occur.
class MonotonicHermiteSpline : public HermiteSpline {
public:
  MonotonicHermiteSpline(Mesh *mesh = nullptr) : HermiteSpline(0, mesh) {}
  MonotonicHermiteSpline(int y_offset = 0, Mesh *mesh = nullptr)
      : HermiteSpline(y_offset, mesh) {}
  MonotonicHermiteSpline(const BoutMask &mask, int y_offset = 0, Mesh *mesh = nullptr)
      : HermiteSpline(mask, y_offset, mesh) {}

  /// Callback function for InterpolationFactory
  static Interpolation *CreateMonotonicHermiteSpline(Mesh *mesh) {
    return new MonotonicHermiteSpline(mesh);
  }
  
  using HermiteSpline::interpolate;
  /// Interpolate using precalculated weights.
  /// This function is called by the other interpolate functions
  /// in the base class HermiteSpline.
  Field3D interpolate(const Field3D &f,
                      const std::string& region = "RGN_NOBNDRY") const override;
};

/// Like HermiteSpline but with interpolation only in the z-direction
class HermiteSplineOnlyZ : public Interpolation {
public:
  HermiteSplineOnlyZ(Mesh *mesh = nullptr) : HermiteSplineOnlyZ(0, mesh) {}
  HermiteSplineOnlyZ(int y_offset = 0, Mesh *mesh = nullptr);
  HermiteSplineOnlyZ(const BoutMask &mask, int y_offset = 0, Mesh *mesh = nullptr)
      : HermiteSplineOnlyZ(y_offset, mesh) {
    skip_mask = mask;
  }

  /// Callback function for InterpolationFactory
  static Interpolation *CreateHermiteSplineOnlyZ(Mesh *mesh) {
    return new HermiteSplineOnlyZ(mesh);
  }

  void calcWeights(const Field3D& UNUSED(delta_x), const Field3D& delta_z,
                   const std::string& region = "RGN_NOBNDRY") override;
  void calcWeights(const Field3D& UNUSED(delta_x), const Field3D& delta_z,
                   const BoutMask &mask,
                   const std::string& region = "RGN_NOBNDRY") override;

  // Use precalculated weights
  Field3D interpolate(const Field3D &f,
                      const std::string& region = "RGN_NOBNDRY") const override;
  // Calculate weights and interpolate
  Field3D interpolate(const Field3D &f, const Field3D &delta_x,
                      const Field3D &delta_z,
                      const std::string& region = "RGN_NOBNDRY") override;
  Field3D interpolate(const Field3D &f, const Field3D &delta_x, const Field3D &delta_z,
                      const BoutMask &mask,
                      const std::string& region = "RGN_NOBNDRY") override;
  std::vector<ParallelTransform::PositionsAndWeights> getWeightsForYApproximation(int i, int j, int k, int yoffset);

private:
  Tensor<int> k_corner; // z-index of bottom-left grid point

  // Basis functions for cubic Hermite spline interpolation
  //    see http://en.wikipedia.org/wiki/Cubic_Hermite_spline
  // The h00 and h01 basis functions are applied to the function itself
  // and the h10 and h11 basis functions are applied to its derivative
  // along the interpolation direction.

  Field3D h00_z;
  Field3D h01_z;
  Field3D h10_z;
  Field3D h11_z;
};

class Lagrange4pt : public Interpolation {
  Tensor<int> i_corner; // x-index of bottom-left grid point
  Tensor<int> k_corner; // z-index of bottom-left grid point

  Field3D t_x, t_z;

public:
  Lagrange4pt(Mesh *mesh = nullptr) : Lagrange4pt(0, mesh) {}
  Lagrange4pt(int y_offset = 0, Mesh *mesh = nullptr);
  Lagrange4pt(const BoutMask &mask, int y_offset = 0, Mesh *mesh = nullptr)
      : Lagrange4pt(y_offset, mesh) {
    skip_mask = mask;
  }

  /// Callback function for InterpolationFactory
  static Interpolation *CreateLagrange4pt(Mesh *mesh) { return new Lagrange4pt(mesh); }

  void calcWeights(const Field3D &delta_x, const Field3D &delta_z,
                   const std::string& region = "RGN_NOBNDRY") override;
  void calcWeights(const Field3D &delta_x, const Field3D &delta_z,
                   const BoutMask &mask,
                   const std::string& region = "RGN_NOBNDRY") override;

  // Use precalculated weights
  Field3D interpolate(const Field3D &f,
                      const std::string& region = "RGN_NOBNDRY") const override;
  // Calculate weights and interpolate
  Field3D interpolate(const Field3D &f, const Field3D &delta_x,
                      const Field3D &delta_z,
                      const std::string& region = "RGN_NOBNDRY") override;
  Field3D interpolate(const Field3D &f, const Field3D &delta_x, const Field3D &delta_z,
                      const BoutMask &mask,
                      const std::string& region = "RGN_NOBNDRY") override;
  BoutReal lagrange_4pt(BoutReal v2m, BoutReal vm, BoutReal vp, BoutReal v2p,
                        BoutReal offset) const;
  BoutReal lagrange_4pt(const BoutReal v[], BoutReal offset) const;
};

class Bilinear : public Interpolation {
  Tensor<int> i_corner; // x-index of bottom-left grid point
  Tensor<int> k_corner; // z-index of bottom-left grid point

  Field3D w0, w1, w2, w3;

public:
  Bilinear(Mesh *mesh = nullptr) : Bilinear(0, mesh) {}
  Bilinear(int y_offset = 0, Mesh *mesh = nullptr);
  Bilinear(const BoutMask &mask, int y_offset = 0, Mesh *mesh = nullptr)
      : Bilinear(y_offset, mesh) {
    skip_mask = mask;
  }

  /// Callback function for InterpolationFactory
  static Interpolation *CreateBilinear(Mesh *mesh) { return new Bilinear(mesh); }

  void calcWeights(const Field3D &delta_x, const Field3D &delta_z,
                   const std::string& region = "RGN_NOBNDRY") override;
  void calcWeights(const Field3D &delta_x, const Field3D &delta_z,
                   const BoutMask &mask,
                   const std::string& region = "RGN_NOBNDRY") override;

  /// Interpolate using precalculated weights
  /// Warning: not all region arguments are possible. "RGN_NOBNDRY" is always correct.
  /// When y_offset!=0, the x-guard and x-boundary cells cannot be included. If using
  /// HermiteSplineOnlyZ, it is possible to include the y-guard and y-boundary cells.
  Field3D interpolate(const Field3D &f,
                      const std::string& region = "RGN_NOBNDRY") const override;
  // Calculate weights and interpolate
  Field3D interpolate(const Field3D &f, const Field3D &delta_x,
                      const Field3D &delta_z,
                      const std::string& region = "RGN_NOBNDRY") override;
  Field3D interpolate(const Field3D &f, const Field3D &delta_x, const Field3D &delta_z,
                      const BoutMask &mask,
                      const std::string& region = "RGN_NOBNDRY") override;
};

class InterpolationFactory
    : public Factory<Interpolation, InterpolationFactory,
                             std::function<std::unique_ptr<Interpolation>(Mesh*)>> {
public:
  static constexpr auto type_name = "Interpolation";
  static constexpr auto section_name = "interpolation";
  static constexpr auto option_name = "type";
  static constexpr auto default_type = "hermitespline";

  using Factory::create;
  ReturnType create(Mesh* mesh = nullptr) {
    return Factory::create(getType(nullptr), mesh);
  }

  static void ensureRegistered();
};

template <class DerivedType>
class RegisterInterpolation {
public:
  RegisterInterpolation(const std::string& name) {
    InterpolationFactory::getInstance().add(
        name, [](Mesh* mesh) -> std::unique_ptr<Interpolation> {
          return std::make_unique<DerivedType>(mesh);
        });
  }
};

=======
>>>>>>> aa09b98a
#endif // __INTERP_H__<|MERGE_RESOLUTION|>--- conflicted
+++ resolved
@@ -211,309 +211,4 @@
 [[deprecated("Please use `toString(loc)` instead")]]
 const char* strLocation(CELL_LOC loc);
 
-<<<<<<< HEAD
-/// Interpolate a field onto a perturbed set of points
-const Field3D interpolate(const Field3D &f, const Field3D &delta_x,
-                          const Field3D &delta_z);
-
-const Field3D interpolate(const Field2D &f, const Field3D &delta_x,
-                          const Field3D &delta_z);
-const Field3D interpolate(const Field2D &f, const Field3D &delta_x);
-
-////////////////////////////////////////
-
-class Interpolation {
-protected:
-  Mesh* localmesh{nullptr};
-
-  // 3D vector of points to skip (true -> skip this point)
-  BoutMask skip_mask;
-
-public:
-  Interpolation(int y_offset = 0, Mesh* localmeshIn = nullptr)
-      : localmesh(localmeshIn == nullptr ? bout::globals::mesh : localmeshIn),
-        skip_mask(*localmesh, false), y_offset(y_offset) {}
-  Interpolation(const BoutMask &mask, int y_offset = 0, Mesh *mesh = nullptr)
-      : Interpolation(y_offset, mesh) {
-    skip_mask = mask;
-  }
-  virtual ~Interpolation() = default;
-
-  virtual void calcWeights(const Field3D &delta_x, const Field3D &delta_z,
-                           const std::string& region = "RGN_NOBNDRY") = 0;
-  virtual void calcWeights(const Field3D &delta_x, const Field3D &delta_z,
-                           const BoutMask &mask,
-                           const std::string& region = "RGN_NOBNDRY") = 0;
-
-  virtual Field3D interpolate(const Field3D &f,
-                              const std::string& region = "RGN_NOBNDRY") const = 0;
-  virtual Field3D interpolate(const Field3D &f, const Field3D &delta_x,
-                              const Field3D &delta_z,
-                              const std::string& region = "RGN_NOBNDRY") = 0;
-  virtual Field3D interpolate(const Field3D &f, const Field3D &delta_x,
-                              const Field3D &delta_z, const BoutMask &mask,
-                              const std::string& region = "RGN_NOBNDRY") = 0;
-
-  void setMask(const BoutMask &mask) { skip_mask = mask; }
-
-  // Interpolate using the field at (x,y+y_offset,z), rather than (x,y,z)
-  int y_offset;
-  void setYOffset(int offset) { y_offset = offset; }
-
-  virtual std::vector<ParallelTransform::PositionsAndWeights>
-  getWeightsForYUpApproximation(int i, int j, int k) {
-    return getWeightsForYApproximation(i, j, k, 1);
-  }
-  virtual std::vector<ParallelTransform::PositionsAndWeights>
-  getWeightsForYDownApproximation(int i, int j, int k) {
-    return getWeightsForYApproximation(i, j, k, -1);
-  }
-  virtual std::vector<ParallelTransform::PositionsAndWeights>
-  getWeightsForYApproximation(int UNUSED(i), int UNUSED(j), int UNUSED(k),
-                              int UNUSED(yoffset)) {
-    throw BoutException(
-        "Interpolation::getWeightsForYApproximation not implemented in this subclass");
-  }
-};
-
-class HermiteSpline : public Interpolation {
-protected:
-  /// This is protected rather than private so that it can be
-  /// extended and used by HermiteSplineMonotonic
-  
-  Tensor<int> i_corner; // x-index of bottom-left grid point
-  Tensor<int> k_corner; // z-index of bottom-left grid point
-
-  // Basis functions for cubic Hermite spline interpolation
-  //    see http://en.wikipedia.org/wiki/Cubic_Hermite_spline
-  // The h00 and h01 basis functions are applied to the function itself
-  // and the h10 and h11 basis functions are applied to its derivative
-  // along the interpolation direction.
-
-  Field3D h00_x;
-  Field3D h01_x;
-  Field3D h10_x;
-  Field3D h11_x;
-  Field3D h00_z;
-  Field3D h01_z;
-  Field3D h10_z;
-  Field3D h11_z;
-
-public:
-  HermiteSpline(Mesh *mesh = nullptr) : HermiteSpline(0, mesh) {}
-  HermiteSpline(int y_offset = 0, Mesh *mesh = nullptr);
-  HermiteSpline(const BoutMask &mask, int y_offset = 0, Mesh *mesh = nullptr)
-      : HermiteSpline(y_offset, mesh) {
-    skip_mask = mask;
-  }
-
-  /// Callback function for InterpolationFactory
-  static Interpolation *CreateHermiteSpline(Mesh *mesh) {
-    return new HermiteSpline(mesh);
-  }
-
-  void calcWeights(const Field3D &delta_x, const Field3D &delta_z,
-                   const std::string& region = "RGN_NOBNDRY") override;
-  void calcWeights(const Field3D &delta_x, const Field3D &delta_z,
-                   const BoutMask &mask,
-                   const std::string& region = "RGN_NOBNDRY") override;
-
-  // Use precalculated weights
-  Field3D interpolate(const Field3D &f,
-                      const std::string& region = "RGN_NOBNDRY") const override;
-  // Calculate weights and interpolate
-  Field3D interpolate(const Field3D &f, const Field3D &delta_x,
-                      const Field3D &delta_z,
-                      const std::string& region = "RGN_NOBNDRY") override;
-  Field3D interpolate(const Field3D &f, const Field3D &delta_x, const Field3D &delta_z,
-                      const BoutMask &mask,
-                      const std::string& region = "RGN_NOBNDRY") override;
-  std::vector<ParallelTransform::PositionsAndWeights>
-  getWeightsForYApproximation(int i, int j, int k, int yoffset) override;
-};
-
-
-/// Monotonic Hermite spline interpolator
-///
-/// Similar to HermiteSpline, so uses most of the same code.
-/// Forces the interpolated result to be in the range of the
-/// neighbouring cell values. This prevents unphysical overshoots,
-/// but also degrades accuracy near maxima and minima.
-/// Perhaps should only impose near boundaries, since that is where
-/// problems most obviously occur.
-class MonotonicHermiteSpline : public HermiteSpline {
-public:
-  MonotonicHermiteSpline(Mesh *mesh = nullptr) : HermiteSpline(0, mesh) {}
-  MonotonicHermiteSpline(int y_offset = 0, Mesh *mesh = nullptr)
-      : HermiteSpline(y_offset, mesh) {}
-  MonotonicHermiteSpline(const BoutMask &mask, int y_offset = 0, Mesh *mesh = nullptr)
-      : HermiteSpline(mask, y_offset, mesh) {}
-
-  /// Callback function for InterpolationFactory
-  static Interpolation *CreateMonotonicHermiteSpline(Mesh *mesh) {
-    return new MonotonicHermiteSpline(mesh);
-  }
-  
-  using HermiteSpline::interpolate;
-  /// Interpolate using precalculated weights.
-  /// This function is called by the other interpolate functions
-  /// in the base class HermiteSpline.
-  Field3D interpolate(const Field3D &f,
-                      const std::string& region = "RGN_NOBNDRY") const override;
-};
-
-/// Like HermiteSpline but with interpolation only in the z-direction
-class HermiteSplineOnlyZ : public Interpolation {
-public:
-  HermiteSplineOnlyZ(Mesh *mesh = nullptr) : HermiteSplineOnlyZ(0, mesh) {}
-  HermiteSplineOnlyZ(int y_offset = 0, Mesh *mesh = nullptr);
-  HermiteSplineOnlyZ(const BoutMask &mask, int y_offset = 0, Mesh *mesh = nullptr)
-      : HermiteSplineOnlyZ(y_offset, mesh) {
-    skip_mask = mask;
-  }
-
-  /// Callback function for InterpolationFactory
-  static Interpolation *CreateHermiteSplineOnlyZ(Mesh *mesh) {
-    return new HermiteSplineOnlyZ(mesh);
-  }
-
-  void calcWeights(const Field3D& UNUSED(delta_x), const Field3D& delta_z,
-                   const std::string& region = "RGN_NOBNDRY") override;
-  void calcWeights(const Field3D& UNUSED(delta_x), const Field3D& delta_z,
-                   const BoutMask &mask,
-                   const std::string& region = "RGN_NOBNDRY") override;
-
-  // Use precalculated weights
-  Field3D interpolate(const Field3D &f,
-                      const std::string& region = "RGN_NOBNDRY") const override;
-  // Calculate weights and interpolate
-  Field3D interpolate(const Field3D &f, const Field3D &delta_x,
-                      const Field3D &delta_z,
-                      const std::string& region = "RGN_NOBNDRY") override;
-  Field3D interpolate(const Field3D &f, const Field3D &delta_x, const Field3D &delta_z,
-                      const BoutMask &mask,
-                      const std::string& region = "RGN_NOBNDRY") override;
-  std::vector<ParallelTransform::PositionsAndWeights> getWeightsForYApproximation(int i, int j, int k, int yoffset);
-
-private:
-  Tensor<int> k_corner; // z-index of bottom-left grid point
-
-  // Basis functions for cubic Hermite spline interpolation
-  //    see http://en.wikipedia.org/wiki/Cubic_Hermite_spline
-  // The h00 and h01 basis functions are applied to the function itself
-  // and the h10 and h11 basis functions are applied to its derivative
-  // along the interpolation direction.
-
-  Field3D h00_z;
-  Field3D h01_z;
-  Field3D h10_z;
-  Field3D h11_z;
-};
-
-class Lagrange4pt : public Interpolation {
-  Tensor<int> i_corner; // x-index of bottom-left grid point
-  Tensor<int> k_corner; // z-index of bottom-left grid point
-
-  Field3D t_x, t_z;
-
-public:
-  Lagrange4pt(Mesh *mesh = nullptr) : Lagrange4pt(0, mesh) {}
-  Lagrange4pt(int y_offset = 0, Mesh *mesh = nullptr);
-  Lagrange4pt(const BoutMask &mask, int y_offset = 0, Mesh *mesh = nullptr)
-      : Lagrange4pt(y_offset, mesh) {
-    skip_mask = mask;
-  }
-
-  /// Callback function for InterpolationFactory
-  static Interpolation *CreateLagrange4pt(Mesh *mesh) { return new Lagrange4pt(mesh); }
-
-  void calcWeights(const Field3D &delta_x, const Field3D &delta_z,
-                   const std::string& region = "RGN_NOBNDRY") override;
-  void calcWeights(const Field3D &delta_x, const Field3D &delta_z,
-                   const BoutMask &mask,
-                   const std::string& region = "RGN_NOBNDRY") override;
-
-  // Use precalculated weights
-  Field3D interpolate(const Field3D &f,
-                      const std::string& region = "RGN_NOBNDRY") const override;
-  // Calculate weights and interpolate
-  Field3D interpolate(const Field3D &f, const Field3D &delta_x,
-                      const Field3D &delta_z,
-                      const std::string& region = "RGN_NOBNDRY") override;
-  Field3D interpolate(const Field3D &f, const Field3D &delta_x, const Field3D &delta_z,
-                      const BoutMask &mask,
-                      const std::string& region = "RGN_NOBNDRY") override;
-  BoutReal lagrange_4pt(BoutReal v2m, BoutReal vm, BoutReal vp, BoutReal v2p,
-                        BoutReal offset) const;
-  BoutReal lagrange_4pt(const BoutReal v[], BoutReal offset) const;
-};
-
-class Bilinear : public Interpolation {
-  Tensor<int> i_corner; // x-index of bottom-left grid point
-  Tensor<int> k_corner; // z-index of bottom-left grid point
-
-  Field3D w0, w1, w2, w3;
-
-public:
-  Bilinear(Mesh *mesh = nullptr) : Bilinear(0, mesh) {}
-  Bilinear(int y_offset = 0, Mesh *mesh = nullptr);
-  Bilinear(const BoutMask &mask, int y_offset = 0, Mesh *mesh = nullptr)
-      : Bilinear(y_offset, mesh) {
-    skip_mask = mask;
-  }
-
-  /// Callback function for InterpolationFactory
-  static Interpolation *CreateBilinear(Mesh *mesh) { return new Bilinear(mesh); }
-
-  void calcWeights(const Field3D &delta_x, const Field3D &delta_z,
-                   const std::string& region = "RGN_NOBNDRY") override;
-  void calcWeights(const Field3D &delta_x, const Field3D &delta_z,
-                   const BoutMask &mask,
-                   const std::string& region = "RGN_NOBNDRY") override;
-
-  /// Interpolate using precalculated weights
-  /// Warning: not all region arguments are possible. "RGN_NOBNDRY" is always correct.
-  /// When y_offset!=0, the x-guard and x-boundary cells cannot be included. If using
-  /// HermiteSplineOnlyZ, it is possible to include the y-guard and y-boundary cells.
-  Field3D interpolate(const Field3D &f,
-                      const std::string& region = "RGN_NOBNDRY") const override;
-  // Calculate weights and interpolate
-  Field3D interpolate(const Field3D &f, const Field3D &delta_x,
-                      const Field3D &delta_z,
-                      const std::string& region = "RGN_NOBNDRY") override;
-  Field3D interpolate(const Field3D &f, const Field3D &delta_x, const Field3D &delta_z,
-                      const BoutMask &mask,
-                      const std::string& region = "RGN_NOBNDRY") override;
-};
-
-class InterpolationFactory
-    : public Factory<Interpolation, InterpolationFactory,
-                             std::function<std::unique_ptr<Interpolation>(Mesh*)>> {
-public:
-  static constexpr auto type_name = "Interpolation";
-  static constexpr auto section_name = "interpolation";
-  static constexpr auto option_name = "type";
-  static constexpr auto default_type = "hermitespline";
-
-  using Factory::create;
-  ReturnType create(Mesh* mesh = nullptr) {
-    return Factory::create(getType(nullptr), mesh);
-  }
-
-  static void ensureRegistered();
-};
-
-template <class DerivedType>
-class RegisterInterpolation {
-public:
-  RegisterInterpolation(const std::string& name) {
-    InterpolationFactory::getInstance().add(
-        name, [](Mesh* mesh) -> std::unique_ptr<Interpolation> {
-          return std::make_unique<DerivedType>(mesh);
-        });
-  }
-};
-
-=======
->>>>>>> aa09b98a
 #endif // __INTERP_H__