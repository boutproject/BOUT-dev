/**************************************************************************
 * Functions to interpolate between cell locations (e.g. lower Y and centred)
 *
 **************************************************************************
 * Copyright 2010 B.D.Dudson, S.Farley, M.V.Umansky, X.Q.Xu
 *
 * Contact: Ben Dudson, bd512@york.ac.uk
 *
 * This file is part of BOUT++.
 *
 * BOUT++ is free software: you can redistribute it and/or modify
 * it under the terms of the GNU Lesser General Public License as published by
 * the Free Software Foundation, either version 3 of the License, or
 * (at your option) any later version.
 *
 * BOUT++ is distributed in the hope that it will be useful,
 * but WITHOUT ANY WARRANTY; without even the implied warranty of
 * MERCHANTABILITY or FITNESS FOR A PARTICULAR PURPOSE.  See the
 * GNU Lesser General Public License for more details.
 *
 * You should have received a copy of the GNU Lesser General Public License
 * along with BOUT++.  If not, see <http://www.gnu.org/licenses/>.
 *
 **************************************************************************/

#ifndef __INTERP_H__
#define __INTERP_H__

#include "bout_types.hxx"
<<<<<<< HEAD
#include <bout/mesh.hxx>
#include <field2d.hxx>
#include <field3d.hxx>
#include <mask.hxx>
=======
#include "field3d.hxx"
#include "mask.hxx"
#include "stencils.hxx"
#include "utils.hxx"
>>>>>>> a5a4d2b1

/// Perform interpolation between centre -> shifted or vice-versa
/*!
  Interpolate using 4th-order staggered formula

  @param[in] s  Input stencil. mm -> -3/2, m -> -1/2, p -> +1/2, pp -> +3/2
*/
inline BoutReal interp(const stencil& s) {
  return (9. * (s.m + s.p) - s.mm - s.pp) / 16.;
}

/// Interpolate to a give cell location
/*!
  Interpolate between different cell locations

  NOTE: This requires communication if the result is required in guard cells
  NOTE: Since corner guard cells cannot be communicated, it never makes sense
  to calculate interpolation in guard cells. If guard cell values are required,
  we must communicate (unless interpolating in z). Since mesh->communicate()
  communicates both x- and y-guard cells by default, there is no difference
  between RGN_ALL, RGN_NOX and RGN_NOY.

  @param[in]   var  Input variable
  @param[in]   loc  Location of output values
  @param[in]   region  Region where output will be calculated
*/
template <typename T>
const T interp_to(const T& var, CELL_LOC loc, REGION region = RGN_ALL) {
  AUTO_TRACE();
  static_assert(std::is_base_of<Field2D, T>::value || std::is_base_of<Field3D, T>::value,
                "interp_to must be templated with one of Field2D or Field3D.");

  Mesh* fieldmesh = var.getMesh();
  T result(fieldmesh);

  if ((loc != CELL_CENTRE && loc != CELL_DEFAULT) && (fieldmesh->StaggerGrids == false)) {
    throw BoutException("Asked to interpolate, but StaggerGrids is disabled!");
  }

  if (fieldmesh->StaggerGrids && (var.getLocation() != loc)) {

    // Staggered grids enabled, and need to perform interpolation
    TRACE("Interpolating %s -> %s", CELL_LOC_STRING(var.getLocation()).c_str(),
          CELL_LOC_STRING(loc).c_str());

    if (region != RGN_NOBNDRY) {
      // result is requested in some boundary region(s)
      result = var; // NOTE: This is just for boundaries. FIX!
    }
    // NOTE: invalidateGuards() is called in Field3D::alloctate() if the data
    // block is not already allocated, so will be called here if
    // region==RGN_NOBNDRY
    result.allocate();
    result.setLocation(loc);

    // Cell location of the input field
    const CELL_LOC location = var.getLocation();

    if ((location == CELL_CENTRE) || (loc == CELL_CENTRE)) {
      // Going between centred and shifted

      // Get the non-centre location for interpolation direction
      const CELL_LOC dir = (loc == CELL_CENTRE) ? location : loc;

      switch (dir) {
      case CELL_XLOW: {
        // At least 2 boundary cells needed for interpolation in x-direction
        ASSERT0(fieldmesh->xstart >= 2);

        if ((location == CELL_CENTRE) && (loc == CELL_XLOW)) { // C2L
          BOUT_FOR(i, result.getRegion("RGN_NOBNDRY")) {
            // Producing a stencil centred around a lower X value
            result[i] = interp(populateStencil<DIRECTION::X, STAGGER::C2L, 2>(var, i));
          }
        } else if (location == CELL_XLOW) { // L2C
          BOUT_FOR(i, result.getRegion("RGN_NOBNDRY")) {
            // Stencil centred around a cell centre
            result[i] = interp(populateStencil<DIRECTION::X, STAGGER::L2C, 2>(var, i));
          }
        }

        break;
      }
      case CELL_YLOW: {
        // At least 2 boundary cells needed for interpolation in y-direction
        ASSERT0(fieldmesh->ystart >= 2);

        if (var.hasYupYdown() && ((&var.yup() != &var) || (&var.ydown() != &var))) {
          // Field "var" has distinct yup and ydown fields which
          // will be used to calculate a derivative along
          // the magnetic field
          throw BoutException(
              "At the moment, fields with yup/ydown cannot use interp_to.\n"
              "If we implement a 3-point stencil for interpolate or double-up\n"
              "/double-down fields, then we can use this case.");

          if ((location == CELL_CENTRE) && (loc == CELL_YLOW)) { // C2L
            BOUT_FOR(i, result.getRegion("RGN_NOBNDRY")) {
              // Producing a stencil centred around a lower X value
              result[i] = interp(
                  populateStencil<DIRECTION::YOrthogonal, STAGGER::C2L, 2>(var, i));
            }
          } else if (location == CELL_YLOW) { // L2C
            BOUT_FOR(i, result.getRegion("RGN_NOBNDRY")) {
              // Stencil centred around a cell centre
              result[i] = interp(
                  populateStencil<DIRECTION::YOrthogonal, STAGGER::L2C, 2>(var, i));
            }
          }
        } else {
          // var has no yup/ydown fields, so we need to shift into field-aligned
          // coordinates

          const T var_fa = fieldmesh->toFieldAligned(var);
          if (region != RGN_NOBNDRY) {
            // repeat the hack above for boundary points
            // this avoids a duplicate toFieldAligned call if we had called
            // result = toFieldAligned(result)
            // to get the boundary cells
            //
            // result is requested in some boundary region(s)
            result = var_fa; // NOTE: This is just for boundaries. FIX!
            result.allocate();
            result.setLocation(loc);
          }

          if ((location == CELL_CENTRE) && (loc == CELL_YLOW)) { // C2L
            BOUT_FOR(i, result.getRegion("RGN_NOBNDRY")) {
              // Producing a stencil centred around a lower X value
              result[i] = interp(
                  populateStencil<DIRECTION::YAligned, STAGGER::C2L, 2>(var_fa, i));
            }
          } else if (location == CELL_YLOW) { // L2C
            BOUT_FOR(i, result.getRegion("RGN_NOBNDRY")) {
              // Stencil centred around a cell centre
              result[i] = interp(
                  populateStencil<DIRECTION::YAligned, STAGGER::L2C, 2>(var_fa, i));
            }
          }

          result = fieldmesh->fromFieldAligned(result);
        }
        break;
      }
      case CELL_ZLOW: {

        if ((location == CELL_CENTRE) && (loc == CELL_ZLOW)) { // C2L
          BOUT_FOR(i, result.getRegion("RGN_NOBNDRY")) {
            // Producing a stencil centred around a lower X value
            result[i] = interp(populateStencil<DIRECTION::Z, STAGGER::C2L, 2>(var, i));
          }
        } else if (location == CELL_ZLOW) { // L2C
          BOUT_FOR(i, result.getRegion("RGN_NOBNDRY")) {
            // Stencil centred around a cell centre
            result[i] = interp(populateStencil<DIRECTION::Z, STAGGER::L2C, 2>(var, i));
          }
        }
        break;
      }
      default: {
        // This should never happen
        throw BoutException("Unsupported direction of interpolation\n"
                            " - don't know how to interpolate to %s",
                            CELL_LOC_STRING(loc).c_str());
      }
      };

      if ((dir != CELL_ZLOW) && (region != RGN_NOBNDRY)) {
        fieldmesh->communicate(result);
      }

    } else {
      // Shifted -> shifted
      // For now, shift to centre then to final location loc
      // We probably should not rely on this, but it might work if one of the
      // shifts is in the z-direction where guard cells aren't needed.
      result = interp_to(interp_to(var, CELL_CENTRE), loc, region);
    }
    return result;
  } else {
    // Nothing to do - just return unchanged
    // Copying into result to return as returning var may increase the number of
    // references to the var data whilst returning result doesn't
    result = var;
    return result;
  }
}

/// Print out the cell location (for debugging)
void printLocation(const Field3D &var);

const char *strLocation(CELL_LOC loc);

/// Interpolate a field onto a perturbed set of points
const Field3D interpolate(const Field3D &f, const Field3D &delta_x,
                          const Field3D &delta_z);

const Field3D interpolate(const Field2D &f, const Field3D &delta_x,
                          const Field3D &delta_z);
const Field3D interpolate(const Field2D &f, const Field3D &delta_x);

////////////////////////////////////////

class Interpolation {
protected:
  Mesh* localmesh{nullptr};

  // 3D vector of points to skip (true -> skip this point)
  BoutMask skip_mask;

public:
  Interpolation(int y_offset = 0, Mesh* localmeshIn = nullptr)
      : localmesh(localmeshIn == nullptr ? mesh : localmeshIn),
        skip_mask(*localmesh, false), y_offset(y_offset) {}
  Interpolation(const BoutMask &mask, int y_offset = 0, Mesh *mesh = nullptr)
      : Interpolation(y_offset, mesh) {
    skip_mask = mask;
  }
  virtual ~Interpolation() {}

  virtual void calcWeights(const Field3D &delta_x, const Field3D &delta_z) = 0;
  virtual void calcWeights(const Field3D &delta_x, const Field3D &delta_z,
                           const BoutMask &mask) = 0;

  virtual Field3D interpolate(const Field3D &f) const = 0;
  virtual Field3D interpolate(const Field3D &f, const Field3D &delta_x,
                              const Field3D &delta_z) = 0;
  virtual Field3D interpolate(const Field3D &f, const Field3D &delta_x,
                              const Field3D &delta_z, const BoutMask &mask) = 0;

  void setMask(const BoutMask &mask) { skip_mask = mask; }

  // Interpolate using the field at (x,y+y_offset,z), rather than (x,y,z)
  int y_offset;
  void setYOffset(int offset) { y_offset = offset; }
};

class HermiteSpline : public Interpolation {
protected:
  /// This is protected rather than private so that it can be
  /// extended and used by HermiteSplineMonotonic
  
  Tensor<int> i_corner; // x-index of bottom-left grid point
  Tensor<int> k_corner; // z-index of bottom-left grid point

  // Basis functions for cubic Hermite spline interpolation
  //    see http://en.wikipedia.org/wiki/Cubic_Hermite_spline
  // The h00 and h01 basis functions are applied to the function itself
  // and the h10 and h11 basis functions are applied to its derivative
  // along the interpolation direction.

  Field3D h00_x;
  Field3D h01_x;
  Field3D h10_x;
  Field3D h11_x;
  Field3D h00_z;
  Field3D h01_z;
  Field3D h10_z;
  Field3D h11_z;

public:
  HermiteSpline(Mesh *mesh = nullptr) : HermiteSpline(0, mesh) {}
  HermiteSpline(int y_offset = 0, Mesh *mesh = nullptr);
  HermiteSpline(const BoutMask &mask, int y_offset = 0, Mesh *mesh = nullptr)
      : HermiteSpline(y_offset, mesh) {
    skip_mask = mask;
  }

  /// Callback function for InterpolationFactory
  static Interpolation *CreateHermiteSpline(Mesh *mesh) {
    return new HermiteSpline(mesh);
  }

  void calcWeights(const Field3D &delta_x, const Field3D &delta_z) override;
  void calcWeights(const Field3D &delta_x, const Field3D &delta_z,
                   const BoutMask &mask) override;

  // Use precalculated weights
  Field3D interpolate(const Field3D &f) const override;
  // Calculate weights and interpolate
  Field3D interpolate(const Field3D &f, const Field3D &delta_x,
                      const Field3D &delta_z) override;
  Field3D interpolate(const Field3D &f, const Field3D &delta_x, const Field3D &delta_z,
                      const BoutMask &mask) override;
};


/// Monotonic Hermite spline interpolator
///
/// Similar to HermiteSpline, so uses most of the same code.
/// Forces the interpolated result to be in the range of the
/// neighbouring cell values. This prevents unphysical overshoots,
/// but also degrades accuracy near maxima and minima.
/// Perhaps should only impose near boundaries, since that is where
/// problems most obviously occur.
class MonotonicHermiteSpline : public HermiteSpline {
public:
  MonotonicHermiteSpline(Mesh *mesh = nullptr) : HermiteSpline(0, mesh) {}
  MonotonicHermiteSpline(int y_offset = 0, Mesh *mesh = nullptr)
      : HermiteSpline(y_offset, mesh) {}
  MonotonicHermiteSpline(const BoutMask &mask, int y_offset = 0, Mesh *mesh = nullptr)
      : HermiteSpline(mask, y_offset, mesh) {}

  /// Callback function for InterpolationFactory
  static Interpolation *CreateMonotonicHermiteSpline(Mesh *mesh) {
    return new MonotonicHermiteSpline(mesh);
  }
  
  /// Interpolate using precalculated weights.
  /// This function is called by the other interpolate functions
  /// in the base class HermiteSpline.
  Field3D interpolate(const Field3D &f) const override;
};

class Lagrange4pt : public Interpolation {
  Tensor<int> i_corner; // x-index of bottom-left grid point
  Tensor<int> k_corner; // z-index of bottom-left grid point

  Field3D t_x, t_z;

public:
  Lagrange4pt(Mesh *mesh = nullptr) : Lagrange4pt(0, mesh) {}
  Lagrange4pt(int y_offset = 0, Mesh *mesh = nullptr);
  Lagrange4pt(const BoutMask &mask, int y_offset = 0, Mesh *mesh = nullptr)
      : Lagrange4pt(y_offset, mesh) {
    skip_mask = mask;
  }

  /// Callback function for InterpolationFactory
  static Interpolation *CreateLagrange4pt(Mesh *mesh) { return new Lagrange4pt(mesh); }

  void calcWeights(const Field3D &delta_x, const Field3D &delta_z) override;
  void calcWeights(const Field3D &delta_x, const Field3D &delta_z,
                   const BoutMask &mask) override;

  // Use precalculated weights
  Field3D interpolate(const Field3D &f) const override;
  // Calculate weights and interpolate
  Field3D interpolate(const Field3D &f, const Field3D &delta_x,
                      const Field3D &delta_z) override;
  Field3D interpolate(const Field3D &f, const Field3D &delta_x, const Field3D &delta_z,
                      const BoutMask &mask) override;
  BoutReal lagrange_4pt(BoutReal v2m, BoutReal vm, BoutReal vp, BoutReal v2p,
                        BoutReal offset) const;
  BoutReal lagrange_4pt(const BoutReal v[], BoutReal offset) const;
};

class Bilinear : public Interpolation {
  Tensor<int> i_corner; // x-index of bottom-left grid point
  Tensor<int> k_corner; // z-index of bottom-left grid point

  Field3D w0, w1, w2, w3;

public:
  Bilinear(Mesh *mesh = nullptr) : Bilinear(0, mesh) {}
  Bilinear(int y_offset = 0, Mesh *mesh = nullptr);
  Bilinear(const BoutMask &mask, int y_offset = 0, Mesh *mesh = nullptr)
      : Bilinear(y_offset, mesh) {
    skip_mask = mask;
  }

  /// Callback function for InterpolationFactory
  static Interpolation *CreateBilinear(Mesh *mesh) { return new Bilinear(mesh); }

  void calcWeights(const Field3D &delta_x, const Field3D &delta_z) override;
  void calcWeights(const Field3D &delta_x, const Field3D &delta_z,
                   const BoutMask &mask) override;

  // Use precalculated weights
  Field3D interpolate(const Field3D &f) const override;
  // Calculate weights and interpolate
  Field3D interpolate(const Field3D &f, const Field3D &delta_x,
                      const Field3D &delta_z) override;
  Field3D interpolate(const Field3D &f, const Field3D &delta_x, const Field3D &delta_z,
                      const BoutMask &mask) override;
};

#endif // __INTERP_H__<|MERGE_RESOLUTION|>--- conflicted
+++ resolved
@@ -27,17 +27,11 @@
 #define __INTERP_H__
 
 #include "bout_types.hxx"
-<<<<<<< HEAD
 #include <bout/mesh.hxx>
 #include <field2d.hxx>
 #include <field3d.hxx>
 #include <mask.hxx>
-=======
-#include "field3d.hxx"
-#include "mask.hxx"
-#include "stencils.hxx"
-#include "utils.hxx"
->>>>>>> a5a4d2b1
+#include <stencils.hxx>
 
 /// Perform interpolation between centre -> shifted or vice-versa
 /*!
