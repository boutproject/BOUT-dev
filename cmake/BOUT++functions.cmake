--- conflicted
+++ resolved
@@ -147,19 +147,11 @@
 #
 # - EXTRA_FILES: any extra files that are required to run the test
 #
-<<<<<<< HEAD
-# - REQUIRES: list of variables that must be truthy to enable test
-#   (note: use `CONFLICTS` to negate the variable, rather than `NOT
-#   VARIABLE`)
-#
-# - CONFLICTS: list of variables that must be falsey to enable test
-=======
 # - REQUIRES: list of variables that must be true to enable test
 #   (note: use `CONFLICTS` to negate the variable, rather than `NOT
 #   VARIABLE`)
 #
 # - CONFLICTS: list of variables that must be false to enable test
->>>>>>> 71223ac4
 #
 # - EXECUTABLE_NAME: name of the executable, if different from the
 #   first source name
@@ -176,13 +168,6 @@
     REQUIRES ${BOUT_TEST_OPTIONS_REQUIRES}
     CONFLICTS ${BOUT_TEST_OPTIONS_CONFLICTS}
     )
-
-  foreach (CONFLICT IN LISTS BOUT_TEST_OPTIONS_CONFLICTS)
-    if (${CONFLICT})
-      message(STATUS "Not building test ${TESTNAME}, conflicts with: ${CONFLICT}")
-      return()
-    endif()
-  endforeach()
 
   if (BOUT_TEST_OPTIONS_SOURCES)
     # We've got some sources, so compile them into an executable and
