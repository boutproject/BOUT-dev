--- conflicted
+++ resolved
@@ -25,13 +25,8 @@
 # CMake currently doesn't support proper semver
 # Set the version here, strip any extra tags to use in `project`
 # We try to use git to get a full description, inspired by setuptools_scm
-<<<<<<< HEAD
-set(_bout_previous_version "5.1.1")
-set(_bout_next_version "5.1.2")
-=======
 set(_bout_previous_version "5.2.0")
 set(_bout_next_version "5.2.1")
->>>>>>> abb5f905
 execute_process(
   COMMAND "git" describe --tags --match=v${_bout_previous_version}
   COMMAND sed -e s/${_bout_previous_version}-/${_bout_next_version}.dev/ -e s/-/+/
