cmake_minimum_required(VERSION 3.9...3.12)

if(${CMAKE_VERSION} VERSION_LESS 3.12)
  cmake_policy(VERSION ${CMAKE_MAJOR_VERSION}.${CMAKE_MINOR_VERSION})
else()
  cmake_policy(VERSION 3.12)
endif()

# CMake currently doesn't support proper semver
# Set the version here, strip any extra tags to use in `project`
set(BOUT_FULL_VERSION 5.0.0-alpha)
string(REGEX REPLACE "^([0-9]+\.[0-9]+\.[0-9]+)-.*" "\\1" BOUT_CMAKE_ACCEPTABLE_VERSION ${BOUT_FULL_VERSION})
string(REGEX REPLACE "^[0-9]+\.[0-9]+\.[0-9]+-(.*)" "\\1" BOUT_VERSION_TAG ${BOUT_FULL_VERSION})

project(BOUT++
  DESCRIPTION "Fluid PDE solver framework"
  VERSION ${BOUT_CMAKE_ACCEPTABLE_VERSION}
  LANGUAGES CXX)

# This might not be entirely sensible, but helps CMake to find the
# correct MPI, workaround for https://gitlab.kitware.com/cmake/cmake/issues/18895
find_program(MPIEXEC_EXECUTABLE NAMES mpiexec mpirun)
find_package(MPI REQUIRED)

include(CMakeDependentOption)

# Override default
option(INSTALL_GTEST "Enable installation of googletest. (Projects embedding googletest may want to turn this OFF.)" OFF)

set(CMAKE_MODULE_PATH "${PROJECT_SOURCE_DIR}/cmake" ${CMAKE_MODULE_PATH})
include(BOUT++functions)

option(BOUT_UPDATE_GIT_SUBMODULE "Check submodules are up-to-date during build" ON)
# Adapted from https://cliutils.gitlab.io/modern-cmake/chapters/projects/submodule.html
# Update submodules as needed
function(bout_update_submodules)
  if(NOT BOUT_UPDATE_GIT_SUBMODULE)
    return()
  endif()
  find_package(Git QUIET)
  if(GIT_FOUND AND EXISTS "${PROJECT_SOURCE_DIR}/.git")
    message(STATUS "Submodule update")
    execute_process(COMMAND ${GIT_EXECUTABLE} -c submodule.recurse=false submodule update --init --recursive
      WORKING_DIRECTORY ${CMAKE_CURRENT_SOURCE_DIR}
      RESULT_VARIABLE GIT_SUBMOD_RESULT)
    if(NOT GIT_SUBMOD_RESULT EQUAL "0")
      message(FATAL_ERROR "git submodule update --init failed with ${GIT_SUBMOD_RESULT}, please checkout submodules")
    endif()
  endif()
endfunction()

set(BOUT_SOURCES
  ./include/boundary_factory.hxx
  ./include/boundary_op.hxx
  ./include/boundary_region.hxx
  ./include/boundary_standard.hxx
  ./include/bout.hxx
  ./include/bout/array.hxx
  ./include/bout/assert.hxx
  ./include/bout/constants.hxx
  ./include/bout/coordinates.hxx
  ./include/bout/deprecated.hxx
  ./include/bout/deriv_store.hxx
  ./include/bout/expr.hxx
  ./include/bout/fieldgroup.hxx
  ./include/bout/format.hxx
  ./include/bout/fv_ops.hxx
  ./include/bout/generic_factory.hxx
  ./include/bout/globalfield.hxx
  ./include/bout/griddata.hxx
  ./include/bout/index_derivs.hxx
  ./include/bout/index_derivs_interface.hxx
  ./include/bout/invert/laplacexy.hxx
  ./include/bout/invert/laplacexz.hxx
  ./include/bout/invertable_operator.hxx
  ./include/bout/macro_for_each.hxx
  ./include/bout/mesh.hxx
  ./include/bout/monitor.hxx
  ./include/bout/mpi_wrapper.hxx
  ./include/bout/openmpwrap.hxx
  ./include/bout/paralleltransform.hxx
  ./include/bout/petsclib.hxx
  ./include/bout/petsc_interface.hxx
  ./include/bout/physicsmodel.hxx
  ./include/bout/region.hxx
  ./include/bout/rkscheme.hxx
  ./include/bout/rvec.hxx
  ./include/bout/scorepwrapper.hxx
  ./include/bout/slepclib.hxx
  ./include/bout/snb.hxx
  ./include/bout/solver.hxx
  ./include/bout/surfaceiter.hxx
  ./include/bout/operatorstencil.hxx
  ./include/bout/sys/expressionparser.hxx
  ./include/bout/sys/generator_context.hxx
  ./include/bout/sys/gettext.hxx
  ./include/bout/sys/range.hxx
  ./include/bout/sys/timer.hxx
  ./include/bout/sys/type_name.hxx
  ./include/bout/sys/uncopyable.hxx
  ./include/bout/sys/variant.hxx
  ./include/bout/template_combinations.hxx
  ./include/bout_types.hxx
  ./include/boutcomm.hxx
  ./include/boutexception.hxx
  ./include/cyclic_reduction.hxx
  ./include/datafile.hxx
  ./include/dataformat.hxx
  ./include/dcomplex.hxx
  ./include/derivs.hxx
  ./include/difops.hxx
  ./include/fft.hxx
  ./include/field.hxx
  ./include/field2d.hxx
  ./include/field3d.hxx
  ./include/field_data.hxx
  ./include/field_factory.hxx
  ./include/fieldperp.hxx
  ./include/globals.hxx
  ./include/gyro_average.hxx
  ./include/initialprofiles.hxx
  ./include/interpolation.hxx
  ./include/interpolation_xz.hxx
  ./include/invert_laplace.hxx
  ./include/invert_parderiv.hxx
  ./include/lapack_routines.hxx
  ./include/mask.hxx
  ./include/msg_stack.hxx
  ./include/multiostream.hxx
  ./include/options.hxx
  ./include/options_netcdf.hxx
  ./include/optionsreader.hxx
  ./include/output.hxx
  ./include/parallel_boundary_op.hxx
  ./include/parallel_boundary_region.hxx
  ./include/smoothing.hxx
  ./include/sourcex.hxx
  ./include/stencils.hxx
  ./include/unused.hxx
  ./include/utils.hxx
  ./include/vecops.hxx
  ./include/vector2d.hxx
  ./include/vector3d.hxx
  ./include/where.hxx
  ./src/bout++.cxx
  ./src/bout++-time.cxx
  ./src/field/field.cxx
  ./src/field/field2d.cxx
  ./src/field/field3d.cxx
  ./src/field/field_data.cxx
  ./src/field/field_factory.cxx
  ./src/field/fieldgenerators.cxx
  ./src/field/fieldgenerators.hxx
  ./src/field/fieldgroup.cxx
  ./src/field/fieldperp.cxx
  ./src/field/generated_fieldops.cxx
  ./src/field/globalfield.cxx
  ./src/field/initialprofiles.cxx
  ./src/field/vecops.cxx
  ./src/field/vector2d.cxx
  ./src/field/vector3d.cxx
  ./src/field/where.cxx
  ./src/fileio/datafile.cxx
  ./src/fileio/dataformat.cxx
  ./src/fileio/formatfactory.cxx
  ./src/fileio/formatfactory.hxx
  ./src/fileio/impls/emptyformat.hxx
  ./src/fileio/impls/netcdf/nc_format.cxx
  ./src/fileio/impls/netcdf/nc_format.hxx
  ./src/fileio/impls/netcdf4/ncxx4.cxx
  ./src/fileio/impls/netcdf4/ncxx4.hxx
  ./src/fileio/impls/pnetcdf/pnetcdf.cxx
  ./src/fileio/impls/pnetcdf/pnetcdf.hxx
  ./src/invert/fft_fftw.cxx
  ./src/invert/lapack_routines.cxx
  ./src/invert/laplace/impls/cyclic/cyclic_laplace.cxx
  ./src/invert/laplace/impls/cyclic/cyclic_laplace.hxx
  ./src/invert/laplace/impls/iterative_parallel_tri/iterative_parallel_tri.cxx
  ./src/invert/laplace/impls/iterative_parallel_tri/iterative_parallel_tri.hxx
  ./src/invert/laplace/impls/multigrid/multigrid_alg.cxx
  ./src/invert/laplace/impls/multigrid/multigrid_laplace.cxx
  ./src/invert/laplace/impls/multigrid/multigrid_laplace.hxx
  ./src/invert/laplace/impls/multigrid/multigrid_solver.cxx
  ./src/invert/laplace/impls/naulin/naulin_laplace.cxx
  ./src/invert/laplace/impls/naulin/naulin_laplace.hxx
  ./src/invert/laplace/impls/pdd/pdd.cxx
  ./src/invert/laplace/impls/pdd/pdd.hxx
  ./src/invert/laplace/impls/petsc/petsc_laplace.cxx
  ./src/invert/laplace/impls/petsc/petsc_laplace.hxx
  ./src/invert/laplace/impls/petsc3damg/petsc3damg.cxx
  ./src/invert/laplace/impls/petsc3damg/petsc3damg.hxx
  ./src/invert/laplace/impls/serial_band/serial_band.cxx
  ./src/invert/laplace/impls/serial_band/serial_band.hxx
  ./src/invert/laplace/impls/serial_tri/serial_tri.cxx
  ./src/invert/laplace/impls/serial_tri/serial_tri.hxx
  ./src/invert/laplace/impls/spt/spt.cxx
  ./src/invert/laplace/impls/spt/spt.hxx
  ./src/invert/laplace/invert_laplace.cxx
  ./src/invert/laplacexy/laplacexy.cxx
  ./src/invert/laplacexz/impls/cyclic/laplacexz-cyclic.cxx
  ./src/invert/laplacexz/impls/cyclic/laplacexz-cyclic.hxx
  ./src/invert/laplacexz/impls/petsc/laplacexz-petsc.cxx
  ./src/invert/laplacexz/impls/petsc/laplacexz-petsc.hxx
  ./src/invert/laplacexz/laplacexz.cxx
  ./src/invert/parderiv/impls/cyclic/cyclic.cxx
  ./src/invert/parderiv/impls/cyclic/cyclic.hxx
  ./src/invert/parderiv/invert_parderiv.cxx
  ./src/mesh/boundary_factory.cxx
  ./src/mesh/boundary_region.cxx
  ./src/mesh/boundary_standard.cxx
  ./src/mesh/coordinates.cxx
  ./src/mesh/data/gridfromfile.cxx
  ./src/mesh/data/gridfromoptions.cxx
  ./src/mesh/difops.cxx
  ./src/mesh/fv_ops.cxx
  ./src/mesh/impls/bout/boutmesh.cxx
  ./src/mesh/impls/bout/boutmesh.hxx
  ./src/mesh/index_derivs.cxx
  ./src/mesh/interpolation_xz.cxx
  ./src/mesh/interpolation/bilinear_xz.cxx
  ./src/mesh/interpolation/hermite_spline_xz.cxx
  ./src/mesh/interpolation/hermite_spline_z.cxx
  ./src/mesh/interpolation/interpolation_z.cxx
  ./src/mesh/interpolation/lagrange_4pt_xz.cxx
  ./src/mesh/interpolation/monotonic_hermite_spline_xz.cxx
  ./src/mesh/mesh.cxx
  ./src/mesh/parallel/fci.cxx
  ./src/mesh/parallel/fci.hxx
  ./src/mesh/parallel/identity.cxx
  ./src/mesh/parallel/shiftedmetric.cxx
  ./src/mesh/parallel/shiftedmetricinterp.cxx
  ./src/mesh/parallel/shiftedmetricinterp.hxx
  ./src/mesh/parallel_boundary_op.cxx
  ./src/mesh/parallel_boundary_region.cxx
  ./src/mesh/surfaceiter.cxx
  ./src/physics/gyro_average.cxx
  ./src/physics/physicsmodel.cxx
  ./src/physics/smoothing.cxx
  ./src/physics/snb.cxx
  ./src/physics/sourcex.cxx
  ./src/solver/impls/adams_bashforth/adams_bashforth.cxx
  ./src/solver/impls/adams_bashforth/adams_bashforth.hxx
  ./src/solver/impls/arkode/arkode.cxx
  ./src/solver/impls/arkode/arkode.hxx
  ./src/solver/impls/cvode/cvode.cxx
  ./src/solver/impls/cvode/cvode.hxx
  ./src/solver/impls/euler/euler.cxx
  ./src/solver/impls/euler/euler.hxx
  ./src/solver/impls/ida/ida.cxx
  ./src/solver/impls/ida/ida.hxx
  ./src/solver/impls/imex-bdf2/imex-bdf2.cxx
  ./src/solver/impls/imex-bdf2/imex-bdf2.hxx
  ./src/solver/impls/petsc/petsc.cxx
  ./src/solver/impls/petsc/petsc.hxx
  ./src/solver/impls/power/power.cxx
  ./src/solver/impls/power/power.hxx
  ./src/solver/impls/pvode/pvode.cxx
  ./src/solver/impls/pvode/pvode.hxx
  ./src/solver/impls/rk3-ssp/rk3-ssp.cxx
  ./src/solver/impls/rk3-ssp/rk3-ssp.hxx
  ./src/solver/impls/rk4/rk4.cxx
  ./src/solver/impls/rk4/rk4.hxx
  ./src/solver/impls/rkgeneric/impls/cashkarp/cashkarp.cxx
  ./src/solver/impls/rkgeneric/impls/cashkarp/cashkarp.hxx
  ./src/solver/impls/rkgeneric/impls/rk4simple/rk4simple.cxx
  ./src/solver/impls/rkgeneric/impls/rk4simple/rk4simple.hxx
  ./src/solver/impls/rkgeneric/impls/rkf34/rkf34.cxx
  ./src/solver/impls/rkgeneric/impls/rkf34/rkf34.hxx
  ./src/solver/impls/rkgeneric/impls/rkf45/rkf45.cxx
  ./src/solver/impls/rkgeneric/impls/rkf45/rkf45.hxx
  ./src/solver/impls/rkgeneric/rkgeneric.cxx
  ./src/solver/impls/rkgeneric/rkgeneric.hxx
  ./src/solver/impls/rkgeneric/rkscheme.cxx
  ./src/solver/impls/slepc/slepc.cxx
  ./src/solver/impls/slepc/slepc.hxx
  ./src/solver/impls/snes/snes.cxx
  ./src/solver/impls/snes/snes.hxx
  ./src/solver/impls/split-rk/split-rk.cxx
  ./src/solver/impls/split-rk/split-rk.hxx
  ./src/solver/solver.cxx
  ./src/sys/bout_types.cxx
  ./src/sys/boutcomm.cxx
  ./src/sys/boutexception.cxx
  ./src/sys/derivs.cxx
  ./src/sys/expressionparser.cxx
  ./src/sys/generator_context.cxx
  ./src/sys/msg_stack.cxx
  ./src/sys/options.cxx
  ./src/sys/options/optionparser.hxx
  ./src/sys/options/options_ini.cxx
  ./src/sys/options/options_ini.hxx
  ./src/sys/options/options_netcdf.cxx
  ./src/sys/optionsreader.cxx
  ./src/sys/output.cxx
  ./src/sys/petsclib.cxx
  ./src/sys/range.cxx
  ./src/sys/slepclib.cxx
  ./src/sys/timer.cxx
  ./src/sys/type_name.cxx
  ./src/sys/utils.cxx
  ${CMAKE_CURRENT_BINARY_DIR}/include/bout/revision.hxx
  ${CMAKE_CURRENT_BINARY_DIR}/include/bout/version.hxx
  )

option(BOUT_GENERATE_FIELDOPS "Automatically re-generate the Field arithmetic operators from the Python templates. \
Requires Python, clang-format, and Jinja2. Turn this OFF to skip generating them if, for example, \
you are unable to install the Jinja2 Python module. This is only important for BOUT++ developers." ON)

find_package(Python)
find_package(ClangFormat)
if (BOUT_GENERATE_FIELDOPS AND Python_FOUND AND ClangFormat_FOUND)
  add_custom_command( OUTPUT ${CMAKE_CURRENT_SOURCE_DIR}/src/field/generated_fieldops.cxx
    COMMAND ${Python_EXECUTABLE} gen_fieldops.py --filename generated_fieldops.cxx.tmp
    COMMAND ${ClangFormat_BIN} generated_fieldops.cxx.tmp -i
    COMMAND ${CMAKE_COMMAND} -E rename generated_fieldops.cxx.tmp generated_fieldops.cxx
    DEPENDS ${CMAKE_CURRENT_SOURCE_DIR}/src/field/gen_fieldops.jinja  ${CMAKE_CURRENT_SOURCE_DIR}/src/field/gen_fieldops.py
    WORKING_DIRECTORY ${CMAKE_CURRENT_SOURCE_DIR}/src/field/
    COMMENT "Generating source code" )
else()
  message(AUTHOR_WARNING "'src/field/generated_fieldops.cxx' will not be \
regenerated when you make changes to either \
'src/field/gen_fieldops.py' or 'src/field/gen_fieldops.jinja'. \
This is because either Python or clang-format is missing \
(see above messages for more information) \
or BOUT_GENERATE_FIELDOPS is OFF (current value: ${BOUT_GENERATE_FIELDOPS}). \
This warning is only important for BOUT++ developers and can otherwise be \
safely ignored.")
endif()

add_library(bout++
  ${BOUT_SOURCES}
  )
add_library(bout++::bout++ ALIAS bout++)
target_link_libraries(bout++ PUBLIC MPI::MPI_CXX)
target_include_directories(bout++ PUBLIC
  $<BUILD_INTERFACE:${CMAKE_CURRENT_SOURCE_DIR}/include>
  $<BUILD_INTERFACE:${CMAKE_CURRENT_BINARY_DIR}/include>
  $<INSTALL_INTERFACE:include>
  )

target_compile_features(bout++ PUBLIC cxx_std_14)
set_target_properties(bout++ PROPERTIES CXX_EXTENSIONS OFF)

# Various sanitizers, including coverage and address sanitizer
include(cmake/Sanitizers.cmake)
enable_sanitizers(bout++)

##################################################
# Components of the version number
# Pre-release identifier (BOUT_VERSION_TAG) set above
set(BOUT_VERSION ${BOUT_FULL_VERSION})
set(BOUT_VERSION_MAJOR ${PROJECT_VERSION_MAJOR})
set(BOUT_VERSION_MINOR ${PROJECT_VERSION_MINOR})
set(BOUT_VERSION_PATCH ${PROJECT_VERSION_PATCH})

# Get the git commit
include(GetGitRevisionDescription)
get_git_head_revision(GIT_REFSPEC BOUT_REVISION)
if(BOUT_REVISION STREQUAL "GITDIR-NOTFOUND")
  set(BOUT_REVISION "Unknown")
endif()
message(STATUS "Git revision: ${BOUT_REVISION}")

# Build the file containing the version information
configure_file(
  "${PROJECT_SOURCE_DIR}/include/bout/version.hxx.in"
  "${PROJECT_BINARY_DIR}/include/bout/version.hxx")
# Build the file containing just the commit hash
# This will be rebuilt on every commit!
configure_file(
  "${PROJECT_SOURCE_DIR}/include/bout/revision.hxx.in"
  "${PROJECT_BINARY_DIR}/include/bout/revision.hxx")

##################################################

cmake_dependent_option(BOUT_USE_SYSTEM_MPARK_VARIANT "Use external installation of mpark.variant" OFF
  "BOUT_UPDATE_GIT_SUBMODULE OR EXISTS externalpackages/mpark.variant/CMakeLists.txt" ON)

if(BOUT_USE_SYSTEM_MPARK_VARIANT)
  message(STATUS "Using external mpark.variant")
  find_package(mpark_variant REQUIRED)
else()
  message(STATUS "Using mpark.variant submodule")
  bout_update_submodules()
  add_subdirectory(externalpackages/mpark.variant)
  if(NOT TARGET mpark_variant)
    message(FATAL_ERROR "mpark_variant not found! Have you disabled the git submodules (BOUT_UPDATE_GIT_SUBMODULE)?")
  endif()
endif()
target_link_libraries(bout++ PUBLIC mpark_variant)

cmake_dependent_option(BOUT_USE_SYSTEM_FMT "Use external installation of fmt" OFF
  "BOUT_UPDATE_GIT_SUBMODULE OR EXISTS externalpackages/fmt/CMakeLists.txt" ON)

if(BOUT_USE_SYSTEM_FMT)
  message(STATUS "Using external fmt")
  find_package(fmt 6 REQUIRED)
else()
  message(STATUS "Using fmt submodule")
  bout_update_submodules()
  # Need to install fmt alongside BOUT++
  set(FMT_INSTALL ON CACHE BOOL "")
  add_subdirectory(externalpackages/fmt)
  if(NOT TARGET fmt::fmt)
    message(FATAL_ERROR "fmt not found! Have you disabled the git submodules (BOUT_UPDATE_GIT_SUBMODULE)?")
  endif()
endif()
target_link_libraries(bout++ PUBLIC fmt::fmt)

option(BOUT_ENABLE_WARNINGS "Enable compiler warnings" ON)
if (BOUT_ENABLE_WARNINGS)
  target_compile_options(bout++ PRIVATE
    $<$<OR:$<CXX_COMPILER_ID:GNU>,$<CXX_COMPILER_ID:Clang>,$<CXX_COMPILER_ID:AppleClang>>:
      -Wall -Wextra >
    $<$<CXX_COMPILER_ID:MSVC>:
      /W4 >
   )

 include(EnableCXXWarningIfSupport)
 # Note we explicitly turn off -Wcast-function-type as PETSc *requires*
 # we cast a function to the wrong type in MatFDColoringSetFunction
 target_enable_cxx_warning_if_supported(bout++
   FLAGS -Wnull-dereference -Wno-cast-function-type
   )

endif()

# Compile time features

set(CHECK_LEVELS 0 1 2 3 4)
set(CHECK 2 CACHE STRING "Set run-time checking level")
set_property(CACHE CHECK PROPERTY STRINGS ${CHECK_LEVELS})
if (NOT CHECK IN_LIST CHECK_LEVELS)
  message(FATAL_ERROR "CHECK must be one of ${CHECK_LEVELS}")
endif()
message(STATUS "Runtime checking level: CHECK=${CHECK}")
target_compile_definitions(bout++ PUBLIC "CHECK=${CHECK}")
set(BOUT_CHECK_LEVEL ${CHECK})

cmake_dependent_option(BOUT_ENABLE_OUTPUT_DEBUG "Enable extra debug output" OFF
  "CHECK LESS 3" ON)
message(STATUS "Extra debug output: BOUT_USE_OUTPUT_DEBUG=${BOUT_ENABLE_OUTPUT_DEBUG}")
set(BOUT_USE_OUTPUT_DEBUG ${BOUT_ENABLE_OUTPUT_DEBUG})

option(BOUT_ENABLE_SIGNAL "SegFault handling" ON)
message(STATUS "Signal handling: BOUT_USE_SIGNAL=${BOUT_ENABLE_SIGNAL}")
set(BOUT_USE_SIGNAL ${BOUT_ENABLE_SIGNAL})

option(BOUT_ENABLE_COLOR "Output coloring" ON)
message(STATUS "Output coloring: BOUT_USE_COLOR=${BOUT_ENABLE_COLOR}")
set(BOUT_USE_COLOR ${BOUT_ENABLE_COLOR})

option(BOUT_ENABLE_TRACK "Field name tracking" ON)
message(STATUS "Field name tracking: BOUT_USE_TRACK=${BOUT_ENABLE_TRACK}")
set(BOUT_USE_TRACK ${BOUT_ENABLE_TRACK})

option(BOUT_ENABLE_SIGFPE "Signalling floating point exceptions" OFF)
message(STATUS "Signalling floating point exceptions: BOUT_USE_SIGFPE=${BOUT_ENABLE_SIGFPE}")
set(BOUT_USE_SIGFPE ${BOUT_ENABLE_SIGFPE})

option(BOUT_ENABLE_BACKTRACE "Enable backtrace" ON)
if (BOUT_ENABLE_BACKTRACE)
  find_program(ADDR2LINE_FOUND addr2line)
  if (NOT ADDR2LINE_FOUND)
    message(FATAL_ERROR "addr2line not found")
  endif()
  target_link_libraries(bout++ PUBLIC ${CMAKE_DL_LIBS})
endif()
message(STATUS "Enable backtrace: BOUT_USE_BACKTRACE=${BOUT_ENABLE_BACKTRACE}")
set(BOUT_USE_BACKTRACE ${BOUT_ENABLE_BACKTRACE})

option(BOUT_ENABLE_OPENMP "Enable OpenMP support" OFF)
set(BOUT_OPENMP_SCHEDULE static CACHE STRING "Set OpenMP schedule")
set_property(CACHE BOUT_OPENMP_SCHEDULE PROPERTY STRINGS static dynamic guided auto)
if (BOUT_ENABLE_OPENMP)
  find_package(OpenMP REQUIRED)
  target_link_libraries(bout++ PUBLIC OpenMP::OpenMP_CXX)
  set(possible_openmp_schedules static dynamic guided auto)
  if (NOT BOUT_OPENMP_SCHEDULE IN_LIST possible_openmp_schedules)
    message(FATAL_ERROR "BOUT_OPENMP_SCHEDULE must be one of ${possible_openmp_schedules}; got ${BOUT_OPENMP_SCHEDULE}")
  endif()
  message(STATUS "OpenMP schedule: ${BOUT_OPENMP_SCHEDULE}")
endif()
message(STATUS "Enable OpenMP: ${BOUT_ENABLE_OPENMP}")
set(BOUT_USE_OPENMP ${BOUT_ENABLE_OPENMP})

option(BOUT_ENABLE_METRIC_3D "Enable 3D metric support" OFF)
if(BOUT_ENABLE_METRIC_3D)
  set(BOUT_METRIC_TYPE "3D")
else()
  set(BOUT_METRIC_TYPE "2D")
endif()
set(BOUT_USE_METRIC_3D ${BOUT_ENABLE_METRIC_3D})

# Optional dependencies

option(BOUT_USE_PVODE "Enable support for bundled PVODE" ON)
if (BOUT_USE_PVODE)
  add_subdirectory(externalpackages/PVODE)
  target_link_libraries(bout++ PUBLIC pvode pvpre)
endif()
message(STATUS "PVODE support: ${BOUT_USE_PVODE}")
set(BOUT_HAS_PVODE ${BOUT_USE_PVODE})

option(BOUT_USE_NETCDF "Enable support for NetCDF output" ON)
option(BOUT_DOWNLOAD_NETCDF_CXX4 "Download and build netCDF-cxx4" OFF)
if (BOUT_USE_NETCDF)
  if (BOUT_DOWNLOAD_NETCDF_CXX4)
    include(FetchContent)
    FetchContent_Declare(
      netcdf-cxx4
      GIT_REPOSITORY https://github.com/ZedThree/netcdf-cxx4
      GIT_TAG        "ad3e50953190615cb69dcc8a4652f9a88a8499cf"
      )
    # Don't build the netcdf tests, they have lots of warnings
    set(NCXX_ENABLE_TESTS OFF CACHE BOOL "" FORCE)
    # Use our own FindnetCDF module which uses nc-config
    find_package(netCDF REQUIRED)
    FetchContent_MakeAvailable(netcdf-cxx4)
  else()
    find_package(netCDFCxx REQUIRED)
  endif()
  target_link_libraries(bout++ PUBLIC netCDF::netcdf-cxx4)
endif()
message(STATUS "NetCDF support: ${BOUT_USE_NETCDF}")
set(BOUT_HAS_NETCDF ${BOUT_USE_NETCDF})

option(BOUT_USE_FFTW "Enable support for FFTW" ON)
if (BOUT_USE_FFTW)
  find_package(FFTW REQUIRED)
  target_link_libraries(bout++ PUBLIC FFTW::FFTW)
endif()
message(STATUS "FFTW support: ${BOUT_USE_FFTW}")
set(BOUT_HAS_FFTW ${BOUT_USE_FFTW})

option(BOUT_USE_LAPACK "Enable support for LAPACK" ON)
if (BOUT_USE_LAPACK)
  if (NOT CMAKE_SYSTEM_NAME STREQUAL "CrayLinuxEnvironment")
    # Cray wrappers sort this out for us
    find_package(LAPACK REQUIRED)
    target_link_libraries(bout++ PUBLIC "${LAPACK_LIBRARIES}")
  endif()
endif()
message(STATUS "LAPACK support: ${BOUT_USE_LAPACK}")
set(BOUT_HAS_LAPACK ${BOUT_USE_LAPACK})

option(BOUT_USE_PETSC "Enable support for PETSc time solvers and inversions" OFF)
if (BOUT_USE_PETSC)
  if (NOT CMAKE_SYSTEM_NAME STREQUAL "CrayLinuxEnvironment")
    # Cray wrappers sort this out for us
    find_package(PETSc REQUIRED)
    target_link_libraries(bout++ PUBLIC PETSc::PETSc)
  endif()
endif()
message(STATUS "PETSc support: ${BOUT_USE_PETSC}")
set(BOUT_HAS_PETSC ${BOUT_USE_PETSC})

option(BOUT_USE_SLEPC "Enable support for SLEPc eigen solver" OFF)
if (BOUT_USE_SLEPC)
  find_package(SLEPc REQUIRED)
  target_link_libraries(bout++ PUBLIC SLEPc::SLEPc)
endif()
message(STATUS "SLEPc support: ${BOUT_USE_SLEPC}")
set(BOUT_HAS_SLEPC ${BOUT_USE_SLEPC})

option(BOUT_USE_SUNDIALS "Enable support for SUNDIALS time solvers" OFF)
if (BOUT_USE_SUNDIALS)
  find_package(SUNDIALS REQUIRED)
  target_link_libraries(bout++ PUBLIC SUNDIALS::cvode)
  target_link_libraries(bout++ PUBLIC SUNDIALS::ida)
  target_link_libraries(bout++ PUBLIC SUNDIALS::arkode)
endif()
message(STATUS "SUNDIALS support: ${BOUT_USE_SUNDIALS}")
set(BOUT_HAS_SUNDIALS ${BOUT_USE_SUNDIALS})
set(BOUT_HAS_ARKODE ${BOUT_USE_SUNDIALS})
set(BOUT_HAS_CVODE ${BOUT_USE_SUNDIALS})
set(BOUT_HAS_IDA ${BOUT_USE_SUNDIALS})

option(BOUT_USE_NLS "Enable Native Language Support" ON)
if (BOUT_USE_NLS)
  find_package(Gettext)
  if (GETTEXT_FOUND)
	find_package(Intl)
	if (Intl_FOUND)
	  target_link_libraries(bout++
		PUBLIC ${Intl_LIBRARIES})
	  target_include_directories(bout++
		PUBLIC ${Intl_INCLUDE_DIRS})
	endif()
  endif()
endif()
set(BOUT_HAS_GETTEXT ${BOUT_USE_NLS})

option(BOUT_USE_SCOREP "Enable support for Score-P based instrumentation" OFF)
if (BOUT_USE_SCOREP)
  message(STATUS "Score-P support enabled. Please make sure you are calling CMake like so:

  SCOREP_WRAPPER=off cmake -DCMAKE_C_COMPILER=scorep-mpicc -DCMAKE_CXX_COMPILER=scorep-mpicxx <other CMake options>
")
endif()
set(BOUT_HAS_SCOREP ${BOUT_USE_SCOREP})

option(BOUT_USE_UUID_SYSTEM_GENERATOR "Enable support for using a system UUID generator" ON)
if (BOUT_USE_UUID_SYSTEM_GENERATOR)
  find_package(Libuuid QUIET)
  if (Libuuid_FOUND)
    target_link_libraries(bout++
      PUBLIC Libuuid::libuuid)
  else()
    message(STATUS "libuuid not found, using fallback UUID generator")
    set(BOUT_USE_UUID_SYSTEM_GENERATOR FALSE)
  endif()
endif()
message(STATUS "UUID_SYSTEM_GENERATOR: ${BOUT_USE_UUID_SYSTEM_GENERATOR}")
set(BOUT_HAS_UUID_SYSTEM_GENERATOR ${BOUT_USE_UUID_SYSTEM_GENERATOR})

include(CheckCXXSourceCompiles)
check_cxx_source_compiles("int main() { const char* name = __PRETTY_FUNCTION__; }"
  HAS_PRETTY_FUNCTION)
set(BOUT_HAS_PRETTY_FUNCTION ${HAS_PRETTY_FUNCTION})

# Locations of the various Python modules, including the generated boutconfig module
set(BOUT_PYTHONPATH "${CMAKE_CURRENT_BINARY_DIR}/tools/pylib:${CMAKE_CURRENT_SOURCE_DIR}/tools/pylib")
# Variables for boutconfig module -- note that these will contain
# generator expressions and CMake targets, and not generally be very
# useful
get_target_property(BOUT_LIBS bout++ INTERFACE_LINK_LIBRARIES)
get_target_property(BOUT_CFLAGS bout++ INTERFACE_INCLUDE_DIRECTORIES)

# We want to compile the actual flags used into the library so we can
# see them at runtime. This needs a few steps:

# 1. Get the macro definitions. They come as a ;-separated list and
#    without the -D. We also need to also stick a -D on the front of
#    the first item
get_property(BOUT_COMPILE_DEFINITIONS
  TARGET bout++
  PROPERTY COMPILE_DEFINITIONS)
string(REPLACE ";" " -D" BOUT_COMPILE_DEFINITIONS "${BOUT_COMPILE_DEFINITIONS}")
string(CONCAT BOUT_COMPILE_DEFINITIONS " -D" "${BOUT_COMPILE_DEFINITIONS}")

# 2. Get the compiler options. Again, they come as a ;-separated
#    list. Note that they don't include optimisation or debug flags:
#    they're in the CMAKE_CXX_FLAGS* variables
get_property(BOUT_COMPILE_OPTIONS
  TARGET bout++
  PROPERTY COMPILE_OPTIONS)
string(REPLACE ";" " " BOUT_COMPILE_OPTIONS "${BOUT_COMPILE_OPTIONS}")

# 3. The optimisation and/or debug flags are in the CMAKE_CXX_FLAGS*
#    variables. We need both the common flags as well as those for the
#    build type actually being used. Note: this might behave weirdly
#    on Windows. Might need to expand CMAKE_CONFIGURATION_TYPES
#    instead?
if(NOT CMAKE_BUILD_TYPE AND NOT CMAKE_CONFIGURATION_TYPES)
  set(CMAKE_BUILD_TYPE_UPPER "DEBUG")
else()
  string(TOUPPER "${CMAKE_BUILD_TYPE}" CMAKE_BUILD_TYPE_UPPER)
endif()
string(CONCAT BOUT_COMPILE_BUILD_FLAGS
  " "
  "${CMAKE_CXX_FLAGS}"
  "${CMAKE_CXX_FLAGS_${CMAKE_BUILD_TYPE_UPPER}}")

# 4. Now we join all the flags from the first three steps together
string(CONCAT BOUT_FLAGS_STRING
  "${BOUT_COMPILE_OPTIONS}"
  "${BOUT_COMPILE_DEFINITIONS}"
  "${BOUT_COMPILE_BUILD_FLAGS}")

# 5. Finally actually add the flags as a define
target_compile_definitions(bout++
  PRIVATE BOUT_FLAGS_STRING=${BOUT_FLAGS_STRING})

##################################################
# Tests

<<<<<<< HEAD
# Add a new integrated test. By default, the executable is named like
# the first source, stripped of its file extension.
#
# Required arguments:
#
# - TESTNAME: name of the test
#
# - SOURCES: list of source files
#
# Optional arguments:
#
# - USE_RUNTEST: if given, the test uses `./runtest` as the test
#   command, otherwise it uses the executable
#
# - USE_DATA_BOUT_INP: if given, copy `data/BOUT.inp`
#
# - EXTRA_FILES: any extra files that are required to run the test
#
# - REQUIRES: list of variables that must be truthy to enable test
#   (note: use `CONFLICTS` to negate the variable, rather than `NOT
#   VARIABLE`)
#
# - CONFLICTS: list of variables that must be falsey to enable test
#
# - EXECUTABLE_NAME: name of the executable, if different from the
#   first source name

function(bout_add_integrated_test TESTNAME)
  set(options USE_RUNTEST USE_DATA_BOUT_INP)
  set(oneValueArgs EXECUTABLE_NAME)
  set(multiValueArgs SOURCES EXTRA_FILES REQUIRES CONFLICTS TESTARGS)
  cmake_parse_arguments(BOUT_TEST_OPTIONS "${options}" "${oneValueArgs}" "${multiValueArgs}" ${ARGN})

  foreach (REQUIREMENT IN LISTS BOUT_TEST_OPTIONS_REQUIRES)
    if (NOT ${REQUIREMENT})
      message(STATUS "Not building test ${TESTNAME}, requirement not met: ${REQUIREMENT}")
      return()
    endif()
  endforeach()

  foreach (CONFLICT IN LISTS BOUT_TEST_OPTIONS_CONFLICTS)
    if (${CONFLICT})
      message(STATUS "Not building test ${TESTNAME}, conflicts with: ${CONFLICT}")
      return()
    endif()
  endforeach()

  add_executable(${TESTNAME} ${BOUT_TEST_OPTIONS_SOURCES})
  target_link_libraries(${TESTNAME} bout++)
  target_include_directories(${TESTNAME} PRIVATE $<BUILD_INTERFACE:${CMAKE_CURRENT_SOURCE_DIR}>)

  # Set the name of the executable. We either take it as an option,
  # or use the first source file, stripping the file suffix
  if (BOUT_TEST_OPTIONS_EXECUTABLE_NAME)
    set_target_properties(${TESTNAME} PROPERTIES OUTPUT_NAME ${BOUT_TEST_OPTIONS_EXECUTABLE_NAME})
  else()
    # If more than one source file, just get the first one
    list(LENGTH ${BOUT_TEST_OPTIONS_SOURCES} BOUT_SOURCES_LENGTH)
    if (BOUT_SOURCES_LENGTH GREATER 0)
      list(GET ${BOUT_TEST_OPTIONS_SOURCES} 0 BOUT_TEST_FIRST_SOURCE)
    else()
      set(BOUT_TEST_FIRST_SOURCE ${BOUT_TEST_OPTIONS_SOURCES})
    endif()
    # Strip the directory and file extension from the source file
    get_filename_component(BOUT_TEST_EXECUTABLE_NAME ${BOUT_TEST_FIRST_SOURCE} NAME_WE)
    set_target_properties(${TESTNAME} PROPERTIES OUTPUT_NAME ${BOUT_TEST_EXECUTABLE_NAME})
  endif()

  # Set the actual test command
  if (BOUT_TEST_OPTIONS_USE_RUNTEST)
    add_test(NAME ${TESTNAME} COMMAND ./runtest ${BOUT_TEST_OPTIONS_TESTARGS})
    set_tests_properties(${TESTNAME} PROPERTIES
      ENVIRONMENT PYTHONPATH=${BOUT_PYTHONPATH}:$ENV{PYTHONPATH}
      )
    bout_copy_file(runtest)
  else()
    add_test(NAME ${TESTNAME} COMMAND ${TESTNAME} ${BOUT_TEST_OPTIONS_TESTARGS})
  endif()

  # Copy the input file if needed
  if (BOUT_TEST_OPTIONS_USE_DATA_BOUT_INP)
    bout_copy_file(data/BOUT.inp)
  endif()

  # Copy any other needed files
  if (BOUT_TEST_OPTIONS_EXTRA_FILES)
    foreach (FILE ${BOUT_TEST_OPTIONS_EXTRA_FILES})
      bout_copy_file("${FILE}")
    endforeach()
  endif()

  set_target_properties(${TESTNAME} PROPERTIES FOLDER tests/integrated)

  # Add the test to the build-check-integrated-tests target
  add_dependencies(build-check-integrated-tests ${TESTNAME})
endfunction()

=======
>>>>>>> daec8dd3
option(PACKAGE_TESTS "Build the tests" ON)
option(BOUT_RUN_ALL_TESTS "Run all of the tests (this can be slow!)" OFF)
if(PACKAGE_TESTS)
  enable_testing()

  # Targets for just building the tests
  # Tests need to add themselves as dependencies to these targets
  add_custom_target(build-check-unit-tests)
  add_custom_target(build-check-integrated-tests)
  add_custom_target(build-check-mms-tests)

  # Build all the tests
  add_custom_target(build-check)
  add_dependencies(build-check build-check-unit-tests build-check-integrated-tests build-check-mms-tests)

  add_subdirectory(tests/unit EXCLUDE_FROM_ALL)
  add_subdirectory(tests/integrated EXCLUDE_FROM_ALL)
  add_subdirectory(tests/MMS EXCLUDE_FROM_ALL)

  # Targets for running the tests
  add_custom_target(check-unit-tests
    COMMAND ctest -R serial_tests --output-on-failure)
  add_dependencies(check-unit-tests build-check-unit-tests)

  add_custom_target(check-integrated-tests
    COMMAND ctest -R "test-" --output-on-failure)
  add_dependencies(check-integrated-tests build-check-integrated-tests)

  add_custom_target(check-mms-tests
    COMMAND ctest -R "MMS-" --output-on-failure)
  add_dependencies(check-mms-tests build-check-mms-tests)

  # Run all the tests
  add_custom_target(check)
  add_dependencies(check check-unit-tests check-integrated-tests check-mms-tests)
endif()

option(BOUT_BUILD_EXAMPLES "Build the examples" OFF)
if(BOUT_BUILD_EXAMPLES)
  add_subdirectory(examples)
endif()

##################################################
# Documentation

option(BOUT_BUILD_DOCS "Build the documentation" OFF)
if (BOUT_BUILD_DOCS)
  add_subdirectory(manual EXCLUDE_FROM_ALL)
endif()

##################################################
# Generate the build config header

if (EXISTS "${CMAKE_CURRENT_SOURCE_DIR}/include/bout/build_defines.hxx")
  message(FATAL_ERROR "Generated build_defines.hxx header already exists; please remove '${CMAKE_CURRENT_SOURCE_DIR}/include/bout/build_defines.hxx' before continuing")
endif()

configure_file(cmake_build_defines.hxx.in include/bout/build_defines.hxx)

##################################################
# Installation

include(GNUInstallDirs)
install(TARGETS bout++
  EXPORT bout++Targets
  LIBRARY DESTINATION "${CMAKE_INSTALL_LIBDIR}"
  ARCHIVE DESTINATION "${CMAKE_INSTALL_LIBDIR}"
  RUNTIME DESTINATION "${CMAKE_INSTALL_BINDIR}"
  INCLUDES DESTINATION "${CMAKE_INSTALL_INCLUDEDIR}"
  )
# Repo files
install(DIRECTORY include/ DESTINATION ${CMAKE_INSTALL_INCLUDEDIR}
  FILES_MATCHING PATTERN "*.hxx")
# Generated headers
install(DIRECTORY "${PROJECT_BINARY_DIR}/include/"
  DESTINATION ${CMAKE_INSTALL_INCLUDEDIR})

include(CMakePackageConfigHelpers)
write_basic_package_version_file(
  bout++ConfigVersion.cmake
  VERSION ${PACKAGE_VERSION}
  COMPATIBILITY SameMajorVersion
  )

install(EXPORT bout++Targets
  FILE bout++Targets.cmake
  NAMESPACE bout++::
  DESTINATION "${CMAKE_INSTALL_LIBDIR}/cmake/bout++"
  )

configure_package_config_file(bout++Config.cmake.in bout++Config.cmake
  INSTALL_DESTINATION "${CMAKE_CURRENT_BINARY_DIR}/bout++Config.cmake"
  )

install(
  FILES
      "${CMAKE_CURRENT_BINARY_DIR}/bout++Config.cmake"
      "${CMAKE_CURRENT_BINARY_DIR}/bout++ConfigVersion.cmake"
      "${CMAKE_CURRENT_SOURCE_DIR}/cmake/CorrectWindowsPaths.cmake"
      "${CMAKE_CURRENT_SOURCE_DIR}/cmake/FindFFTW.cmake"
      "${CMAKE_CURRENT_SOURCE_DIR}/cmake/FindNetCDF.cmake"
      "${CMAKE_CURRENT_SOURCE_DIR}/cmake/FindPackageMultipass.cmake"
      "${CMAKE_CURRENT_SOURCE_DIR}/cmake/FindPETSc.cmake"
      "${CMAKE_CURRENT_SOURCE_DIR}/cmake/FindScoreP.cmake"
      "${CMAKE_CURRENT_SOURCE_DIR}/cmake/FindSLEPc.cmake"
      "${CMAKE_CURRENT_SOURCE_DIR}/cmake/FindSUNDIALS.cmake"
      "${CMAKE_CURRENT_SOURCE_DIR}/cmake/ResolveCompilerPaths.cmake"
  DESTINATION "${CMAKE_INSTALL_LIBDIR}/cmake/bout++"
  )

configure_package_config_file(tools/pylib/boutconfig/__init__.py.cin tools/pylib/boutconfig/__init__.py
  INSTALL_DESTINATION "${CMAKE_CURRENT_BINARY_DIR}/tools/pylib/boutconfig/__init__.py"
  )

install(
  FILES "${CMAKE_CURRENT_BINARY_DIR}/tools/pylib/boutconfig/__init__.py"
  DESTINATION "${CMAKE_INSTALL_INCLUDEDIR}/boutconfig"
  )

export(EXPORT bout++Targets
  FILE "${CMAKE_CURRENT_BINARY_DIR}/bout++Targets.cmake"
  NAMESPACE bout++::
  )

export(PACKAGE bout)

##################################################
# Configure summary

message("
   --------------------------------
     BOUT++ Configuration Summary
   --------------------------------

   Bundled PVODE support    : ${BOUT_HAS_PVODE}
   PETSc support            : ${BOUT_HAS_PETSC}
   SLEPc support            : ${BOUT_HAS_SLEPC}
   SUNDIALS support         : ${BOUT_HAS_SUNDIALS}
   NetCDF support           : ${BOUT_HAS_NETCDF}
   FFTW support             : ${BOUT_HAS_FFTW}
   LAPACK support           : ${BOUT_HAS_LAPACK}
   OpenMP support           : ${BOUT_USE_OPENMP}
   Natural language support : ${BOUT_HAS_GETTEXT}
   ScoreP support           : ${BOUT_HAS_SCOREP}
   System UUID generator    : ${BOUT_HAS_UUID_SYSTEM_GENERATOR}
   Extra debug output       : ${BOUT_USE_OUTPUT_DEBUG}
   Runtime error check level: ${BOUT_CHECK_LEVEL}
   Signal handling          : ${BOUT_USE_SIGNAL}
   Output coloring          : ${BOUT_USE_COLOR}
   Field name tracking      : ${BOUT_USE_TRACK}
   Floating point exceptions: ${BOUT_USE_SIGFPE}
   Backtrace enabled        : ${BOUT_USE_BACKTRACE}
<<<<<<< HEAD
   Metric type              : ${BOUT_METRIC_TYPE}
=======
   Sanitizers enabled       : ${BOUT_USE_SANITIZERS}
>>>>>>> daec8dd3

   === Python ===

   Make sure that the tools/pylib directory is in your PYTHONPATH
   e.g. by adding to your ~/.bashrc file

       export PYTHONPATH=${BOUT_PYTHONPATH}:\$PYTHONPATH

*** Now run `cmake --build .` to compile BOUT++ ***
")<|MERGE_RESOLUTION|>--- conflicted
+++ resolved
@@ -675,106 +675,6 @@
 ##################################################
 # Tests
 
-<<<<<<< HEAD
-# Add a new integrated test. By default, the executable is named like
-# the first source, stripped of its file extension.
-#
-# Required arguments:
-#
-# - TESTNAME: name of the test
-#
-# - SOURCES: list of source files
-#
-# Optional arguments:
-#
-# - USE_RUNTEST: if given, the test uses `./runtest` as the test
-#   command, otherwise it uses the executable
-#
-# - USE_DATA_BOUT_INP: if given, copy `data/BOUT.inp`
-#
-# - EXTRA_FILES: any extra files that are required to run the test
-#
-# - REQUIRES: list of variables that must be truthy to enable test
-#   (note: use `CONFLICTS` to negate the variable, rather than `NOT
-#   VARIABLE`)
-#
-# - CONFLICTS: list of variables that must be falsey to enable test
-#
-# - EXECUTABLE_NAME: name of the executable, if different from the
-#   first source name
-
-function(bout_add_integrated_test TESTNAME)
-  set(options USE_RUNTEST USE_DATA_BOUT_INP)
-  set(oneValueArgs EXECUTABLE_NAME)
-  set(multiValueArgs SOURCES EXTRA_FILES REQUIRES CONFLICTS TESTARGS)
-  cmake_parse_arguments(BOUT_TEST_OPTIONS "${options}" "${oneValueArgs}" "${multiValueArgs}" ${ARGN})
-
-  foreach (REQUIREMENT IN LISTS BOUT_TEST_OPTIONS_REQUIRES)
-    if (NOT ${REQUIREMENT})
-      message(STATUS "Not building test ${TESTNAME}, requirement not met: ${REQUIREMENT}")
-      return()
-    endif()
-  endforeach()
-
-  foreach (CONFLICT IN LISTS BOUT_TEST_OPTIONS_CONFLICTS)
-    if (${CONFLICT})
-      message(STATUS "Not building test ${TESTNAME}, conflicts with: ${CONFLICT}")
-      return()
-    endif()
-  endforeach()
-
-  add_executable(${TESTNAME} ${BOUT_TEST_OPTIONS_SOURCES})
-  target_link_libraries(${TESTNAME} bout++)
-  target_include_directories(${TESTNAME} PRIVATE $<BUILD_INTERFACE:${CMAKE_CURRENT_SOURCE_DIR}>)
-
-  # Set the name of the executable. We either take it as an option,
-  # or use the first source file, stripping the file suffix
-  if (BOUT_TEST_OPTIONS_EXECUTABLE_NAME)
-    set_target_properties(${TESTNAME} PROPERTIES OUTPUT_NAME ${BOUT_TEST_OPTIONS_EXECUTABLE_NAME})
-  else()
-    # If more than one source file, just get the first one
-    list(LENGTH ${BOUT_TEST_OPTIONS_SOURCES} BOUT_SOURCES_LENGTH)
-    if (BOUT_SOURCES_LENGTH GREATER 0)
-      list(GET ${BOUT_TEST_OPTIONS_SOURCES} 0 BOUT_TEST_FIRST_SOURCE)
-    else()
-      set(BOUT_TEST_FIRST_SOURCE ${BOUT_TEST_OPTIONS_SOURCES})
-    endif()
-    # Strip the directory and file extension from the source file
-    get_filename_component(BOUT_TEST_EXECUTABLE_NAME ${BOUT_TEST_FIRST_SOURCE} NAME_WE)
-    set_target_properties(${TESTNAME} PROPERTIES OUTPUT_NAME ${BOUT_TEST_EXECUTABLE_NAME})
-  endif()
-
-  # Set the actual test command
-  if (BOUT_TEST_OPTIONS_USE_RUNTEST)
-    add_test(NAME ${TESTNAME} COMMAND ./runtest ${BOUT_TEST_OPTIONS_TESTARGS})
-    set_tests_properties(${TESTNAME} PROPERTIES
-      ENVIRONMENT PYTHONPATH=${BOUT_PYTHONPATH}:$ENV{PYTHONPATH}
-      )
-    bout_copy_file(runtest)
-  else()
-    add_test(NAME ${TESTNAME} COMMAND ${TESTNAME} ${BOUT_TEST_OPTIONS_TESTARGS})
-  endif()
-
-  # Copy the input file if needed
-  if (BOUT_TEST_OPTIONS_USE_DATA_BOUT_INP)
-    bout_copy_file(data/BOUT.inp)
-  endif()
-
-  # Copy any other needed files
-  if (BOUT_TEST_OPTIONS_EXTRA_FILES)
-    foreach (FILE ${BOUT_TEST_OPTIONS_EXTRA_FILES})
-      bout_copy_file("${FILE}")
-    endforeach()
-  endif()
-
-  set_target_properties(${TESTNAME} PROPERTIES FOLDER tests/integrated)
-
-  # Add the test to the build-check-integrated-tests target
-  add_dependencies(build-check-integrated-tests ${TESTNAME})
-endfunction()
-
-=======
->>>>>>> daec8dd3
 option(PACKAGE_TESTS "Build the tests" ON)
 option(BOUT_RUN_ALL_TESTS "Run all of the tests (this can be slow!)" OFF)
 if(PACKAGE_TESTS)
@@ -927,11 +827,8 @@
    Field name tracking      : ${BOUT_USE_TRACK}
    Floating point exceptions: ${BOUT_USE_SIGFPE}
    Backtrace enabled        : ${BOUT_USE_BACKTRACE}
-<<<<<<< HEAD
    Metric type              : ${BOUT_METRIC_TYPE}
-=======
    Sanitizers enabled       : ${BOUT_USE_SANITIZERS}
->>>>>>> daec8dd3
 
    === Python ===
 
