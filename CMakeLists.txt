cmake_minimum_required(VERSION 3.9...3.12)

if(${CMAKE_VERSION} VERSION_LESS 3.12)
  cmake_policy(VERSION ${CMAKE_MAJOR_VERSION}.${CMAKE_MINOR_VERSION})
else()
  cmake_policy(VERSION 3.12)
endif()

# CMake currently doesn't support proper semver
# Set the version here, strip any extra tags to use in `project`
set(BOUT_FULL_VERSION 5.0.0-alpha)
string(REGEX REPLACE "^([0-9]+\.[0-9]+\.[0-9]+)-.*" "\\1" BOUT_CMAKE_ACCEPTABLE_VERSION ${BOUT_FULL_VERSION})
string(REGEX REPLACE "^[0-9]+\.[0-9]+\.[0-9]+-(.*)" "\\1" BOUT_VERSION_TAG ${BOUT_FULL_VERSION})

project(BOUT++
  DESCRIPTION "Fluid PDE solver framework"
  VERSION ${BOUT_CMAKE_ACCEPTABLE_VERSION}
  LANGUAGES CXX)

# This might not be entirely sensible, but helps CMake to find the
# correct MPI, workaround for https://gitlab.kitware.com/cmake/cmake/issues/18895
find_program(MPIEXEC_EXECUTABLE NAMES mpiexec mpirun)
find_package(MPI REQUIRED)

include(CMakeDependentOption)

option(BUILD_SHARED_LIBS "Build shared libs" ON)

# Override default
option(INSTALL_GTEST "Enable installation of googletest. (Projects embedding googletest may want to turn this OFF.)" OFF)

set(CMAKE_MODULE_PATH "${PROJECT_SOURCE_DIR}/cmake" ${CMAKE_MODULE_PATH})
include(BOUT++functions)

option(BOUT_UPDATE_GIT_SUBMODULE "Check submodules are up-to-date during build" ON)
# Adapted from https://cliutils.gitlab.io/modern-cmake/chapters/projects/submodule.html
# Update submodules as needed
function(bout_update_submodules)
  if(NOT BOUT_UPDATE_GIT_SUBMODULE)
    return()
  endif()
  find_package(Git QUIET)
  if(GIT_FOUND AND EXISTS "${PROJECT_SOURCE_DIR}/.git")
    message(STATUS "Submodule update")
    execute_process(COMMAND ${GIT_EXECUTABLE} -c submodule.recurse=false submodule update --init --recursive
      WORKING_DIRECTORY ${CMAKE_CURRENT_SOURCE_DIR}
      RESULT_VARIABLE GIT_SUBMOD_RESULT)
    if(NOT GIT_SUBMOD_RESULT EQUAL "0")
      message(FATAL_ERROR "git submodule update --init failed with ${GIT_SUBMOD_RESULT}, please checkout submodules")
    endif()
  endif()
endfunction()

set(BOUT_SOURCES
  ./include/boundary_factory.hxx
  ./include/boundary_op.hxx
  ./include/boundary_region.hxx
  ./include/boundary_standard.hxx
  ./include/bout.hxx
  ./include/bout/array.hxx
  ./include/bout/assert.hxx
  ./include/bout/constants.hxx
  ./include/bout/coordinates.hxx
  ./include/bout/deprecated.hxx
  ./include/bout/deriv_store.hxx
  ./include/bout/expr.hxx
  ./include/bout/fieldgroup.hxx
  ./include/bout/format.hxx
  ./include/bout/fv_ops.hxx
  ./include/bout/generic_factory.hxx
  ./include/bout/globalfield.hxx
  ./include/bout/griddata.hxx
  ./include/bout/index_derivs.hxx
  ./include/bout/index_derivs_interface.hxx
  ./include/bout/invert/laplacexy.hxx
  ./include/bout/invert/laplacexz.hxx
  ./include/bout/invertable_operator.hxx
  ./include/bout/macro_for_each.hxx
  ./include/bout/mesh.hxx
  ./include/bout/monitor.hxx
  ./include/bout/mpi_wrapper.hxx
  ./include/bout/openmpwrap.hxx
  ./include/bout/paralleltransform.hxx
  ./include/bout/petsclib.hxx
  ./include/bout/petsc_interface.hxx
  ./include/bout/physicsmodel.hxx
  ./include/bout/region.hxx
  ./include/bout/rkscheme.hxx
  ./include/bout/rvec.hxx
  ./include/bout/scorepwrapper.hxx
  ./include/bout/slepclib.hxx
  ./include/bout/snb.hxx
  ./include/bout/solver.hxx
  ./include/bout/surfaceiter.hxx
  ./include/bout/operatorstencil.hxx
  ./include/bout/output_bout_types.hxx
  ./include/bout/sys/expressionparser.hxx
  ./include/bout/sys/generator_context.hxx
  ./include/bout/sys/gettext.hxx
  ./include/bout/sys/range.hxx
  ./include/bout/sys/timer.hxx
  ./include/bout/sys/type_name.hxx
  ./include/bout/sys/uncopyable.hxx
  ./include/bout/sys/variant.hxx
  ./include/bout/template_combinations.hxx
  ./include/bout_types.hxx
  ./include/boutcomm.hxx
  ./include/boutexception.hxx
  ./include/cyclic_reduction.hxx
  ./include/dcomplex.hxx
  ./include/derivs.hxx
  ./include/difops.hxx
  ./include/fft.hxx
  ./include/field.hxx
  ./include/field2d.hxx
  ./include/field3d.hxx
  ./include/field_data.hxx
  ./include/field_factory.hxx
  ./include/fieldperp.hxx
  ./include/globals.hxx
  ./include/gyro_average.hxx
  ./include/initialprofiles.hxx
  ./include/interpolation.hxx
  ./include/interpolation_xz.hxx
  ./include/invert_laplace.hxx
  ./include/invert_parderiv.hxx
  ./include/lapack_routines.hxx
  ./include/mask.hxx
  ./include/msg_stack.hxx
  ./include/multiostream.hxx
  ./include/options.hxx
  ./include/options_netcdf.hxx
  ./include/optionsreader.hxx
  ./include/output.hxx
  ./include/parallel_boundary_op.hxx
  ./include/parallel_boundary_region.hxx
  ./include/smoothing.hxx
  ./include/sourcex.hxx
  ./include/stencils.hxx
  ./include/unused.hxx
  ./include/utils.hxx
  ./include/vecops.hxx
  ./include/vector2d.hxx
  ./include/vector3d.hxx
  ./include/where.hxx
  ./src/bout++.cxx
  ./src/bout++-time.hxx
  ./src/field/field.cxx
  ./src/field/field2d.cxx
  ./src/field/field3d.cxx
  ./src/field/field_data.cxx
  ./src/field/field_factory.cxx
  ./src/field/fieldgenerators.cxx
  ./src/field/fieldgenerators.hxx
  ./src/field/fieldgroup.cxx
  ./src/field/fieldperp.cxx
  ./src/field/generated_fieldops.cxx
  ./src/field/globalfield.cxx
  ./src/field/initialprofiles.cxx
  ./src/field/vecops.cxx
  ./src/field/vector2d.cxx
  ./src/field/vector3d.cxx
  ./src/field/where.cxx
  ./src/invert/fft_fftw.cxx
  ./src/invert/lapack_routines.cxx
  ./src/invert/laplace/impls/cyclic/cyclic_laplace.cxx
  ./src/invert/laplace/impls/cyclic/cyclic_laplace.hxx
  ./src/invert/laplace/impls/iterative_parallel_tri/iterative_parallel_tri.cxx
  ./src/invert/laplace/impls/iterative_parallel_tri/iterative_parallel_tri.hxx
  ./src/invert/laplace/impls/multigrid/multigrid_alg.cxx
  ./src/invert/laplace/impls/multigrid/multigrid_laplace.cxx
  ./src/invert/laplace/impls/multigrid/multigrid_laplace.hxx
  ./src/invert/laplace/impls/multigrid/multigrid_solver.cxx
  ./src/invert/laplace/impls/naulin/naulin_laplace.cxx
  ./src/invert/laplace/impls/naulin/naulin_laplace.hxx
  ./src/invert/laplace/impls/pcr/pcr.cxx
  ./src/invert/laplace/impls/pcr/pcr.hxx
  ./src/invert/laplace/impls/pdd/pdd.cxx
  ./src/invert/laplace/impls/pdd/pdd.hxx
  ./src/invert/laplace/impls/petsc/petsc_laplace.cxx
  ./src/invert/laplace/impls/petsc/petsc_laplace.hxx
  ./src/invert/laplace/impls/petsc3damg/petsc3damg.cxx
  ./src/invert/laplace/impls/petsc3damg/petsc3damg.hxx
  ./src/invert/laplace/impls/serial_band/serial_band.cxx
  ./src/invert/laplace/impls/serial_band/serial_band.hxx
  ./src/invert/laplace/impls/serial_tri/serial_tri.cxx
  ./src/invert/laplace/impls/serial_tri/serial_tri.hxx
  ./src/invert/laplace/impls/spt/spt.cxx
  ./src/invert/laplace/impls/spt/spt.hxx
  ./src/invert/laplace/invert_laplace.cxx
  ./src/invert/laplacexy/laplacexy.cxx
  ./src/invert/laplacexz/impls/cyclic/laplacexz-cyclic.cxx
  ./src/invert/laplacexz/impls/cyclic/laplacexz-cyclic.hxx
  ./src/invert/laplacexz/impls/petsc/laplacexz-petsc.cxx
  ./src/invert/laplacexz/impls/petsc/laplacexz-petsc.hxx
  ./src/invert/laplacexz/laplacexz.cxx
  ./src/invert/parderiv/impls/cyclic/cyclic.cxx
  ./src/invert/parderiv/impls/cyclic/cyclic.hxx
  ./src/invert/parderiv/invert_parderiv.cxx
  ./src/mesh/boundary_factory.cxx
  ./src/mesh/boundary_region.cxx
  ./src/mesh/boundary_standard.cxx
  ./src/mesh/coordinates.cxx
  ./src/mesh/data/gridfromfile.cxx
  ./src/mesh/data/gridfromoptions.cxx
  ./src/mesh/difops.cxx
  ./src/mesh/fv_ops.cxx
  ./src/mesh/impls/bout/boutmesh.cxx
  ./src/mesh/impls/bout/boutmesh.hxx
  ./src/mesh/index_derivs.cxx
  ./src/mesh/interpolation_xz.cxx
  ./src/mesh/interpolation/bilinear_xz.cxx
  ./src/mesh/interpolation/hermite_spline_xz.cxx
  ./src/mesh/interpolation/hermite_spline_z.cxx
  ./src/mesh/interpolation/interpolation_z.cxx
  ./src/mesh/interpolation/lagrange_4pt_xz.cxx
  ./src/mesh/interpolation/monotonic_hermite_spline_xz.cxx
  ./src/mesh/mesh.cxx
  ./src/mesh/parallel/fci.cxx
  ./src/mesh/parallel/fci.hxx
  ./src/mesh/parallel/identity.cxx
  ./src/mesh/parallel/shiftedmetric.cxx
  ./src/mesh/parallel/shiftedmetricinterp.cxx
  ./src/mesh/parallel/shiftedmetricinterp.hxx
  ./src/mesh/parallel_boundary_op.cxx
  ./src/mesh/parallel_boundary_region.cxx
  ./src/mesh/surfaceiter.cxx
  ./src/physics/gyro_average.cxx
  ./src/physics/physicsmodel.cxx
  ./src/physics/smoothing.cxx
  ./src/physics/snb.cxx
  ./src/physics/sourcex.cxx
  ./src/solver/impls/adams_bashforth/adams_bashforth.cxx
  ./src/solver/impls/adams_bashforth/adams_bashforth.hxx
  ./src/solver/impls/arkode/arkode.cxx
  ./src/solver/impls/arkode/arkode.hxx
  ./src/solver/impls/cvode/cvode.cxx
  ./src/solver/impls/cvode/cvode.hxx
  ./src/solver/impls/euler/euler.cxx
  ./src/solver/impls/euler/euler.hxx
  ./src/solver/impls/ida/ida.cxx
  ./src/solver/impls/ida/ida.hxx
  ./src/solver/impls/imex-bdf2/imex-bdf2.cxx
  ./src/solver/impls/imex-bdf2/imex-bdf2.hxx
  ./src/solver/impls/petsc/petsc.cxx
  ./src/solver/impls/petsc/petsc.hxx
  ./src/solver/impls/power/power.cxx
  ./src/solver/impls/power/power.hxx
  ./src/solver/impls/pvode/pvode.cxx
  ./src/solver/impls/pvode/pvode.hxx
  ./src/solver/impls/rk3-ssp/rk3-ssp.cxx
  ./src/solver/impls/rk3-ssp/rk3-ssp.hxx
  ./src/solver/impls/rk4/rk4.cxx
  ./src/solver/impls/rk4/rk4.hxx
  ./src/solver/impls/rkgeneric/impls/cashkarp/cashkarp.cxx
  ./src/solver/impls/rkgeneric/impls/cashkarp/cashkarp.hxx
  ./src/solver/impls/rkgeneric/impls/rk4simple/rk4simple.cxx
  ./src/solver/impls/rkgeneric/impls/rk4simple/rk4simple.hxx
  ./src/solver/impls/rkgeneric/impls/rkf34/rkf34.cxx
  ./src/solver/impls/rkgeneric/impls/rkf34/rkf34.hxx
  ./src/solver/impls/rkgeneric/impls/rkf45/rkf45.cxx
  ./src/solver/impls/rkgeneric/impls/rkf45/rkf45.hxx
  ./src/solver/impls/rkgeneric/rkgeneric.cxx
  ./src/solver/impls/rkgeneric/rkgeneric.hxx
  ./src/solver/impls/rkgeneric/rkscheme.cxx
  ./src/solver/impls/slepc/slepc.cxx
  ./src/solver/impls/slepc/slepc.hxx
  ./src/solver/impls/snes/snes.cxx
  ./src/solver/impls/snes/snes.hxx
  ./src/solver/impls/split-rk/split-rk.cxx
  ./src/solver/impls/split-rk/split-rk.hxx
  ./src/solver/solver.cxx
  ./src/sys/bout_types.cxx
  ./src/sys/boutcomm.cxx
  ./src/sys/boutexception.cxx
  ./src/sys/derivs.cxx
  ./src/sys/expressionparser.cxx
  ./src/sys/generator_context.cxx
  ./src/sys/msg_stack.cxx
  ./src/sys/options.cxx
  ./src/sys/options/optionparser.hxx
  ./src/sys/options/options_ini.cxx
  ./src/sys/options/options_ini.hxx
  ./src/sys/options/options_netcdf.cxx
  ./src/sys/optionsreader.cxx
  ./src/sys/output.cxx
  ./src/sys/petsclib.cxx
  ./src/sys/range.cxx
  ./src/sys/slepclib.cxx
  ./src/sys/timer.cxx
  ./src/sys/type_name.cxx
  ./src/sys/utils.cxx
  ${CMAKE_CURRENT_BINARY_DIR}/include/bout/revision.hxx
  ${CMAKE_CURRENT_BINARY_DIR}/include/bout/version.hxx
  )


find_package(Python3)
find_package(ClangFormat)

if (Python3_FOUND AND ClangFormat_FOUND)
  set(BOUT_GENERATE_FIELDOPS_DEFAULT ON)
else()
  set(BOUT_GENERATE_FIELDOPS_DEFAULT OFF)
endif()

option(BOUT_GENERATE_FIELDOPS "Automatically re-generate the Field arithmetic operators from the Python templates. \
Requires Python3, clang-format, and Jinja2. Turn this OFF to skip generating them if, for example, \
you are unable to install the Jinja2 Python module. This is only important for BOUT++ developers." ${BOUT_GENERATE_FIELDOPS_DEFAULT})

if (BOUT_GENERATE_FIELDOPS)
  if (NOT Python3_FOUND)
    message(FATAL_ERROR "python not found, but you have requested to generate code!")
  endif()
  if (NOT ClangFormat_FOUND)
    message(FATAL_ERROR "clang-format not found, but you have requested to generate code!")
  endif()
  add_custom_command( OUTPUT ${CMAKE_CURRENT_SOURCE_DIR}/src/field/generated_fieldops.cxx
    COMMAND ${Python3_EXECUTABLE} gen_fieldops.py --filename generated_fieldops.cxx.tmp
    COMMAND ${ClangFormat_BIN} generated_fieldops.cxx.tmp -i
    COMMAND ${CMAKE_COMMAND} -E rename generated_fieldops.cxx.tmp generated_fieldops.cxx
    DEPENDS ${CMAKE_CURRENT_SOURCE_DIR}/src/field/gen_fieldops.jinja  ${CMAKE_CURRENT_SOURCE_DIR}/src/field/gen_fieldops.py
    WORKING_DIRECTORY ${CMAKE_CURRENT_SOURCE_DIR}/src/field/
    COMMENT "Generating source code" )
else()
  message(AUTHOR_WARNING "'src/field/generated_fieldops.cxx' will not be \
regenerated when you make changes to either \
'src/field/gen_fieldops.py' or 'src/field/gen_fieldops.jinja'. \
This is because either Python3 or clang-format is missing \
(see above messages for more information) \
or BOUT_GENERATE_FIELDOPS is OFF (current value: ${BOUT_GENERATE_FIELDOPS}). \
This warning is only important for BOUT++ developers and can otherwise be \
safely ignored.")
endif()

set(BOUT_ENABLE_PYTHON MAYBE CACHE STRING "Build the Python interface")
if (BOUT_ENABLE_PYTHON OR BOUT_ENABLE_PYTHON STREQUAL "MAYBE")
  add_subdirectory(tools/pylib/_boutcore_build)
else()
  set(BOUT_ENABLE_PYTHON OFF)
endif()
set(BOUT_USE_PYTHON ${BOUT_ENABLE_PYTHON})

# Ensure that the compile date/time is up-to-date when any of the sources change
add_custom_command(
  OUTPUT ${CMAKE_CURRENT_BINARY_DIR}/bout++-time.cxx
  COMMAND ${CMAKE_COMMAND} -P "${CMAKE_CURRENT_LIST_DIR}/cmake/GenerateDateTimeFile.cmake"
  DEPENDS ${BOUT_SOURCES}
  MAIN_DEPENDENCY "${CMAKE_CURRENT_LIST_DIR}/cmake/GenerateDateTimeFile.cmake"
  )

add_library(bout++
  ${BOUT_SOURCES}
  ${CMAKE_CURRENT_BINARY_DIR}/bout++-time.cxx
  )
add_library(bout++::bout++ ALIAS bout++)
target_link_libraries(bout++ PUBLIC MPI::MPI_CXX)
target_include_directories(bout++ PUBLIC
  $<BUILD_INTERFACE:${CMAKE_CURRENT_SOURCE_DIR}/include>
  $<BUILD_INTERFACE:${CMAKE_CURRENT_BINARY_DIR}/include>
  $<INSTALL_INTERFACE:include>
  )
set(BOUT_LIB_PATH "${CMAKE_CURRENT_BINARY_DIR}/lib")
set_target_properties(bout++ PROPERTIES
  LIBRARY_OUTPUT_DIRECTORY "${BOUT_LIB_PATH}"
  ARCHIVE_OUTPUT_DIRECTORY "${BOUT_LIB_PATH}"
  SOVERSION 5.0.0)

# Set some variables for the bout-config script
set(CONFIG_LDFLAGS "${CONFIG_LDFLAGS} -L\$BOUT_LIB_PATH -lbout++")
set(BOUT_INCLUDE_PATH "${CMAKE_CURRENT_SOURCE_DIR}/include")
set(CONFIG_CFLAGS "${CONFIG_CFLAGS} -I\${BOUT_INCLUDE_PATH} -I${CMAKE_CURRENT_BINARY_DIR}/include ${CMAKE_CXX_FLAGS}")

target_compile_features(bout++ PUBLIC cxx_std_14)
set_target_properties(bout++ PROPERTIES CXX_EXTENSIONS OFF)

# Various sanitizers, including coverage and address sanitizer
include(cmake/Sanitizers.cmake)
enable_sanitizers(bout++)

##################################################
# Components of the version number
# Pre-release identifier (BOUT_VERSION_TAG) set above
set(BOUT_VERSION ${BOUT_FULL_VERSION})
set(BOUT_VERSION_MAJOR ${PROJECT_VERSION_MAJOR})
set(BOUT_VERSION_MINOR ${PROJECT_VERSION_MINOR})
set(BOUT_VERSION_PATCH ${PROJECT_VERSION_PATCH})

# Get the git commit
include(GetGitRevisionDescription)
get_git_head_revision(GIT_REFSPEC BOUT_REVISION)
if(BOUT_REVISION STREQUAL "GITDIR-NOTFOUND")
  set(BOUT_REVISION "Unknown")
endif()
message(STATUS "Git revision: ${BOUT_REVISION}")

# Build the file containing the version information
configure_file(
  "${PROJECT_SOURCE_DIR}/include/bout/version.hxx.in"
  "${PROJECT_BINARY_DIR}/include/bout/version.hxx")
# Build the file containing just the commit hash
# This will be rebuilt on every commit!
configure_file(
  "${PROJECT_SOURCE_DIR}/include/bout/revision.hxx.in"
  "${PROJECT_BINARY_DIR}/include/bout/revision.hxx")

##################################################

cmake_dependent_option(BOUT_USE_SYSTEM_MPARK_VARIANT "Use external installation of mpark.variant" OFF
  "BOUT_UPDATE_GIT_SUBMODULE OR EXISTS externalpackages/mpark.variant/CMakeLists.txt" ON)

if(BOUT_USE_SYSTEM_MPARK_VARIANT)
  message(STATUS "Using external mpark.variant")
  find_package(mpark_variant REQUIRED)
  get_target_property(MPARK_VARIANT_INCLUDE_PATH mpark_variant INTERFACE_INCLUDE_DIRECTORIES)
else()
  message(STATUS "Using mpark.variant submodule")
  bout_update_submodules()
  add_subdirectory(externalpackages/mpark.variant)
  if(NOT TARGET mpark_variant)
    message(FATAL_ERROR "mpark_variant not found! Have you disabled the git submodules (BOUT_UPDATE_GIT_SUBMODULE)?")
  endif()
  set(MPARK_VARIANT_INCLUDE_PATH "${CMAKE_CURRENT_SOURCE_DIR}/externalpackages/mpark.variant/include")
  set(CONFIG_CFLAGS "${CONFIG_CFLAGS} -I\${MPARK_VARIANT_INCLUDE_PATH}")
endif()
target_link_libraries(bout++ PUBLIC mpark_variant)

cmake_dependent_option(BOUT_USE_SYSTEM_FMT "Use external installation of fmt" OFF
  "BOUT_UPDATE_GIT_SUBMODULE OR EXISTS externalpackages/fmt/CMakeLists.txt" ON)

if(BOUT_USE_SYSTEM_FMT)
  message(STATUS "Using external fmt")
  find_package(fmt 6 REQUIRED)
  get_target_property(FMT_INCLUDE_PATH fmt::fmt INTERFACE_INCLUDE_DIRECTORIES)
else()
  message(STATUS "Using fmt submodule")
  bout_update_submodules()
  # Need to install fmt alongside BOUT++
  set(FMT_INSTALL ON CACHE BOOL "")
  set(FMT_DEBUG_POSTFIX "" CACHE STRING "")
  add_subdirectory(externalpackages/fmt)
  if(NOT TARGET fmt::fmt)
    message(FATAL_ERROR "fmt not found! Have you disabled the git submodules (BOUT_UPDATE_GIT_SUBMODULE)?")
  endif()
  # Build the library in <build dir>/lib: this makes updating the path
  # for bout-config much easier
  set_target_properties(fmt PROPERTIES
    LIBRARY_OUTPUT_DIRECTORY "${CMAKE_CURRENT_BINARY_DIR}/lib"
    ARCHIVE_OUTPUT_DIRECTORY "${CMAKE_CURRENT_BINARY_DIR}/lib")
  set(FMT_INCLUDE_PATH "${CMAKE_CURRENT_SOURCE_DIR}/externalpackages/fmt/include")
  set(CONFIG_CFLAGS "${CONFIG_CFLAGS} -I\${FMT_INCLUDE_PATH}")
  set(CONFIG_LDFLAGS "${CONFIG_LDFLAGS} -lfmt")
endif()
target_link_libraries(bout++ PUBLIC fmt::fmt)

option(BOUT_ENABLE_WARNINGS "Enable compiler warnings" ON)
if (BOUT_ENABLE_WARNINGS)
  target_compile_options(bout++ PRIVATE
    $<$<OR:$<CXX_COMPILER_ID:GNU>,$<CXX_COMPILER_ID:Clang>,$<CXX_COMPILER_ID:AppleClang>>:
      -Wall -Wextra >
    $<$<CXX_COMPILER_ID:MSVC>:
      /W4 >
   )

 include(EnableCXXWarningIfSupport)
 # Note we explicitly turn off -Wcast-function-type as PETSc *requires*
 # we cast a function to the wrong type in MatFDColoringSetFunction
 target_enable_cxx_warning_if_supported(bout++
   FLAGS -Wnull-dereference -Wno-cast-function-type
   )

endif()

# Compile time features

set(CHECK_LEVELS 0 1 2 3 4)
set(CHECK 2 CACHE STRING "Set run-time checking level")
set_property(CACHE CHECK PROPERTY STRINGS ${CHECK_LEVELS})
if (NOT CHECK IN_LIST CHECK_LEVELS)
  message(FATAL_ERROR "CHECK must be one of ${CHECK_LEVELS}")
endif()
message(STATUS "Runtime checking level: CHECK=${CHECK}")
target_compile_definitions(bout++ PUBLIC "CHECK=${CHECK}")
set(BOUT_CHECK_LEVEL ${CHECK})

if (CHECK GREATER 1)
  set(bout_use_msgstack_default ON)
else()
  set(bout_use_msgstack_default OFF)
endif()
set(BOUT_ENABLE_MSGSTACK ${bout_use_msgstack_default} CACHE BOOL "Enable debug message stack")
message(STATUS "Message stack: BOUT_USE_MSGSTACK=${BOUT_ENABLE_MSGSTACK}")
set(BOUT_USE_MSGSTACK ${BOUT_ENABLE_MSGSTACK})

cmake_dependent_option(BOUT_ENABLE_OUTPUT_DEBUG "Enable extra debug output" OFF
  "CHECK LESS 3" ON)
message(STATUS "Extra debug output: BOUT_USE_OUTPUT_DEBUG=${BOUT_ENABLE_OUTPUT_DEBUG}")
set(BOUT_USE_OUTPUT_DEBUG ${BOUT_ENABLE_OUTPUT_DEBUG})

option(BOUT_ENABLE_SIGNAL "SegFault handling" ON)
message(STATUS "Signal handling: BOUT_USE_SIGNAL=${BOUT_ENABLE_SIGNAL}")
set(BOUT_USE_SIGNAL ${BOUT_ENABLE_SIGNAL})

option(BOUT_ENABLE_COLOR "Output coloring" ON)
message(STATUS "Output coloring: BOUT_USE_COLOR=${BOUT_ENABLE_COLOR}")
set(BOUT_USE_COLOR ${BOUT_ENABLE_COLOR})

option(BOUT_ENABLE_TRACK "Field name tracking" ON)
message(STATUS "Field name tracking: BOUT_USE_TRACK=${BOUT_ENABLE_TRACK}")
set(BOUT_USE_TRACK ${BOUT_ENABLE_TRACK})

option(BOUT_ENABLE_SIGFPE "Signalling floating point exceptions" OFF)
message(STATUS "Signalling floating point exceptions: BOUT_USE_SIGFPE=${BOUT_ENABLE_SIGFPE}")
set(BOUT_USE_SIGFPE ${BOUT_ENABLE_SIGFPE})

option(BOUT_ENABLE_BACKTRACE "Enable backtrace" ON)
if (BOUT_ENABLE_BACKTRACE)
  find_program(ADDR2LINE_FOUND addr2line)
  if (NOT ADDR2LINE_FOUND)
    message(FATAL_ERROR "addr2line not found. Disable backtrace by setting BOUT_ENABLE_BACKTRACE=Off")
  endif()
  target_link_libraries(bout++ PUBLIC ${CMAKE_DL_LIBS})
  set(CONFIG_LDFLAGS "${CONFIG_LDFLAGS} -l${CMAKE_DL_LIBS}")
endif()
message(STATUS "Enable backtrace: BOUT_USE_BACKTRACE=${BOUT_ENABLE_BACKTRACE}")
set(BOUT_USE_BACKTRACE ${BOUT_ENABLE_BACKTRACE})

option(BOUT_ENABLE_OPENMP "Enable OpenMP support" OFF)
set(BOUT_OPENMP_SCHEDULE static CACHE STRING "Set OpenMP schedule")
set_property(CACHE BOUT_OPENMP_SCHEDULE PROPERTY STRINGS static dynamic guided auto)
if (BOUT_ENABLE_OPENMP)
  find_package(OpenMP REQUIRED)
  target_link_libraries(bout++ PUBLIC OpenMP::OpenMP_CXX)
  set(possible_openmp_schedules static dynamic guided auto)
  if (NOT BOUT_OPENMP_SCHEDULE IN_LIST possible_openmp_schedules)
    message(FATAL_ERROR "BOUT_OPENMP_SCHEDULE must be one of ${possible_openmp_schedules}; got ${BOUT_OPENMP_SCHEDULE}")
  endif()
  message(STATUS "OpenMP schedule: ${BOUT_OPENMP_SCHEDULE}")
endif()
message(STATUS "Enable OpenMP: ${BOUT_ENABLE_OPENMP}")
set(BOUT_USE_OPENMP ${BOUT_ENABLE_OPENMP})

option(BOUT_ENABLE_METRIC_3D "Enable 3D metric support" OFF)
if(BOUT_ENABLE_METRIC_3D)
  set(BOUT_METRIC_TYPE "3D")
else()
  set(BOUT_METRIC_TYPE "2D")
endif()
set(BOUT_USE_METRIC_3D ${BOUT_ENABLE_METRIC_3D})

# Optional dependencies

option(BOUT_USE_PVODE "Enable support for bundled PVODE" ON)
if (BOUT_USE_PVODE)
  add_subdirectory(externalpackages/PVODE)
  target_link_libraries(bout++ PUBLIC pvode pvpre)
  # Build the libraries in <build dir>/lib: this makes updating the
  # path for bout-config much easier
  set_target_properties(pvode pvpre PROPERTIES
    LIBRARY_OUTPUT_DIRECTORY "${CMAKE_CURRENT_BINARY_DIR}/lib"
    ARCHIVE_OUTPUT_DIRECTORY "${CMAKE_CURRENT_BINARY_DIR}/lib")
  set(CONFIG_LDFLAGS "${CONFIG_LDFLAGS} -lpvode -lpvpre")
endif()
message(STATUS "PVODE support: ${BOUT_USE_PVODE}")
set(BOUT_HAS_PVODE ${BOUT_USE_PVODE})

option(BOUT_USE_NETCDF "Enable support for NetCDF output" ON)
option(BOUT_DOWNLOAD_NETCDF_CXX4 "Download and build netCDF-cxx4" OFF)
if (BOUT_USE_NETCDF)
  if (BOUT_DOWNLOAD_NETCDF_CXX4)
    include(FetchContent)
    FetchContent_Declare(
      netcdf-cxx4
      GIT_REPOSITORY https://github.com/ZedThree/netcdf-cxx4
      GIT_TAG        "ad3e50953190615cb69dcc8a4652f9a88a8499cf"
      )
    # Don't build the netcdf tests, they have lots of warnings
    set(NCXX_ENABLE_TESTS OFF CACHE BOOL "" FORCE)
    # Use our own FindnetCDF module which uses nc-config
    find_package(netCDF REQUIRED)
    FetchContent_MakeAvailable(netcdf-cxx4)
  else()
    find_package(netCDFCxx REQUIRED)
    set(CONFIG_LDFLAGS "${CONFIG_LDFLAGS} ${netCDF_CXX_LIBRARY} ${netCDF_LIBRARIES}")
  endif()
  target_link_libraries(bout++ PUBLIC netCDF::netcdf-cxx4)
endif()
message(STATUS "NetCDF support: ${BOUT_USE_NETCDF}")
set(BOUT_HAS_NETCDF ${BOUT_USE_NETCDF})

option(BOUT_USE_FFTW "Enable support for FFTW" ON)
if (BOUT_USE_FFTW)
  find_package(FFTW REQUIRED)
  target_link_libraries(bout++ PUBLIC FFTW::FFTW)
  set(CONFIG_LDFLAGS "${CONFIG_LDFLAGS} ${FFTW_LIBRARIES}")
endif()
message(STATUS "FFTW support: ${BOUT_USE_FFTW}")
set(BOUT_HAS_FFTW ${BOUT_USE_FFTW})

option(BOUT_USE_LAPACK "Enable support for LAPACK" ON)
if (BOUT_USE_LAPACK)
  if (NOT CMAKE_SYSTEM_NAME STREQUAL "CrayLinuxEnvironment")
    # Cray wrappers sort this out for us
    find_package(LAPACK REQUIRED)
    target_link_libraries(bout++ PUBLIC "${LAPACK_LIBRARIES}")
    string(JOIN " " CONFIG_LAPACK_LIBRARIES ${LAPACK_LIBRARIES})
    set(CONFIG_LDFLAGS "${CONFIG_LDFLAGS} ${CONFIG_LAPACK_LIBRARIES}")
  endif()
endif()
message(STATUS "LAPACK support: ${BOUT_USE_LAPACK}")
set(BOUT_HAS_LAPACK ${BOUT_USE_LAPACK})

option(BOUT_USE_PETSC "Enable support for PETSc time solvers and inversions" OFF)
if (BOUT_USE_PETSC)
  if (NOT CMAKE_SYSTEM_NAME STREQUAL "CrayLinuxEnvironment")
    # Cray wrappers sort this out for us
    find_package(PETSc REQUIRED)
    target_link_libraries(bout++ PUBLIC PETSc::PETSc)
    string(JOIN " " CONFIG_PETSC_LIBRARIES ${PETSC_LIBRARIES})
    set(CONFIG_LDFLAGS "${CONFIG_PETSC_LIBRARIES} ${CONFIG_LDFLAGS}")
    foreach(PETSC_INCLUDE ${PETSC_INCLUDES})
      set(CONFIG_CFLAGS "${CONFIG_CFLAGS} -I${PETSC_INCLUDE}")
    endforeach()
  endif()
endif()
message(STATUS "PETSc support: ${BOUT_USE_PETSC}")
set(BOUT_HAS_PETSC ${BOUT_USE_PETSC})

option(BOUT_USE_SLEPC "Enable support for SLEPc eigen solver" OFF)
if (BOUT_USE_SLEPC)
  find_package(SLEPc REQUIRED)
  target_link_libraries(bout++ PUBLIC SLEPc::SLEPc)
  string(JOIN " " CONFIG_SLEPC_LIBRARIES ${SLEPC_LIBRARIES})
  set(CONFIG_LDFLAGS "${CONFIG_LDFLAGS} ${CONFIG_SLEPC_LIBRARIES}")
endif()
message(STATUS "SLEPc support: ${BOUT_USE_SLEPC}")
set(BOUT_HAS_SLEPC ${BOUT_USE_SLEPC})

option(BOUT_DOWNLOAD_SUNDIALS "Download and build SUNDIALS" OFF)
# Force BOUT_USE_SUNDIALS if we're downloading it!
cmake_dependent_option(BOUT_USE_SUNDIALS "Enable support for SUNDIALS time solvers" OFF
  "NOT BOUT_DOWNLOAD_SUNDIALS" ON)
if (BOUT_USE_SUNDIALS)
  if (BOUT_DOWNLOAD_SUNDIALS)
    message(STATUS "Downloading and configuring SUNDIALS")
    include(FetchContent)
    FetchContent_Declare(
      sundials
      GIT_REPOSITORY https://github.com/ZedThree/sundials
      GIT_TAG        "4f3bb8281c7b27343bcb95386ebbb665fb6196a5"
      )
    set(EXAMPLES_ENABLE_C OFF CACHE BOOL "" FORCE)
    set(EXAMPLES_INSTALL OFF CACHE BOOL "" FORCE)
    set(ENABLE_MPI ON CACHE BOOL "" FORCE)
    set(ENABLE_OPENMP OFF CACHE BOOL "" FORCE)
    set(BUILD_STATIC_LIBS OFF CACHE BOOL "" FORCE)
    FetchContent_MakeAvailable(sundials)
    message(STATUS "SUNDIALS done configuring")
  else()
    find_package(SUNDIALS REQUIRED)
  endif()
  target_link_libraries(bout++ PUBLIC SUNDIALS::nvecparallel)
  target_link_libraries(bout++ PUBLIC SUNDIALS::cvode)
  target_link_libraries(bout++ PUBLIC SUNDIALS::ida)
  target_link_libraries(bout++ PUBLIC SUNDIALS::arkode)
  set(CONFIG_LDFLAGS "${CONFIG_LDFLAGS} ${SUNDIALS_cvode_LIBRARY} ${SUNDIALS_ida_LIBRARY} ${SUNDIALS_arkode_LIBRARY} ${SUNDIALS_nvecparallel_LIBRARY}")
endif()
message(STATUS "SUNDIALS support: ${BOUT_USE_SUNDIALS}")
set(BOUT_HAS_SUNDIALS ${BOUT_USE_SUNDIALS})
set(BOUT_HAS_ARKODE ${BOUT_USE_SUNDIALS})
set(BOUT_HAS_CVODE ${BOUT_USE_SUNDIALS})
set(BOUT_HAS_IDA ${BOUT_USE_SUNDIALS})

option(BOUT_USE_NLS "Enable Native Language Support" ON)
if (BOUT_USE_NLS)
  find_package(Gettext)
  if (GETTEXT_FOUND)
	find_package(Intl)
	if (Intl_FOUND)
	  target_link_libraries(bout++
		PUBLIC ${Intl_LIBRARIES})
	  target_include_directories(bout++
		PUBLIC ${Intl_INCLUDE_DIRS})
	endif()
  endif()
endif()
set(BOUT_HAS_GETTEXT ${BOUT_USE_NLS})

option(BOUT_USE_SCOREP "Enable support for Score-P based instrumentation" OFF)
if (BOUT_USE_SCOREP)
  message(STATUS "Score-P support enabled. Please make sure you are calling CMake like so:

  SCOREP_WRAPPER=off cmake -DCMAKE_C_COMPILER=scorep-mpicc -DCMAKE_CXX_COMPILER=scorep-mpicxx <other CMake options>
")
endif()
set(BOUT_HAS_SCOREP ${BOUT_USE_SCOREP})

option(BOUT_USE_UUID_SYSTEM_GENERATOR "Enable support for using a system UUID generator" ON)
if (BOUT_USE_UUID_SYSTEM_GENERATOR)
  find_package(Libuuid QUIET)
  if (Libuuid_FOUND)
    target_link_libraries(bout++
      PUBLIC Libuuid::libuuid)
    set(CONFIG_LDFLAGS "${CONFIG_LDFLAGS} ${Libuuid_LIBRARIES}")
  else()
    message(STATUS "libuuid not found, using fallback UUID generator")
    set(BOUT_USE_UUID_SYSTEM_GENERATOR FALSE)
  endif()
endif()
message(STATUS "UUID_SYSTEM_GENERATOR: ${BOUT_USE_UUID_SYSTEM_GENERATOR}")
set(BOUT_HAS_UUID_SYSTEM_GENERATOR ${BOUT_USE_UUID_SYSTEM_GENERATOR})

include(CheckCXXSourceCompiles)
check_cxx_source_compiles("int main() { const char* name = __PRETTY_FUNCTION__; }"
  HAS_PRETTY_FUNCTION)
set(BOUT_HAS_PRETTY_FUNCTION ${HAS_PRETTY_FUNCTION})

# Locations of the various Python modules, including the generated boutconfig module
set(BOUT_PYTHONPATH "${CMAKE_CURRENT_BINARY_DIR}/tools/pylib:${CMAKE_CURRENT_SOURCE_DIR}/tools/pylib")
# Variables for boutconfig module -- note that these will contain
# generator expressions and CMake targets, and not generally be very
# useful
get_target_property(BOUT_LIBS bout++ INTERFACE_LINK_LIBRARIES)
get_target_property(BOUT_CFLAGS bout++ INTERFACE_INCLUDE_DIRECTORIES)

# We want to compile the actual flags used into the library so we can
# see them at runtime. This needs a few steps:

# 1. Get the macro definitions. They come as a ;-separated list and
#    without the -D. We also need to also stick a -D on the front of
#    the first item
get_property(BOUT_COMPILE_DEFINITIONS
  TARGET bout++
  PROPERTY COMPILE_DEFINITIONS)
string(REPLACE ";" " -D" BOUT_COMPILE_DEFINITIONS "${BOUT_COMPILE_DEFINITIONS}")
string(CONCAT BOUT_COMPILE_DEFINITIONS " -D" "${BOUT_COMPILE_DEFINITIONS}")

# 2. Get the compiler options. Again, they come as a ;-separated
#    list. Note that they don't include optimisation or debug flags:
#    they're in the CMAKE_CXX_FLAGS* variables
get_property(BOUT_COMPILE_OPTIONS
  TARGET bout++
  PROPERTY COMPILE_OPTIONS)
string(REPLACE ";" " " BOUT_COMPILE_OPTIONS "${BOUT_COMPILE_OPTIONS}")

# 3. The optimisation and/or debug flags are in the CMAKE_CXX_FLAGS*
#    variables. We need both the common flags as well as those for the
#    build type actually being used. Note: this might behave weirdly
#    on Windows. Might need to expand CMAKE_CONFIGURATION_TYPES
#    instead?

include(BuildType)
# Here CMAKE_BUILD_TYPE is always set
string(TOUPPER "${CMAKE_BUILD_TYPE}" CMAKE_BUILD_TYPE_UPPER)
string(CONCAT BOUT_COMPILE_BUILD_FLAGS
  " "
  "${CMAKE_CXX_FLAGS}"
  "${CMAKE_CXX_FLAGS_${CMAKE_BUILD_TYPE_UPPER}}")

# 4. Now we join all the flags from the first three steps together
string(CONCAT BOUT_FLAGS_STRING
  "${BOUT_COMPILE_OPTIONS}"
  "${BOUT_COMPILE_DEFINITIONS}"
  "${BOUT_COMPILE_BUILD_FLAGS}")

# 5. Finally actually add the flags as a define
target_compile_definitions(bout++
  PRIVATE BOUT_FLAGS_STRING=${BOUT_FLAGS_STRING})

##################################################
# Tests

# Are we building BOUT++ directly, or as part of another project
string(COMPARE EQUAL
  "${PROJECT_NAME}" "${CMAKE_PROJECT_NAME}"
  PROJECT_IS_TOP_LEVEL
)
option(BOUT_TESTS "Build the tests" ${PROJECT_IS_TOP_LEVEL})
<<<<<<< HEAD
option(BOUT_RUN_ALL_TESTS "Run all of the tests (this can be slow!)" OFF)
=======
option(BOUT_ENABLE_ALL_TESTS "Enable running all of the tests, rather then the standard selection of fast tests" OFF)
>>>>>>> 4fcf070f
if(BOUT_TESTS)
  enable_testing()

  # Targets for just building the tests
  # Tests need to add themselves as dependencies to these targets
  add_custom_target(build-check-unit-tests)
  add_custom_target(build-check-integrated-tests)
  add_custom_target(build-check-mms-tests)

  # Build all the tests
  add_custom_target(build-check)
  add_dependencies(build-check build-check-unit-tests build-check-integrated-tests build-check-mms-tests)

  add_subdirectory(tests/unit EXCLUDE_FROM_ALL)
  add_subdirectory(tests/integrated EXCLUDE_FROM_ALL)
  add_subdirectory(tests/MMS EXCLUDE_FROM_ALL)

  # Targets for running the tests
  add_custom_target(check-unit-tests
    COMMAND ctest -R serial_tests --output-on-failure)
  add_dependencies(check-unit-tests build-check-unit-tests)

  add_custom_target(check-integrated-tests
    COMMAND ctest -R "test-" --output-on-failure)
  add_dependencies(check-integrated-tests build-check-integrated-tests)

  add_custom_target(check-mms-tests
    COMMAND ctest -R "MMS-" --output-on-failure)
  add_dependencies(check-mms-tests build-check-mms-tests)

  # Run all the tests
  add_custom_target(check)
  add_dependencies(check check-unit-tests check-integrated-tests check-mms-tests)
endif()

option(BOUT_BUILD_EXAMPLES "Build the examples" ON)
if(BOUT_BUILD_EXAMPLES)
  add_custom_target(build-all-examples)
  add_subdirectory(examples EXCLUDE_FROM_ALL)
endif()

##################################################
# Documentation

option(BOUT_BUILD_DOCS "Build the documentation" OFF)
if (BOUT_BUILD_DOCS)
  add_subdirectory(manual EXCLUDE_FROM_ALL)
endif()

##################################################
# Generate the build config header

if (EXISTS "${CMAKE_CURRENT_SOURCE_DIR}/include/bout/build_defines.hxx")
  # If we do in source builds, this is fine
  if (NOT ${CMAKE_CURRENT_SOURCE_DIR} STREQUAL ${CMAKE_CURRENT_BINARY_DIR})
    message(FATAL_ERROR "Generated build_defines.hxx header already exists; please remove '${CMAKE_CURRENT_SOURCE_DIR}/include/bout/build_defines.hxx' before continuing")
  endif()
endif()

configure_file(cmake_build_defines.hxx.in include/bout/build_defines.hxx)


##################################################
# Generate the bout-config script

# Set some variables to match autotools so we can use the same input file
set(CXX "${MPI_CXX_COMPILER}")
set(PYTHONCONFIGPATH "${BOUT_PYTHONPATH}")
set(BOUT_HAS_LEGACY_NETCDF OFF)
set(BOUT_HAS_PNETCDF OFF)

# For shared libraries we only need to know how to link against BOUT++,
# while for static builds we need the dependencies too
if (BUILD_SHARED_LIBS)
  # Include rpath linker flag so user doesn't need to set LD_LIBRARY_PATH
  set(CONFIG_LDFLAGS "${CMAKE_SHARED_LIBRARY_RUNTIME_CXX_FLAG}\$BOUT_LIB_PATH -L\$BOUT_LIB_PATH -lbout++ -lfmt")
else()
  set(CONFIG_LDFLAGS "${CONFIG_LDFLAGS}")
endif()

# This version of the file allows the build directory to be used directly
configure_file(bin/bout-config.in bin/bout-config @ONLY)

# We need to generate a separate version for installation, with the
# correct install paths. So first we need to replace the build
# directory library path with the installation path
string(REPLACE
  "${CMAKE_BINARY_DIR}/lib" "${CMAKE_INSTALL_PREFIX}/${CMAKE_INSTALL_LIBDIR}"
  CONFIG_LDFLAGS "${CONFIG_LDFLAGS}")
# Update mpark.variant and fmt include paths if we're building them
if (NOT BOUT_USE_SYSTEM_MPARK_VARIANT)
  set(MPARK_VARIANT_INCLUDE_PATH "${CMAKE_INSTALL_PREFIX}/${CMAKE_INSTALL_INCLUDEDIR}")
endif()
if (NOT BOUT_USE_SYSTEM_FMT)
  set(FMT_INCLUDE_PATH "${CMAKE_INSTALL_PREFIX}/${CMAKE_INSTALL_INCLUDEDIR}")
endif()
set(BOUT_INCLUDE_PATH "${CMAKE_INSTALL_PREFIX}/${CMAKE_INSTALL_INCLUDEDIR}")
# We don't need the build include path any more
string(REPLACE "-I${CMAKE_CURRENT_BINARY_DIR}/include" "" CONFIG_CFLAGS "${CONFIG_CFLAGS}")

# This version now has the correct paths to use the final installation
configure_file(bin/bout-config.in bin/bout-config-install @ONLY)

##################################################
# Installation

include(GNUInstallDirs)
install(TARGETS bout++
  EXPORT bout++Targets
  LIBRARY DESTINATION "${CMAKE_INSTALL_LIBDIR}"
  ARCHIVE DESTINATION "${CMAKE_INSTALL_LIBDIR}"
  RUNTIME DESTINATION "${CMAKE_INSTALL_BINDIR}"
  INCLUDES DESTINATION "${CMAKE_INSTALL_INCLUDEDIR}"
  )
# Repo files
install(DIRECTORY include/ DESTINATION ${CMAKE_INSTALL_INCLUDEDIR}
  FILES_MATCHING PATTERN "*.hxx")
# Generated headers
install(DIRECTORY "${PROJECT_BINARY_DIR}/include/"
  DESTINATION ${CMAKE_INSTALL_INCLUDEDIR})

# The various helper scripts
install(DIRECTORY "${CMAKE_CURRENT_SOURCE_DIR}/bin/"
  USE_SOURCE_PERMISSIONS
  DESTINATION "${CMAKE_INSTALL_BINDIR}")

# The installed version of bout-config needs renaming when we install
# it. Note this MUST be done after the installation of bin/, to make
# sure we clobber any versions of bout-config hanging around from an
# autotools build
install(PROGRAMS "${CMAKE_CURRENT_BINARY_DIR}/bin/bout-config-install"
  DESTINATION "${CMAKE_INSTALL_BINDIR}"
  RENAME "bout-config"
  )

include(CMakePackageConfigHelpers)
write_basic_package_version_file(
  bout++ConfigVersion.cmake
  VERSION ${PACKAGE_VERSION}
  COMPATIBILITY SameMajorVersion
  )

install(EXPORT bout++Targets
  FILE bout++Targets.cmake
  NAMESPACE bout++::
  DESTINATION "${CMAKE_INSTALL_LIBDIR}/cmake/bout++"
  )

configure_package_config_file(bout++Config.cmake.in bout++Config.cmake
  INSTALL_DESTINATION "${CMAKE_CURRENT_BINARY_DIR}/bout++Config.cmake"
  )

# CMake configuration files
install(
  FILES
      "${CMAKE_CURRENT_BINARY_DIR}/bout++Config.cmake"
      "${CMAKE_CURRENT_BINARY_DIR}/bout++ConfigVersion.cmake"
      "${CMAKE_CURRENT_SOURCE_DIR}/cmake/BOUT++functions.cmake"
      "${CMAKE_CURRENT_SOURCE_DIR}/cmake/CorrectWindowsPaths.cmake"
      "${CMAKE_CURRENT_SOURCE_DIR}/cmake/FindClangFormat.cmake"
      "${CMAKE_CURRENT_SOURCE_DIR}/cmake/FindFFTW.cmake"
      "${CMAKE_CURRENT_SOURCE_DIR}/cmake/FindnetCDF.cmake"
      "${CMAKE_CURRENT_SOURCE_DIR}/cmake/FindnetCDFCxx.cmake"
      "${CMAKE_CURRENT_SOURCE_DIR}/cmake/FindPackageMultipass.cmake"
      "${CMAKE_CURRENT_SOURCE_DIR}/cmake/FindLibuuid.cmake"
      "${CMAKE_CURRENT_SOURCE_DIR}/cmake/FindPETSc.cmake"
      "${CMAKE_CURRENT_SOURCE_DIR}/cmake/FindScoreP.cmake"
      "${CMAKE_CURRENT_SOURCE_DIR}/cmake/FindSLEPc.cmake"
      "${CMAKE_CURRENT_SOURCE_DIR}/cmake/FindSUNDIALS.cmake"
      "${CMAKE_CURRENT_SOURCE_DIR}/cmake/FindSphinx.cmake"
      "${CMAKE_CURRENT_SOURCE_DIR}/cmake/ResolveCompilerPaths.cmake"
  DESTINATION "${CMAKE_INSTALL_LIBDIR}/cmake/bout++"
  )

configure_package_config_file(tools/pylib/boutconfig/__init__.py.cin tools/pylib/boutconfig/__init__.py
  INSTALL_DESTINATION "${CMAKE_CURRENT_BINARY_DIR}/tools/pylib/boutconfig/__init__.py"
  )

install(
  FILES "${CMAKE_CURRENT_BINARY_DIR}/tools/pylib/boutconfig/__init__.py"
  DESTINATION "${CMAKE_INSTALL_INCLUDEDIR}/boutconfig"
  )

export(EXPORT bout++Targets
  FILE "${CMAKE_CURRENT_BINARY_DIR}/bout++Targets.cmake"
  NAMESPACE bout++::
  )

export(PACKAGE bout)

##################################################
# Configure summary

message("
   --------------------------------
     BOUT++ Configuration Summary
   --------------------------------

   Bundled PVODE support    : ${BOUT_HAS_PVODE}
   PETSc support            : ${BOUT_HAS_PETSC}
   SLEPc support            : ${BOUT_HAS_SLEPC}
   SUNDIALS support         : ${BOUT_HAS_SUNDIALS}
   NetCDF support           : ${BOUT_HAS_NETCDF}
   FFTW support             : ${BOUT_HAS_FFTW}
   LAPACK support           : ${BOUT_HAS_LAPACK}
   OpenMP support           : ${BOUT_USE_OPENMP}
   Natural language support : ${BOUT_HAS_GETTEXT}
   ScoreP support           : ${BOUT_HAS_SCOREP}
   System UUID generator    : ${BOUT_HAS_UUID_SYSTEM_GENERATOR}
   Extra debug output       : ${BOUT_USE_OUTPUT_DEBUG}
   Runtime error check level: ${BOUT_CHECK_LEVEL}
   Signal handling          : ${BOUT_USE_SIGNAL}
   Output coloring          : ${BOUT_USE_COLOR}
   Field name tracking      : ${BOUT_USE_TRACK}
   Floating point exceptions: ${BOUT_USE_SIGFPE}
   Backtrace enabled        : ${BOUT_USE_BACKTRACE}
<<<<<<< HEAD
=======
   Metric type              : ${BOUT_METRIC_TYPE}
>>>>>>> 4fcf070f
   Python API support       : ${BOUT_USE_PYTHON}
   Sanitizers enabled       : ${BOUT_USE_SANITIZERS}

   === Python ===

   Make sure that the tools/pylib directory is in your PYTHONPATH
   e.g. by adding to your ~/.bashrc file

       export PYTHONPATH=${BOUT_PYTHONPATH}:\$PYTHONPATH

*** Now run `cmake --build ${CMAKE_BINARY_DIR}` to compile BOUT++ ***
")<|MERGE_RESOLUTION|>--- conflicted
+++ resolved
@@ -776,11 +776,7 @@
   PROJECT_IS_TOP_LEVEL
 )
 option(BOUT_TESTS "Build the tests" ${PROJECT_IS_TOP_LEVEL})
-<<<<<<< HEAD
-option(BOUT_RUN_ALL_TESTS "Run all of the tests (this can be slow!)" OFF)
-=======
 option(BOUT_ENABLE_ALL_TESTS "Enable running all of the tests, rather then the standard selection of fast tests" OFF)
->>>>>>> 4fcf070f
 if(BOUT_TESTS)
   enable_testing()
 
@@ -997,10 +993,7 @@
    Field name tracking      : ${BOUT_USE_TRACK}
    Floating point exceptions: ${BOUT_USE_SIGFPE}
    Backtrace enabled        : ${BOUT_USE_BACKTRACE}
-<<<<<<< HEAD
-=======
    Metric type              : ${BOUT_METRIC_TYPE}
->>>>>>> 4fcf070f
    Python API support       : ${BOUT_USE_PYTHON}
    Sanitizers enabled       : ${BOUT_USE_SANITIZERS}
 
