--- conflicted
+++ resolved
@@ -15,11 +15,6 @@
 endif()
 
 # CMake currently doesn't support proper semver
-<<<<<<< HEAD
-# Set the version here, strip the prerelease identifier to use in `project`
-set(BOUT_FULL_VERSION 4.4.2)
-string(REGEX REPLACE "^([0-9]+\.[0-9]+\.[0-9]+)-.*" "\\1" BOUT_CMAKE_ACCEPTABLE_VERSION ${BOUT_FULL_VERSION})
-=======
 # Set the version here, strip any extra tags to use in `project`
 # We try to use git to get a full description, inspired by setuptools_scm
 set(_bout_previous_version "v4.0.0")
@@ -39,42 +34,13 @@
 endforeach()
 string(REGEX REPLACE "^([0-9]+\.[0-9]+\.[0-9]+)\..*" "\\1" BOUT_CMAKE_ACCEPTABLE_VERSION ${BOUT_FULL_VERSION})
 string(REGEX REPLACE "^[0-9]+\.[0-9]+\.[0-9]+\.(.*)" "\\1" BOUT_VERSION_TAG ${BOUT_FULL_VERSION})
->>>>>>> abc4771a
 
 project(BOUT++
   DESCRIPTION "Fluid PDE solver framework"
   VERSION ${BOUT_CMAKE_ACCEPTABLE_VERSION}
   LANGUAGES CXX)
 
-<<<<<<< HEAD
-# Optionally ignore anything that is installed by conda
-set (BOUT_IGNORE_CONDA_ENV OFF CACHE BOOL "Ignore anything installed by conda. May introduce a slow step to the configuration, due to scanning a large number of files under $CONDA_PREFIX.")
-if (BOUT_IGNORE_CONDA_ENV)
-  if (EXISTS $ENV{CONDA_PREFIX})
-    # CMake does not allow ignoring everything under a prefix, so we have to
-    # get a list with *every* directory under CONDA_PREFIX.
-    # GLOB_RECURSE also doesn't seem to directly allow matching directories,
-    # but 'LIST_DIRECTORIES true' makes all directories traversed appear in the
-    # result, and setting the glob-pattern to [] (which does not match anything
-    # because square brackets match to any of the characters inside the
-    # brackets) means we do not actually match any files.
-    # [This may become less awful in CMake-3.23.0, where it may be possible to
-    # filter by prefix, not just directory, see
-    # https://gitlab.kitware.com/cmake/cmake/-/merge_requests/6880]
-    file(GLOB_RECURSE BOUT_IGNORE_CONDA_ENV_DIRECTORY_LIST
-         LIST_DIRECTORIES true
-         $ENV{CONDA_PREFIX}/[])
-    list (APPEND CMAKE_IGNORE_PATH ${BOUT_IGNORE_CONDA_ENV_DIRECTORY_LIST})
-  endif()
-endif()
-
-# This might not be entirely sensible, but helps CMake to find the
-# correct MPI, workaround for https://gitlab.kitware.com/cmake/cmake/issues/18895
-find_program(MPIEXEC_EXECUTABLE NAMES mpiexec mpirun)
-find_package(MPI REQUIRED)
-=======
 message(STATUS "Configuring BOUT++ version ${BOUT_FULL_VERSION}")
->>>>>>> abc4771a
 
 include(CMakeDependentOption)
 
